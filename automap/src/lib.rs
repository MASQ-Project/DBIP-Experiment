// Copyright (c) 2019-2021, MASQ (https://masq.ai) and/or its affiliates. All rights reserved.

pub mod automap_core_functions;
pub mod comm_layer;
<<<<<<< HEAD
pub mod integration_tests;
pub mod logger;
pub mod probe_researcher;
pub mod protocols;
=======
pub mod protocols;
pub mod test_configurator;
>>>>>>> a53686d0
<|MERGE_RESOLUTION|>--- conflicted
+++ resolved
@@ -2,12 +2,8 @@
 
 pub mod automap_core_functions;
 pub mod comm_layer;
-<<<<<<< HEAD
 pub mod integration_tests;
 pub mod logger;
 pub mod probe_researcher;
 pub mod protocols;
-=======
-pub mod protocols;
-pub mod test_configurator;
->>>>>>> a53686d0
+pub mod test_configurator;