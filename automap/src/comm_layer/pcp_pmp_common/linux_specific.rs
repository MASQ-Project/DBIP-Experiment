--- conflicted
+++ resolved
@@ -45,13 +45,8 @@
 pub struct LinuxFindRoutersCommand {}
 
 impl FindRoutersCommand for LinuxFindRoutersCommand {
-<<<<<<< HEAD
     fn execute(&self) -> Result<CommandOutput, CommandError> {
-        self.execute_command("route -n")
-=======
-    fn execute(&self) -> Result<String, String> {
         self.execute_command("ip route")
->>>>>>> 00d001b7
     }
 }
 
@@ -70,28 +65,12 @@
 #[cfg(test)]
 mod tests {
     use super::*;
-<<<<<<< HEAD
     use crate::test_utils::FindRoutersCommandMock;
-=======
-    use crate::mocks::FindRoutersCommandMock;
     use regex::Regex;
->>>>>>> 00d001b7
     use std::str::FromStr;
 
     #[test]
     fn find_routers_works_when_there_is_a_router_to_find() {
-<<<<<<< HEAD
-        let route_n_output = "Kernel IP routing table
-Destination     Gateway         Genmask         Flags Metric Ref    Use Iface
-0.0.0.0         192.168.0.1     0.0.0.0         UG    100    0        0 enp4s0
-169.254.0.0     0.0.0.0         255.255.0.0     U     1000   0        0 enp4s0
-172.17.0.0      0.0.0.0         255.255.0.0     U     0      0        0 docker0
-172.18.0.0      0.0.0.0         255.255.0.0     U     0      0        0 br-2c4b4b668d71
-192.168.0.0     0.0.0.0         255.255.255.0   U     100    0        0 enp4s0
-";
-        let find_routers_command =
-            FindRoutersCommandMock::new().execute_result(Ok(route_n_output.to_string()));
-=======
         let ip_route_output = "\
         default via 192.168.0.1 dev enp4s0 proto dhcp src 192.168.0.100 metric 100\n\
         169.254.0.0/16 dev enp4s0 scope link metric 1000\n\
@@ -99,7 +78,6 @@
         172.18.0.0/16 dev br-85f38f356a58 proto kernel scope link src 172.18.0.1 linkdown\n\
         192.168.0.0/24 dev enp4s0 proto kernel scope link src 192.168.0.100 metric 100";
         let find_routers_command = FindRoutersCommandMock::new(Ok(&ip_route_output));
->>>>>>> 00d001b7
 
         let result = linux_find_routers(&find_routers_command).unwrap();
 
@@ -108,19 +86,6 @@
 
     #[test]
     fn find_routers_works_when_there_are_multiple_routers_to_find() {
-<<<<<<< HEAD
-        let route_n_output = "Kernel IP routing table
-Destination     Gateway         Genmask         Flags Metric Ref    Use Iface
-0.0.0.0         192.168.0.1     0.0.0.0         UG    100    0        0 enp4s0
-0.0.0.0         192.168.0.2     0.0.0.0         UG    100    0        0 enp4s0
-169.254.0.0     0.0.0.0         255.255.0.0     U     1000   0        0 enp4s0
-172.17.0.0      0.0.0.0         255.255.0.0     U     0      0        0 docker0
-172.18.0.0      0.0.0.0         255.255.0.0     U     0      0        0 br-2c4b4b668d71
-192.168.0.0     0.0.0.0         255.255.255.0   U     100    0        0 enp4s0
-";
-        let find_routers_command =
-            FindRoutersCommandMock::new().execute_result(Ok(route_n_output.to_string()));
-=======
         let ip_route_output = "\
         default via 192.168.0.1 dev enp0s8 proto dhcp metric 101\n\
         default via 192.168.0.2 dev enp0s3 proto dhcp metric 102\n\
@@ -129,7 +94,6 @@
         192.168.1.0/24 dev enp0s8 proto kernel scope link src 192.168.1.64 metric 101\n\
         192.168.1.1 via 10.0.2.15 dev enp0s3";
         let find_routers_command = FindRoutersCommandMock::new(Ok(&ip_route_output));
->>>>>>> 00d001b7
 
         let result = linux_find_routers(&find_routers_command).unwrap();
 
@@ -160,26 +124,14 @@
 
     #[test]
     fn find_routers_works_when_there_is_no_router_to_find() {
-<<<<<<< HEAD
-        let route_n_output = "Kernel IP routing table
-Destination     Gateway         Genmask         Flags Metric Ref    Use Iface
-0.0.0.0         192.168.0.1     0.0.0.0         U     100    0        0 enp4s0
-169.254.0.0     0.0.0.0         255.255.0.0     U     1000   0        0 enp4s0
-172.17.0.0      0.0.0.0         255.255.0.0     U     0      0        0 docker0
-172.18.0.0      0.0.0.0         255.255.0.0     U     0      0        0 br-2c4b4b668d71
-192.168.0.0     0.0.0.0         255.255.255.0   U     100    0        0 enp4s0
-";
-        let find_routers_command =
-            FindRoutersCommandMock::new().execute_result(Ok(route_n_output.to_string()));
-=======
         let route_n_output = "\
         10.1.0.0/16 dev eth0 proto kernel scope link src 10.1.0.84 metric 100\n\
         0.1.0.1 dev eth0 proto dhcp scope link src 10.1.0.84 metric 100\n\
         168.63.129.16 via 10.1.0.1 dev eth0 proto dhcp src 10.1.0.84 metric 100\n\
         169.254.169.254 via 10.1.0.1 dev eth0 proto dhcp src 10.1.0.84 metric 100\n\
         172.17.0.0/16 dev docker0 proto kernel scope link src 172.17.0.1 linkdown";
-        let find_routers_command = FindRoutersCommandMock::new(Ok(&route_n_output));
->>>>>>> 00d001b7
+        let find_routers_command =
+            FindRoutersCommandMock::new().execute_result(Ok(route_n_output.to_string()));
 
         let result = linux_find_routers(&find_routers_command).unwrap();
 
