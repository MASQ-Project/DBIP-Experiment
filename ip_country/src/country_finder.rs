--- conflicted
+++ resolved
@@ -1,14 +1,10 @@
 use crate::country_block_serde::CountryBlockDeserializer;
 use crate::country_block_stream::{Country, CountryBlock};
-<<<<<<< HEAD
-=======
 use crate::dbip_country;
->>>>>>> a5e8cf2b
 use itertools::Itertools;
 use lazy_static::lazy_static;
 use std::net::{IpAddr, Ipv4Addr, Ipv6Addr};
 
-#[cfg(not(test))]
 lazy_static! {
     pub static ref COUNTRY_CODE_FINDER: CountryCodeFinder = CountryCodeFinder::new(
         dbip_country::ipv4_country_data(),
@@ -16,20 +12,9 @@
     );
 }
 
-<<<<<<< HEAD
-#[cfg(test)]
-lazy_static! {
-    pub static ref COUNTRY_CODE_FINDER: CountryCodeFinder = CountryCodeFinder::new(
-        crate::test_dbip_country::ipv4_country_data(),
-        crate::test_dbip_country::ipv6_country_data()
-    );
-}
-
-=======
->>>>>>> a5e8cf2b
 pub struct CountryCodeFinder {
-    pub ipv4: Vec<CountryBlock>,
-    pub ipv6: Vec<CountryBlock>,
+    ipv4: Vec<CountryBlock>,
+    ipv6: Vec<CountryBlock>,
 }
 
 impl CountryCodeFinder {
@@ -48,7 +33,6 @@
         let country_blocks: &[CountryBlock] = match ip_addr {
             IpAddr::V4(_) => self.ipv4.as_slice(),
             IpAddr::V6(_) => self.ipv6.as_slice(),
-<<<<<<< HEAD
         };
         let block_index =
             country_blocks.binary_search_by(|block| block.ip_range.ordering_by_range(ip_addr));
@@ -56,94 +40,20 @@
             Ok(index) => country_blocks[index].country.clone(),
             _ => Country::try_from("ZZ").expect("expected Country"),
         };
-=======
-        };
-        let block_index =
-            country_blocks.binary_search_by(|block| block.ip_range.ordering_by_range(ip_addr));
-        let country = match block_index {
-            Ok(index) => country_blocks[index].country.clone(),
-            _ => Country::try_from("ZZ").expect("expected Country"),
-        };
->>>>>>> a5e8cf2b
         match country.iso3166.as_str() {
             "ZZ" => None,
             _ => Some(country),
         }
-<<<<<<< HEAD
-=======
     }
 
     pub fn ensure_init(&self) {
         //This should provoke lazy_static to perform the value initialization
->>>>>>> a5e8cf2b
     }
 }
 
 #[cfg(test)]
 mod tests {
     use super::*;
-<<<<<<< HEAD
-    use crate::country_block_serde::CountryBlockDeserializer;
-    use crate::dbip_country;
-    use lazy_static::lazy_static;
-    use std::str::FromStr;
-    use std::time::SystemTime;
-
-    lazy_static! {
-        static ref COUNTRY_CODE_FINDER_TEST: CountryCodeFinder =
-            CountryCodeFinder::new(ipv4_country_data(), ipv6_country_data());
-        static ref FULL_COUNTRY_CODE_FINDER: CountryCodeFinder = CountryCodeFinder::new(
-            crate::dbip_country::ipv4_country_data(),
-            crate::dbip_country::ipv6_country_data()
-        );
-    }
-
-    pub fn ipv4_country_data() -> (Vec<u64>, usize) {
-        (
-            vec![
-                0x0080000300801003,
-                0x82201C0902E01807,
-                0x28102E208388840B,
-                0x605C0100AB76020E,
-                0x0000000000000000,
-            ],
-            271,
-        )
-    }
-
-    pub fn ipv6_country_data() -> (Vec<u64>, usize) {
-        (
-            vec![
-                0x3000040000400007,
-                0x00C0001400020000,
-                0xA80954B000000700,
-                0x4000000F0255604A,
-                0x0300004000040004,
-                0xE04AAC8380003800,
-                0x00018000A4000001,
-                0x2AB0003485C0001C,
-                0x0600089000000781,
-                0xC001D20700007000,
-                0x00424000001E04AA,
-                0x15485C0001C00018,
-                0xC90000007812AB00,
-                0x2388000700006002,
-                0x000001E04AAC00C5,
-                0xC0001C0001801924,
-                0x0007812AB0063485,
-                0x0070000600C89000,
-                0x1E04AAC049D23880,
-                0xC000180942400000,
-                0x12AB025549BA0001,
-                0x0040002580000078,
-                0xAC8B800038000300,
-                0x000000000001E04A,
-            ],
-            1513,
-        )
-    }
-
-=======
     use crate::country_block_serde::{
         CountryBlockDeserializer, Ipv4CountryBlockDeserializer, Ipv6CountryBlockDeserializer,
     };
@@ -151,7 +61,6 @@
     use std::str::FromStr;
     use std::time::SystemTime;
 
->>>>>>> a5e8cf2b
     #[test]
     fn finds_ipv4_address_in_fourth_block() {
         let result = CountryCodeFinder::find_country(
@@ -164,10 +73,7 @@
 
     #[test]
     fn does_not_find_ipv4_address_in_zz_block() {
-<<<<<<< HEAD
-=======
         COUNTRY_CODE_FINDER.ensure_init();
->>>>>>> a5e8cf2b
         let time_start = SystemTime::now();
         let result = CountryCodeFinder::find_country(
             &COUNTRY_CODE_FINDER,
@@ -178,11 +84,7 @@
         assert_eq!(result, None);
         let duration = time_end.duration_since(time_start).unwrap();
         assert!(
-<<<<<<< HEAD
-            duration.as_secs() < 1,
-=======
             duration.as_millis() <= 1,
->>>>>>> a5e8cf2b
             "Duration of the search was too long: {} ms",
             duration.as_millis()
         );
@@ -210,11 +112,11 @@
 
     #[test]
     fn real_test_ipv4_with_google() {
-        let result = FULL_COUNTRY_CODE_FINDER
-            .find_country(
-                IpAddr::from_str("142.250.191.132").unwrap(), // dig www.google.com A
-            )
-            .unwrap();
+        let result = CountryCodeFinder::find_country(
+            &COUNTRY_CODE_FINDER,
+            IpAddr::from_str("142.250.191.132").unwrap(), // dig www.google.com A
+        )
+        .unwrap();
 
         assert_eq!(result.free_world, true);
         assert_eq!(result.iso3166, "US".to_string());
@@ -224,7 +126,7 @@
     #[test]
     fn real_test_ipv4_with_cz_ip() {
         let result = CountryCodeFinder::find_country(
-            &FULL_COUNTRY_CODE_FINDER,
+            &COUNTRY_CODE_FINDER,
             IpAddr::from_str("77.75.77.222").unwrap(), // dig www.seznam.cz A
         )
         .unwrap();
@@ -236,106 +138,51 @@
 
     #[test]
     fn real_test_ipv4_with_sk_ip() {
-<<<<<<< HEAD
-        let _ = CountryCodeFinder::find_country(
-            &FULL_COUNTRY_CODE_FINDER,
+        let time_start = SystemTime::now();
+
+        let result = CountryCodeFinder::find_country(
+            &COUNTRY_CODE_FINDER,
             IpAddr::from_str("213.81.185.100").unwrap(), // dig www.zoznam.sk A
         )
         .unwrap();
-=======
->>>>>>> a5e8cf2b
-        let time_start = SystemTime::now();
-
-        let result = CountryCodeFinder::find_country(
-            &FULL_COUNTRY_CODE_FINDER,
-            IpAddr::from_str("213.81.185.100").unwrap(), // dig www.zoznam.sk A
-        )
-        .unwrap();
-<<<<<<< HEAD
-=======
 
         let time_end = SystemTime::now();
         let duration = time_end.duration_since(time_start).unwrap();
->>>>>>> a5e8cf2b
-
-        let time_end = SystemTime::now();
+
         assert_eq!(result.free_world, true);
         assert_eq!(result.iso3166, "SK".to_string());
         assert_eq!(result.name, "Slovakia".to_string());
-<<<<<<< HEAD
-        let duration = time_end.duration_since(time_start).unwrap();
-        assert!(
-            duration.as_secs() < 1,
-            "Duration of the search was too long: {} ms",
-=======
         assert!(
             duration.as_millis() < 1,
             "Duration of the search was too long: {} millisecond",
->>>>>>> a5e8cf2b
             duration.as_millis()
         );
     }
 
     #[test]
     fn real_test_ipv6_with_google() {
-<<<<<<< HEAD
-        let _ = CountryCodeFinder::find_country(
-            &FULL_COUNTRY_CODE_FINDER,
+        let time_start = SystemTime::now();
+
+        let result = CountryCodeFinder::find_country(
+            &COUNTRY_CODE_FINDER,
             IpAddr::from_str("2607:f8b0:4009:814::2004").unwrap(), // dig www.google.com AAAA
         )
         .unwrap();
-=======
->>>>>>> a5e8cf2b
-        let time_start = SystemTime::now();
-
-        let result = CountryCodeFinder::find_country(
-            &FULL_COUNTRY_CODE_FINDER,
-            IpAddr::from_str("2607:f8b0:4009:814::2004").unwrap(), // dig www.google.com AAAA
-        )
-        .unwrap();
-
-        let time_end = SystemTime::now();
-<<<<<<< HEAD
+
+        let time_end = SystemTime::now();
+        let duration = time_end.duration_since(time_start).unwrap();
+
         assert_eq!(result.free_world, true);
         assert_eq!(result.iso3166, "US".to_string());
         assert_eq!(result.name, "United States".to_string());
-        let duration = time_end.duration_since(time_start).unwrap();
-        assert!(
-            duration.as_secs() < 1,
-=======
-        let duration = time_end.duration_since(time_start).unwrap();
-
-        assert_eq!(result.free_world, true);
-        assert_eq!(result.iso3166, "US".to_string());
-        assert_eq!(result.name, "United States".to_string());
         assert!(
             duration.as_millis() < 1,
->>>>>>> a5e8cf2b
             "Duration of the search was too long: {} ms",
             duration.as_millis()
         );
     }
 
     #[test]
-<<<<<<< HEAD
-    fn country_blocks_for_ipv4_and_ipv6_are_deserialized_filled_into_vecs() {
-        let time_start = SystemTime::now();
-
-        let deserializer_ipv4 = CountryBlockDeserializer::<Ipv4Addr, u8, 4>::new(
-            crate::dbip_country::ipv4_country_data(),
-        );
-        let deserializer_ipv6 = CountryBlockDeserializer::<Ipv6Addr, u16, 8>::new(
-            crate::dbip_country::ipv6_country_data(),
-        );
-
-        let time_end = SystemTime::now();
-        let time_start_fill = SystemTime::now();
-        let _ = deserializer_ipv4.collect_vec();
-        let _ = deserializer_ipv6.collect_vec();
-        let time_end_fill = SystemTime::now();
-        let duration_deserialize = time_end.duration_since(time_start).unwrap();
-        let duration_fill = time_end_fill.duration_since(time_start_fill).unwrap();
-=======
     fn country_blocks_for_ipv4_and_ipv6_are_deserialized_and_inserted_into_vecs() {
         let time_start = SystemTime::now();
 
@@ -362,7 +209,6 @@
             country_block_finder_ipv6.len(),
             dbip_country::ipv6_country_block_count()
         );
->>>>>>> a5e8cf2b
         assert!(
             duration_deserialize.as_secs() < 15,
             "Duration of the deserialization was too long: {} ms",
@@ -377,16 +223,8 @@
 
     #[test]
     fn check_ipv4_ipv6_country_blocks_length() {
-<<<<<<< HEAD
-        let _result = FULL_COUNTRY_CODE_FINDER
-            .find_country(IpAddr::from_str("142.250.191.132").unwrap())
-            .unwrap();
-        let country_block_len_ipv4 = FULL_COUNTRY_CODE_FINDER.ipv4.len();
-        let country_block_len_ipv6 = FULL_COUNTRY_CODE_FINDER.ipv6.len();
-=======
         let country_block_len_ipv4 = COUNTRY_CODE_FINDER.ipv4.len();
         let country_block_len_ipv6 = COUNTRY_CODE_FINDER.ipv6.len();
->>>>>>> a5e8cf2b
 
         assert_eq!(
             country_block_len_ipv4,
