--- conflicted
+++ resolved
@@ -354,11 +354,7 @@
     // Therefore, we use a value of 0 for exit nodes in countries that are not considered for exit.
     pub country_undesirability: u32,
     //TODO introduce scores for latency #582 and reliability #583
-<<<<<<< HEAD
-    //TODO introduce check for node_location_opt, to verify full neighbors country code (we know his IP, so we can verify it)
-=======
     //TODO #479 introduce check for node_location_opt, to verify full neighbors country code (we know his IP, so we can verify it)
->>>>>>> 645fb805
 }
 
 impl NodeRecordMetadata {
@@ -420,14 +416,7 @@
             before <= actual_node_record.metadata.last_update
                 && actual_node_record.metadata.last_update <= after
         );
-<<<<<<< HEAD
-        assert_eq!(
-            actual_node_record.inner.country_code_opt,
-            Some("AD".to_string())
-        );
-=======
         assert_eq!(actual_node_record.inner.country_code_opt, Some(expexted_cc));
->>>>>>> 645fb805
         expected_node_record.metadata.last_update = actual_node_record.metadata.last_update;
         assert_eq!(actual_node_record, expected_node_record);
     }
