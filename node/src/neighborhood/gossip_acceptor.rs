// Copyright (c) 2019, MASQ (https://masq.ai) and/or its affiliates. All rights reserved.

use crate::neighborhood::gossip::{
    AccessibleGossipRecord, GossipBuilder, GossipNodeRecord, Gossip_0v1,
};
use crate::neighborhood::neighborhood_database::{NeighborhoodDatabase, NeighborhoodDatabaseError};
use crate::neighborhood::node_record::NodeRecord;
use crate::neighborhood::UserExitPreferences;
use crate::sub_lib::cryptde::{CryptDE, PublicKey};
use crate::sub_lib::neighborhood::{
    ConnectionProgressEvent, ConnectionProgressMessage, GossipFailure_0v1, NeighborhoodMetadata,
};
use crate::sub_lib::node_addr::NodeAddr;
use masq_lib::logger::Logger;
use std::cell::RefCell;
use std::collections::{HashMap, HashSet};
use std::net::{IpAddr, SocketAddr};
use std::time::{Duration, SystemTime};

/// Note: if you decide to change this, make sure you test thoroughly. Values less than 5 may lead
/// to inability to grow the network beyond a very small size; values greater than 5 may lead to
/// Gossip storms.
pub const MAX_DEGREE: usize = 5;
// In case we meet a pass target after this duration, we would treat
// pass target as if we met it for the first time.
const PASS_GOSSIP_EXPIRED_TIME: Duration = Duration::from_secs(60);

#[derive(Clone, PartialEq, Eq, Debug)]
pub enum GossipAcceptanceResult {
    // The incoming Gossip produced database changes. Generate standard Gossip and broadcast.
    Accepted,
    // Don't generate Gossip from the database: instead, send this Gossip to the provided key and NodeAddr.
    Reply(Gossip_0v1, PublicKey, NodeAddr),
    // The incoming Gossip was proper, and we tried to accept it, but couldn't.
    Failed(GossipFailure_0v1, PublicKey, NodeAddr),
    // The incoming Gossip contained nothing we didn't know. Don't send out any Gossip because of it.
    Ignored,
    // Gossip was ignored because it was evil: ban the sender of the Gossip as a malefactor.
    Ban(String),
}

#[derive(Clone, PartialEq, Eq, Debug)]
enum Qualification {
    Matched,
    Unmatched,
    Malformed(String),
}

trait NamedType {
    fn type_name(&self) -> &'static str;
}

trait GossipHandler: NamedType + Send /* Send because lazily-written tests require it */ {
    fn qualifies(
        &self,
        database: &NeighborhoodDatabase,
        agrs: &[AccessibleGossipRecord],
        gossip_source: SocketAddr,
    ) -> Qualification;
    fn handle(
        &self,
        cryptde: &dyn CryptDE,
        database: &mut NeighborhoodDatabase,
        agrs: Vec<AccessibleGossipRecord>,
        gossip_source: SocketAddr,
        neighborhood_metadata: NeighborhoodMetadata,
    ) -> GossipAcceptanceResult;
}

struct DebutHandler {
    logger: Logger,
}

impl NamedType for DebutHandler {
    fn type_name(&self) -> &'static str {
        "DebutHandler"
    }
}

impl GossipHandler for DebutHandler {
    // A Debut must contain a single AGR; it must provide its IP address if it accepts connections;
    // it must specify at least one port; it must be sourced by the debuting Node;
    // and it must not already be in our database.
    fn qualifies(
        &self,
        database: &NeighborhoodDatabase,
        agrs: &[AccessibleGossipRecord],
        gossip_source: SocketAddr,
    ) -> Qualification {
        if agrs.len() != 1 {
            return Qualification::Unmatched;
        }
        if database.node_by_key(&agrs[0].inner.public_key).is_some() {
            return Qualification::Unmatched;
        }
        //TODO: Create optimization card to drive in the following logic:
        // Imagine a brand-new network, consisting only of Node A.
        // When Node B debuts, Node A cannot respond with an Introduction,
        // since there's nobody to introduce. Therefore, Node A must
        // respond with a single-Node Gossip that will currently be
        // interpreted as a Debut by Node B, resulting in another
        // single-Node Gossip from B to A. This last Gossip isn't a
        // problem, because Node A will ignore it since B is already
        // in its database. However, there is a possible optimization:
        // drive in the code below, and Node B will no longer interpret
        // Node A's acceptance Gossip as another Debut, because it will
        // see that Node A already has Node B as a neighbor. This means
        // Node A's original response will be interpreted as Standard
        // Gossip.
        // if agrs[0].inner.neighbors.contains(database.root_key()) {
        //     return Qualification::Unmatched;
        // }
        match &agrs[0].node_addr_opt {
            None => {
                if agrs[0].inner.accepts_connections {
                    Qualification::Malformed(format!(
                        "Debut from {} for {} contained no NodeAddr",
                        gossip_source, agrs[0].inner.public_key
                    ))
                } else {
                    Qualification::Matched
                }
            }
            Some(node_addr) => {
                if agrs[0].inner.accepts_connections {
                    if node_addr.ports().is_empty() {
                        Qualification::Malformed(format!(
                            "Debut from {} for {} contained NodeAddr with no ports",
                            gossip_source, agrs[0].inner.public_key
                        ))
                    } else if node_addr.ip_addr() == gossip_source.ip() {
                        Qualification::Matched
                    } else {
                        Qualification::Unmatched
                    }
                } else {
                    Qualification::Malformed(format!(
                        "Debut from {} for {} does not accept connections, yet contained NodeAddr",
                        gossip_source, agrs[0].inner.public_key
                    ))
                }
            }
        }
    }

    fn handle(
        &self,
        cryptde: &dyn CryptDE,
        database: &mut NeighborhoodDatabase,
        mut agrs: Vec<AccessibleGossipRecord>,
        gossip_source: SocketAddr,
        neighborhood_metadata: NeighborhoodMetadata,
    ) -> GossipAcceptanceResult {
        let source_agr = {
            let mut agr = agrs.remove(0); // empty Gossip shouldn't get here
            if agr.node_addr_opt.is_none() {
                agr.node_addr_opt = Some(NodeAddr::from(&gossip_source));
            }
            agr
        };
        let source_key = source_agr.inner.public_key.clone();
        let source_node_addr = source_agr
            .node_addr_opt
            .as_ref()
            .expect("Source Node NodeAddr disappeared")
            .clone();
        if let Some(preferred_key) = self.find_more_appropriate_neighbor(database, &source_agr) {
            let preferred_ip = database
                .node_by_key(preferred_key)
                .expect("Preferred Node disappeared")
                .node_addr_opt()
                .expect("Preferred Node's NodeAddr disappeared")
                .ip_addr();
            debug!(self.logger,
                "DebutHandler is commissioning Pass of {} at {} to more appropriate neighbor {} at {}",
                source_key,
                gossip_source,
                preferred_key,
                preferred_ip,
            );
            return GossipAcceptanceResult::Reply(
                Self::make_pass_gossip(database, preferred_key),
                source_key,
                source_node_addr,
            );
        }
        if let Ok(result) = self.try_accept_debut(
            cryptde,
            database,
            &source_agr,
            gossip_source,
            neighborhood_metadata.user_exit_preferences_opt,
        ) {
            return result;
        }
        debug!(self.logger, "Seeking neighbor for Pass");
        let lcn_key = match Self::find_least_connected_half_neighbor_excluding(
            database,
            &source_agr,
        ) {
            None => {
                debug!(self.logger,
                    "Neighbor count at maximum, but no non-common neighbors. DebutHandler is reluctantly ignoring debut from {} at {}",
                    source_key, source_node_addr
                );
                return GossipAcceptanceResult::Failed(
                    GossipFailure_0v1::NoSuitableNeighbors,
                    (&source_agr.inner.public_key).clone(),
                    (&source_agr
                        .node_addr_opt
                        .expect("Debuter's NodeAddr disappeared"))
                        .clone(),
                );
            }
            Some(key) => key,
        };
        let lcn_ip_str = match database
            .node_by_key(lcn_key)
            .expect("LCN Disappeared")
            .node_addr_opt()
        {
            Some(node_addr) => node_addr.ip_addr().to_string(),
            None => "?.?.?.?".to_string(),
        };
        debug!(
            self.logger,
            "DebutHandler is commissioning Pass of {} at {} to {} at {}",
            source_key,
            source_node_addr.ip_addr(),
            lcn_key,
            lcn_ip_str
        );
        GossipAcceptanceResult::Reply(
            Self::make_pass_gossip(database, lcn_key),
            source_key,
            source_node_addr,
        )
    }
}

impl DebutHandler {
    fn new(logger: Logger) -> DebutHandler {
        DebutHandler { logger }
    }

    fn find_more_appropriate_neighbor<'b>(
        &self,
        database: &'b NeighborhoodDatabase,
        excluded: &'b AccessibleGossipRecord,
    ) -> Option<&'b PublicKey> {
        let neighbor_vec =
            Self::root_full_neighbors_ordered_by_degree_excluding(database, excluded);
        let qualified_neighbors: Vec<&PublicKey> = neighbor_vec
            .into_iter()
            .filter(|k| {
                database
                    .node_by_key(*k)
                    .expect("Node disappeared")
                    .accepts_connections()
            })
            .skip_while(|k| database.gossip_target_degree(*k) <= 2)
            .collect();
        match qualified_neighbors.first().cloned() {
            // No neighbors of degree 3 or greater
            None => {
                debug!(
                    self.logger,
                    "No degree-3-or-greater neighbors; can't find more-appropriate neighbor.",
                );
                None
            }
            // Neighbor of degree 3 or greater, but not less connected than I am
            Some(key)
                if database.gossip_target_degree(key)
                    >= database.gossip_target_degree(database.root().public_key()) =>
            {
                debug!(self.logger, "No neighbors of degree 3 or greater are less-connected than this Node: can't find more-appropriate neighbor");
                None
            }
            // Neighbor of degree 3 or greater less connected than I am
            Some(key) => {
                debug!(self.logger, "Found more-appropriate neighbor");
                Some(key)
            }
        }
    }

    fn try_accept_debut(
        &self,
        cryptde: &dyn CryptDE,
        database: &mut NeighborhoodDatabase,
        debuting_agr: &AccessibleGossipRecord,
        gossip_source: SocketAddr,
        user_exit_preferences_opt: Option<UserExitPreferences>,
    ) -> Result<GossipAcceptanceResult, ()> {
        if database.gossip_target_degree(database.root().public_key()) >= MAX_DEGREE {
            debug!(self.logger, "Neighbor count already at maximum");
            return Err(());
        }
        let debut_node_addr_opt = debuting_agr.node_addr_opt.clone();
        let mut debuting_node = NodeRecord::from(debuting_agr);
        match user_exit_preferences_opt {
            Some(user_exit_preferences) => {
                user_exit_preferences.assign_nodes_country_undesirability(&mut debuting_node);
            }
            None => (),
        }
        let debut_node_key = database
            .add_node(debuting_node)
            .expect("Debuting Node suddenly appeared in database");
        match database.add_half_neighbor(&debut_node_key) {
            Err(NeighborhoodDatabaseError::NodeKeyNotFound(k)) => {
                panic!("Node {} magically disappeared", k)
            }
            Err(e) => panic!(
                "Unexpected error accepting debut from {}/{:?}: {:?}",
                debut_node_key, debut_node_addr_opt, e
            ),
            Ok(true) => {
                let root_mut = database.root_mut();
                root_mut.increment_version();
                root_mut.regenerate_signed_gossip(cryptde);
                trace!(self.logger, "Current database: {}", database.to_dot_graph());
                if Self::should_not_make_another_introduction(debuting_agr) {
                    let ip_addr_str = match &debuting_agr.node_addr_opt {
                        Some(node_addr) => node_addr.ip_addr().to_string(),
                        None => "?.?.?.?".to_string(),
                    };
                    debug!(self.logger, "Node {} at {} is responding to first introduction: sending standard Gossip instead of further introduction",
                                              debuting_agr.inner.public_key,
                                              ip_addr_str);
                    Ok(GossipAcceptanceResult::Accepted)
                } else {
                    match self.make_introduction(database, debuting_agr, gossip_source) {
                        Some((introduction, target_key, target_node_addr)) => {
                            Ok(GossipAcceptanceResult::Reply(
                                introduction,
                                target_key,
                                target_node_addr,
                            ))
                        }
                        None => {
                            debug!(
                                self.logger,
                                "DebutHandler has no one to introduce, but is debuting back to {} at {}",
                                &debut_node_key,
                                gossip_source,
                            );
                            trace!(
                                self.logger,
                                "DebutHandler database state: {}",
                                &database.to_dot_graph(),
                            );
                            let debut_gossip = Self::create_debut_gossip_response(
                                cryptde,
                                database,
                                debut_node_key,
                            );
                            Ok(GossipAcceptanceResult::Reply(
                                debut_gossip,
                                debuting_agr.inner.public_key.clone(),
                                debuting_agr
                                    .node_addr_opt
                                    .as_ref()
                                    .expect("Debut gossip always has an IP")
                                    .clone(),
                            ))
                        }
                    }
                }
            }
            Ok(false) => panic!("Brand-new neighbor already existed"),
        }
    }

    fn create_debut_gossip_response(
        cryptde: &dyn CryptDE,
        database: &NeighborhoodDatabase,
        debut_node_key: PublicKey,
    ) -> Gossip_0v1 {
        let mut root_node = database.root().clone();
        root_node.clear_half_neighbors();
        root_node
            .add_half_neighbor_key(debut_node_key.clone())
            .unwrap_or_else(|e| {
                panic!(
                    "Couldn't add debuting {} as a half neighbor: {:?}",
                    debut_node_key, e
                )
            });
        let root_node_addr_opt = root_node.node_addr_opt();
        let gnr = GossipNodeRecord::from((root_node.inner, root_node_addr_opt, cryptde));
        Gossip_0v1 {
            node_records: vec![gnr],
        }
    }

    fn make_introduction(
        &self,
        database: &NeighborhoodDatabase,
        debuting_agr: &AccessibleGossipRecord,
        gossip_source: SocketAddr,
    ) -> Option<(Gossip_0v1, PublicKey, NodeAddr)> {
        if let Some(lcn_key) =
            Self::find_least_connected_full_neighbor_excluding(database, debuting_agr)
        {
            let lcn_node_addr_str = match database
                .node_by_key(lcn_key)
                .expect("LCN disappeared")
                .node_addr_opt()
            {
                Some(node_addr) => node_addr.to_string(),
                None => "?.?.?.?:?".to_string(),
            };
            let debut_node_addr = match &debuting_agr.node_addr_opt {
                Some(node_addr) => node_addr.clone(),
                None => NodeAddr::from(&gossip_source),
            };
            debug!(
                self.logger,
                "DebutHandler commissioning Introduction of {} at {} to {} at {}",
                lcn_key,
                lcn_node_addr_str,
                &debuting_agr.inner.public_key,
                debut_node_addr
            );
            Some((
                GossipBuilder::new(database)
                    .node(database.root().public_key(), true)
                    .node(lcn_key, true)
                    .build(),
                debuting_agr.inner.public_key.clone(),
                debut_node_addr,
            ))
        } else {
            None
        }
    }

    fn find_least_connected_half_neighbor_excluding<'b>(
        database: &'b NeighborhoodDatabase,
        excluded: &'b AccessibleGossipRecord,
    ) -> Option<&'b PublicKey> {
        Self::find_least_connected_neighbor_excluding(
            database.root().half_neighbor_keys(),
            database,
            excluded,
        )
    }

    fn find_least_connected_full_neighbor_excluding<'b>(
        database: &'b NeighborhoodDatabase,
        excluded: &'b AccessibleGossipRecord,
    ) -> Option<&'b PublicKey> {
        Self::find_least_connected_neighbor_excluding(
            database
                .root()
                .full_neighbor_keys(database)
                .into_iter()
                .filter(|k| {
                    database
                        .node_by_key(*k)
                        .expect("Node disappeared")
                        .accepts_connections()
                })
                .collect(),
            database,
            excluded,
        )
    }

    fn find_least_connected_neighbor_excluding<'b>(
        keys: HashSet<&'b PublicKey>,
        database: &'b NeighborhoodDatabase,
        excluded: &'b AccessibleGossipRecord,
    ) -> Option<&'b PublicKey> {
        let excluded_keys = Self::node_and_neighbor_keys(excluded);
        Self::keys_ordered_by_degree_excluding(database, keys, excluded_keys)
            .first()
            .cloned()
    }

    fn keys_ordered_by_degree_excluding<'b>(
        database: &'b NeighborhoodDatabase,
        keys: HashSet<&'b PublicKey>,
        excluding: HashSet<&'b PublicKey>,
    ) -> Vec<&'b PublicKey> {
        let mut neighbor_keys_vec: Vec<&PublicKey> = keys.difference(&excluding).cloned().collect();
        neighbor_keys_vec.sort_unstable_by(|a, b| {
            database
                .gossip_target_degree(*a)
                .cmp(&database.gossip_target_degree(*b))
        });
        neighbor_keys_vec
    }

    fn root_full_neighbors_ordered_by_degree_excluding<'b>(
        database: &'b NeighborhoodDatabase,
        excluded: &'b AccessibleGossipRecord,
    ) -> Vec<&'b PublicKey> {
        let excluded_keys = Self::node_and_neighbor_keys(excluded);
        Self::keys_ordered_by_degree_excluding(
            database,
            database.root().full_neighbor_keys(database),
            excluded_keys,
        )
    }

    fn node_and_neighbor_keys(agr: &AccessibleGossipRecord) -> HashSet<&PublicKey> {
        let mut keys = HashSet::new();
        keys.insert(&agr.inner.public_key);
        for key_ref in &agr.inner.neighbors {
            keys.insert(key_ref);
        }
        keys
    }

    fn should_not_make_another_introduction(debuting_agr: &AccessibleGossipRecord) -> bool {
        !debuting_agr.inner.neighbors.is_empty()
    }

    fn make_pass_gossip(database: &NeighborhoodDatabase, pass_target: &PublicKey) -> Gossip_0v1 {
        GossipBuilder::new(database).node(pass_target, true).build()
    }
}

#[derive(PartialEq, Debug)]
struct PassHandler {
    // previous_pass_targets is used to stop the cycle of infinite pass gossips
    // in case it receives an ip address that is already a part of this hash set.
    // previous_pass_targets: HashSet<IpAddr>,
    previous_pass_targets: RefCell<HashMap<IpAddr, SystemTime>>,
}

impl NamedType for PassHandler {
    fn type_name(&self) -> &'static str {
        "PassHandler"
    }
}

impl GossipHandler for PassHandler {
    // A Pass must contain a single AGR representing the pass target; it must provide its IP address;
    // it must specify at least one port; and it must _not_ be sourced by the pass target.
    fn qualifies(
        &self,
        _database: &NeighborhoodDatabase,
        agrs: &[AccessibleGossipRecord],
        gossip_source: SocketAddr,
    ) -> Qualification {
        if agrs.len() != 1 {
            return Qualification::Unmatched;
        }
        match &agrs[0].node_addr_opt {
            None => Qualification::Malformed(format!(
                "Pass from {} to {} did not contain NodeAddr",
                gossip_source, agrs[0].inner.public_key
            )),
            Some(node_addr) => {
                if node_addr.ports().is_empty() {
                    Qualification::Malformed(format!(
                        "Pass from {} to {} at {} contained NodeAddr with no ports",
                        gossip_source,
                        agrs[0].inner.public_key,
                        node_addr.ip_addr()
                    ))
                } else if node_addr.ip_addr() == gossip_source.ip() {
                    Qualification::Unmatched
                } else {
                    Qualification::Matched
                }
            }
        }
    }

    fn handle(
        &self,
        _cryptde: &dyn CryptDE,
        database: &mut NeighborhoodDatabase,
        agrs: Vec<AccessibleGossipRecord>,
        _gossip_source: SocketAddr,
        neighborhood_metadata: NeighborhoodMetadata,
    ) -> GossipAcceptanceResult {
        let pass_agr = &agrs[0]; // empty Gossip shouldn't get here
        let pass_target_node_addr: NodeAddr = pass_agr
            .node_addr_opt
            .clone()
            .expect("Pass lost its NodeAddr");
        let pass_target_ip_addr = pass_target_node_addr.ip_addr();
        let send_cpm = |event: ConnectionProgressEvent| {
            let connection_progress_message = ConnectionProgressMessage {
                peer_addr: _gossip_source.ip(),
                event,
            };
            neighborhood_metadata
                .cpm_recipient
                .try_send(connection_progress_message)
                .expect("System is dead.");
        };
        let gossip_acceptance_reply = || {
            let gossip = GossipBuilder::new(database)
                .node(database.root().public_key(), true)
                .build();
            GossipAcceptanceResult::Reply(
                gossip,
                pass_agr.inner.public_key.clone(),
                pass_target_node_addr,
            )
        };

        let mut hash_map = self.previous_pass_targets.borrow_mut();
        let gossip_acceptance_result = match hash_map.get_mut(&pass_target_ip_addr) {
            None => match neighborhood_metadata
                .connection_progress_peers
                .contains(&pass_target_ip_addr)
            {
                true => {
                    send_cpm(ConnectionProgressEvent::PassLoopFound);
                    GossipAcceptanceResult::Ignored
                }
                false => {
                    hash_map.insert(pass_target_ip_addr, SystemTime::now());
                    send_cpm(ConnectionProgressEvent::PassGossipReceived(
                        pass_target_ip_addr,
                    ));
                    gossip_acceptance_reply()
                }
            },
            Some(timestamp) => {
                let duration_since = SystemTime::now()
                    .duration_since(*timestamp)
                    .expect("Failed to calculate duration for pass target timestamp.");
                *timestamp = SystemTime::now();
                if duration_since <= PASS_GOSSIP_EXPIRED_TIME {
                    send_cpm(ConnectionProgressEvent::PassLoopFound);
                    GossipAcceptanceResult::Ignored
                } else {
                    send_cpm(ConnectionProgressEvent::PassGossipReceived(
                        pass_target_ip_addr,
                    ));
                    gossip_acceptance_reply()
                }
            }
        };
        gossip_acceptance_result
    }
}

impl PassHandler {
    fn new() -> PassHandler {
        PassHandler {
            previous_pass_targets: RefCell::new(Default::default()),
        }
    }
}

struct IntroductionHandler {
    logger: Logger,
}

impl NamedType for IntroductionHandler {
    fn type_name(&self) -> &'static str {
        "IntroductionHandler"
    }
}

impl GossipHandler for IntroductionHandler {
    // An Introduction must contain two AGRs, one representing the introducer and one representing
    // the introducee. Both records must provide their IP addresses. One of the IP addresses must
    // match the gossip_source. The other record's IP address must not match the gossip_source. The
    // record whose IP address does not match the gossip source must not already be in the database.
    fn qualifies(
        &self,
        database: &NeighborhoodDatabase,
        agrs: &[AccessibleGossipRecord],
        gossip_source: SocketAddr,
    ) -> Qualification {
        if let Some(qual) = Self::verify_size(agrs) {
            return qual;
        }
        let (introducer, introducee) =
            match Self::order_is_introducee_introducer(agrs, gossip_source) {
                Err(qual) => return qual,
                Ok(true) => (&agrs[0], &agrs[1]),
                Ok(false) => (&agrs[1], &agrs[0]),
            };
        if let Some(qual) = Self::verify_introducer(introducer, database.root()) {
            return qual;
        };
        if let Some(qual) = Self::verify_introducee(database, introducer, introducee, gossip_source)
        {
            return qual;
        };
        Qualification::Matched
    }

    fn handle(
        &self,
        cryptde: &dyn CryptDE,
        database: &mut NeighborhoodDatabase,
        agrs: Vec<AccessibleGossipRecord>,
        gossip_source: SocketAddr,
        neighborhood_metadata: NeighborhoodMetadata,
    ) -> GossipAcceptanceResult {
        if database.root().full_neighbor_keys(database).len() >= MAX_DEGREE {
            GossipAcceptanceResult::Ignored
        } else {
            let (introducer, introducee) = Self::identify_players(agrs, gossip_source)
                .expect("Introduction not properly qualified");
            let introducer_key = introducer.inner.public_key.clone();
            let introducer_ip_addr = introducer
                .node_addr_opt
                .as_ref()
                .expect("IP Address not found for the Node Addr.")
                .ip_addr();
            let introducee_ip_addr = introducee
                .node_addr_opt
                .as_ref()
                .expect("IP Address not found for the Node Addr.")
                .ip_addr();
            match self.update_database(
                database,
                cryptde,
                introducer,
                neighborhood_metadata.user_exit_preferences_opt,
            ) {
                Ok(_) => (),
                Err(e) => {
                    return GossipAcceptanceResult::Ban(format!(
                        "Introducer {} tried changing immutable characteristic: {}",
                        introducer_key, e
                    ));
                }
            }
            let connection_progess_message = ConnectionProgressMessage {
                peer_addr: introducer_ip_addr,
                event: ConnectionProgressEvent::IntroductionGossipReceived(introducee_ip_addr),
            };
            neighborhood_metadata
                .cpm_recipient
                .try_send(connection_progess_message)
                .expect("Neighborhood is dead");
            let (debut, target_key, target_node_addr) =
                GossipAcceptorReal::make_debut_triple(database, &introducee)
                    .expect("Introduction not properly qualified");
            GossipAcceptanceResult::Reply(debut, target_key, target_node_addr)
        }
    }
}

impl IntroductionHandler {
    fn new(logger: Logger) -> IntroductionHandler {
        IntroductionHandler { logger }
    }

    fn verify_size(agrs: &[AccessibleGossipRecord]) -> Option<Qualification> {
        if agrs.len() != 2 {
            return Some(Qualification::Unmatched);
        }
        None
    }

    fn order_is_introducee_introducer(
        agrs_ref: &[AccessibleGossipRecord],
        gossip_source: SocketAddr,
    ) -> Result<bool, Qualification> {
        let first_agr = &agrs_ref[0];
        let first_ip = match first_agr.node_addr_opt.as_ref() {
            None => return Err(Qualification::Unmatched),
            Some(node_addr) => node_addr.ip_addr(),
        };
        let second_agr = &agrs_ref[1];
        let second_ip = match second_agr.node_addr_opt.as_ref() {
            None => return Err(Qualification::Unmatched),
            Some(node_addr) => node_addr.ip_addr(),
        };
        if first_ip == gossip_source.ip() {
            Ok(true)
        } else if second_ip == gossip_source.ip() {
            Ok(false)
        } else {
            Err(Qualification::Malformed(format!(
                "In Introduction, neither {} from {} nor {} from {} claims the source IP {}",
                first_agr.inner.public_key,
                first_ip,
                second_agr.inner.public_key,
                second_ip,
                gossip_source.ip()
            )))
        }
    }

    #[allow(clippy::branches_sharing_code)]
    fn identify_players(
        mut agrs: Vec<AccessibleGossipRecord>,
        gossip_source: SocketAddr,
    ) -> Result<(AccessibleGossipRecord, AccessibleGossipRecord), Qualification> {
        let pair = if Self::order_is_introducee_introducer(&agrs, gossip_source)? {
            let introducer = agrs.remove(0);
            let introducee = agrs.remove(0);
            (introducer, introducee)
        } else {
            let introducee = agrs.remove(0);
            let introducer = agrs.remove(0);
            (introducer, introducee)
        };
        Ok(pair)
    }

    fn verify_introducer(
        agr: &AccessibleGossipRecord,
        root_node: &NodeRecord,
    ) -> Option<Qualification> {
        if &agr.inner.public_key == root_node.public_key() {
            return Some(Qualification::Malformed(format!(
                "Introducer {} claims local Node's public key",
                agr.inner.public_key
            )));
        }
        let introducer_node_addr = agr.node_addr_opt.as_ref().expect("NodeAddr disappeared");
        if introducer_node_addr.ports().is_empty() {
            return Some(Qualification::Malformed(format!(
                "Introducer {} from {} has no ports",
                &agr.inner.public_key,
                introducer_node_addr.ip_addr()
            )));
        }
        if let Some(root_node_addr) = root_node.node_addr_opt() {
            if introducer_node_addr.ip_addr() == root_node_addr.ip_addr() {
                return Some(Qualification::Malformed(format!(
                    "Introducer {} claims to be at local Node's IP address",
                    agr.inner.public_key
                )));
            }
        }
        None
    }

    fn verify_introducee(
        database: &NeighborhoodDatabase,
        introducer: &AccessibleGossipRecord,
        introducee: &AccessibleGossipRecord,
        gossip_source: SocketAddr,
    ) -> Option<Qualification> {
        if database.node_by_key(&introducee.inner.public_key).is_some() {
            return Some(Qualification::Unmatched);
        }
        let introducee_node_addr = match introducee.node_addr_opt.as_ref() {
            None => return Some(Qualification::Unmatched),
            Some(node_addr) => node_addr,
        };
        if introducee_node_addr.ports().is_empty() {
            return Some(Qualification::Malformed(format!(
                "Introducer {} from {} introduced {} from {} with no ports",
                &introducer.inner.public_key,
                match &introducer.node_addr_opt {
                    Some(node_addr) => node_addr.ip_addr().to_string(),
                    None => "?.?.?.?".to_string(),
                },
                &introducee.inner.public_key,
                introducee_node_addr.ip_addr()
            )));
        }
        if introducee
            .node_addr_opt
            .as_ref()
            .expect("Introducee NodeAddr disappeared")
            .ip_addr()
            == gossip_source.ip()
        {
            return Some(Qualification::Malformed(format!(
                "Introducer {} and introducee {} both claim {}",
                introducer.inner.public_key,
                introducee.inner.public_key,
                gossip_source.ip()
            )));
        }
        None
    }

    fn update_database(
        &self,
        database: &mut NeighborhoodDatabase,
        cryptde: &dyn CryptDE,
        introducer: AccessibleGossipRecord,
        user_exit_preferences_opt: Option<UserExitPreferences>,
    ) -> Result<bool, String> {
        let introducer_key = introducer.inner.public_key.clone();
        match database.node_by_key_mut(&introducer_key) {
            Some(existing_introducer_ref) => {
                if existing_introducer_ref.version() < introducer.inner.version {
                    debug!(
                        self.logger,
                        "Updating obsolete introducer {} from version {} to version {}",
                        introducer_key,
                        existing_introducer_ref.version(),
                        introducer.inner.version
                    );
                    existing_introducer_ref.update(introducer)?;
                } else {
                    debug!(
                        self.logger,
                        "Preserving existing introducer {} at version {}",
                        introducer_key,
                        existing_introducer_ref.version()
                    );
                    return Ok(false);
                }
            }
            None => {
                let mut new_introducer = NodeRecord::from(introducer);
                match user_exit_preferences_opt {
                    Some(user_exit_preferences) => user_exit_preferences
                        .assign_nodes_country_undesirability(&mut new_introducer),
                    None => (),
                }
                debug!(
                    self.logger,
                    "Adding introducer {} to database", introducer_key
                );
                database
                    .add_node(new_introducer)
                    .expect("add_node should always work here");
            }
        }
        if database
            .add_half_neighbor(&introducer_key)
            .expect("introducer not in database")
        {
            database.root_mut().increment_version();
            database.root_mut().regenerate_signed_gossip(cryptde);
        }
        trace!(self.logger, "Current database: {}", database.to_dot_graph());
        Ok(true)
    }
}

struct StandardGossipHandler {
    logger: Logger,
}

impl NamedType for StandardGossipHandler {
    fn type_name(&self) -> &'static str {
        "StandardGossipHandler"
    }
}

impl GossipHandler for StandardGossipHandler {
    // Standard Gossip must not be a Debut, Pass, or Introduction. There must be no record in the
    // Gossip describing the local Node (although there may be records that reference the local Node as a neighbor).
    fn qualifies(
        &self,
        database: &NeighborhoodDatabase,
        agrs: &[AccessibleGossipRecord],
        gossip_source: SocketAddr,
    ) -> Qualification {
        // must-not-be-debut-pass-or-introduction is assured by StandardGossipHandler's placement in the gossip_handlers list
        let agrs_next_door = agrs
            .iter()
            .filter(|agr| agr.node_addr_opt.is_some())
            .collect::<Vec<&AccessibleGossipRecord>>();
        let root_node = database.root();
        if root_node.accepts_connections() {
            if let Some(impostor) = agrs_next_door.iter().find(|agr| {
                Self::ip_of(agr)
                    == root_node
                        .node_addr_opt()
                        .expect("Root Node that accepts connections must have NodeAddr")
                        .ip_addr()
            }) {
                return Qualification::Malformed(
                    format!("Standard Gossip from {} contains a record claiming that {} has this Node's IP address",
                            gossip_source,
                            impostor.inner.public_key));
            }
        }
        if agrs
            .iter()
            .any(|agr| &agr.inner.public_key == root_node.public_key())
        {
            return Qualification::Malformed(format!(
                "Standard Gossip from {} contains a record with this Node's public key",
                gossip_source
            ));
        }
        let init_addr_set: HashSet<IpAddr> = HashSet::new();
        let init_dup_set: HashSet<IpAddr> = HashSet::new();
        let dup_set = agrs_next_door
            .into_iter()
            .fold((init_addr_set, init_dup_set), |so_far, agr| {
                let (addr_set, dup_set) = so_far;
                let ip_addr = Self::ip_of(agr);
                if addr_set.contains(&ip_addr) {
                    (addr_set, Self::add_ip_addr(dup_set, ip_addr))
                } else {
                    (Self::add_ip_addr(addr_set, ip_addr), dup_set)
                }
            })
            .1;

        if dup_set.is_empty() {
            Qualification::Matched
        } else {
            let dup_vec = dup_set.into_iter().take(1).collect::<Vec<IpAddr>>();
            let first_dup_ip = dup_vec.first().expect("Duplicate IP address disappeared");
            Qualification::Malformed(format!(
                "Standard Gossip from {} contains multiple records claiming to be from {}",
                gossip_source, first_dup_ip
            ))
        }
    }

    fn handle(
        &self,
        cryptde: &dyn CryptDE,
        database: &mut NeighborhoodDatabase,
        agrs: Vec<AccessibleGossipRecord>,
        gossip_source: SocketAddr,
        neighborhood_metadata: NeighborhoodMetadata,
    ) -> GossipAcceptanceResult {
        let initial_neighborship_status =
            StandardGossipHandler::check_full_neighbor(database, gossip_source.ip());

        let patch = self.compute_patch(&agrs, database.root(), neighborhood_metadata.db_patch_size);
        let filtered_agrs = self.filter_agrs_by_patch(agrs, patch);

        let mut db_changed = self.identify_and_add_non_introductory_new_nodes(
            database,
            &filtered_agrs,
            gossip_source,
            neighborhood_metadata.user_exit_preferences_opt.as_ref(),
        );
        db_changed = self.identify_and_update_obsolete_nodes(database, filtered_agrs) || db_changed;
        db_changed =
            self.add_src_node_as_half_neighbor(cryptde, database, gossip_source) || db_changed;
        let final_neighborship_status =
            StandardGossipHandler::check_full_neighbor(database, gossip_source.ip());
        // If no Nodes need updating, return ::Ignored and don't change the database.
        // Otherwise, return ::Accepted.
        if db_changed {
            trace!(self.logger, "Current database: {}", database.to_dot_graph());
            if (initial_neighborship_status, final_neighborship_status) == (false, true) {
                // Received Reply for Acceptance of Debut Gossip (false, true)
                let cpm = ConnectionProgressMessage {
                    peer_addr: gossip_source.ip(),
                    event: ConnectionProgressEvent::StandardGossipReceived,
                };
                neighborhood_metadata
                    .cpm_recipient
                    .try_send(cpm)
                    .unwrap_or_else(|e| panic!("Neighborhood is dead: {}", e));
            }
            GossipAcceptanceResult::Accepted
        } else {
            debug!(
                self.logger,
                "Gossip contained nothing new: StandardGossipHandler is ignoring it"
            );
            GossipAcceptanceResult::Ignored
        }
    }
}

impl StandardGossipHandler {
    fn new(logger: Logger) -> StandardGossipHandler {
        StandardGossipHandler { logger }
    }

    fn compute_patch(
        &self,
        agrs: &[AccessibleGossipRecord],
        root_node: &NodeRecord,
        db_patch_size: u8,
    ) -> HashSet<PublicKey> {
        let agrs_by_key = agrs
            .iter()
            .map(|agr| (&agr.inner.public_key, agr))
            .collect::<HashMap<&PublicKey, &AccessibleGossipRecord>>();

        let mut patch: HashSet<PublicKey> = HashSet::new();
        self.compute_patch_recursive(
            &mut patch,
            root_node.public_key(),
            &agrs_by_key,
            db_patch_size,
            root_node,
        );

        patch
    }

    fn compute_patch_recursive(
        &self,
        patch: &mut HashSet<PublicKey>,
        current_node_key: &PublicKey,
        agrs: &HashMap<&PublicKey, &AccessibleGossipRecord>,
        hops_remaining: u8,
        root_node: &NodeRecord,
    ) {
        patch.insert(current_node_key.clone());
        if hops_remaining == 0 {
            return;
        }
        let neighbors = if current_node_key == root_node.public_key() {
            &root_node.inner.neighbors
        } else {
            match agrs.get(current_node_key) {
                Some(agr) => &agr.inner.neighbors,
                None => {
                    patch.remove(current_node_key);
                    trace!(
                        self.logger,
                        "While computing patch no AGR record found for public key {:?}",
                        current_node_key
                    );
                    return;
                }
            }
        };

        for neighbor in neighbors {
            if !patch.contains(neighbor) {
                self.compute_patch_recursive(patch, neighbor, agrs, hops_remaining - 1, root_node)
            }
        }
    }

    fn filter_agrs_by_patch(
        &self,
        agrs: Vec<AccessibleGossipRecord>,
        patch: HashSet<PublicKey>,
    ) -> Vec<AccessibleGossipRecord> {
        agrs.into_iter()
            .filter(|agr| patch.contains(&agr.inner.public_key))
            .collect::<Vec<AccessibleGossipRecord>>()
    }

    fn identify_and_add_non_introductory_new_nodes(
        &self,
        database: &mut NeighborhoodDatabase,
        agrs: &[AccessibleGossipRecord],
        gossip_source: SocketAddr,
        user_exit_preferences_opt: Option<&UserExitPreferences>,
    ) -> bool {
        let all_keys = database
            .keys()
            .into_iter()
            .cloned()
            .collect::<HashSet<PublicKey>>();
        agrs.iter()
            .filter(|agr| !all_keys.contains(&agr.inner.public_key))
            // TODO: A node that tells us the IP Address of the node that isn't in our database should be malefactor banned
            .filter(|agr| match &agr.node_addr_opt {
                None => true,
                Some(node_addr) => {
                    let socket_addrs: Vec<SocketAddr> = node_addr.clone().into();
                    socket_addrs.contains(&gossip_source)
                }
            })
            .for_each(|agr| {
                let mut node_record = NodeRecord::from(agr);
                match user_exit_preferences_opt {
                    Some(user_exit_preferences) => {
                        user_exit_preferences.assign_nodes_country_undesirability(&mut node_record)
                    }
                    None => (),
                }
                trace!(
                    self.logger,
                    "Discovered new Node {:?}: {:?}",
                    node_record.public_key(),
                    node_record.full_neighbor_keys(database)
                );
                database
                    .add_node(node_record)
                    .expect("List of new Nodes contained existing Nodes");
            });
        database.keys().len() != all_keys.len()
    }

    fn identify_and_update_obsolete_nodes(
        &self,
        database: &mut NeighborhoodDatabase,
        agrs: Vec<AccessibleGossipRecord>,
    ) -> bool {
        agrs.into_iter().fold(false, |b, agr| {
            match database.node_by_key(&agr.inner.public_key) {
                Some(existing_node) if agr.inner.version > existing_node.version() => {
                    trace!(
                        self.logger,
                        "Updating Node {:?} from v{} to v{}",
                        existing_node.public_key(),
                        existing_node.version(),
                        agr.inner.version
                    );
                    self.update_database_record(database, agr) || b
                }
                _ => b,
            }
        })
    }

    fn add_src_node_as_half_neighbor(
        &self,
        cryptde: &dyn CryptDE,
        database: &mut NeighborhoodDatabase,
        gossip_source: SocketAddr,
    ) -> bool {
        let gossip_node = match database.node_by_ip(&gossip_source.ip()) {
            None => return false,
            Some(node) => node,
        };
        let gossip_node_key = gossip_node.public_key().clone();
        if database.root().full_neighbor_keys(database).len() >= MAX_DEGREE {
            false
        } else {
            match database.add_half_neighbor(&gossip_node_key) {
                Err(_) => false,
                Ok(false) => false,
                Ok(true) => {
                    let root_mut = database.root_mut();
                    root_mut.increment_version();
                    root_mut.regenerate_signed_gossip(cryptde);
                    true
                }
            }
        }
    }

    fn update_database_record(
        &self,
        database: &mut NeighborhoodDatabase,
        agr: AccessibleGossipRecord,
    ) -> bool {
        let existing_node_record = database
            .node_by_key_mut(&agr.inner.public_key)
            .expect("Node magically disappeared");
        let new_version = agr.inner.version;
        match existing_node_record.update(agr) {
            Ok(_) => true,
            Err(e) => {
                error!(
                    self.logger,
                    "Failed to update {} from v{} to v{}: {}",
                    existing_node_record.public_key(),
                    existing_node_record.version(),
                    new_version,
                    e
                );
                false
            }
        }
    }

    fn add_ip_addr(set: HashSet<IpAddr>, ip_addr: IpAddr) -> HashSet<IpAddr> {
        let mut result = set;
        result.insert(ip_addr);
        result
    }

    fn ip_of(agr: &AccessibleGossipRecord) -> IpAddr {
        agr.node_addr_opt
            .as_ref()
            .expect("Should have NodeAddr")
            .ip_addr()
    }

    fn check_full_neighbor(db: &NeighborhoodDatabase, gossip_source_ip: IpAddr) -> bool {
        if let Some(node) = db.node_by_ip(&gossip_source_ip) {
            return db.has_full_neighbor(db.root().public_key(), &node.inner.public_key);
        }
        false
    }
}

struct RejectHandler {}

impl NamedType for RejectHandler {
    fn type_name(&self) -> &'static str {
        "RejectHandler"
    }
}

impl GossipHandler for RejectHandler {
    fn qualifies(
        &self,
        _database: &NeighborhoodDatabase,
        agrs: &[AccessibleGossipRecord],
        gossip_source: SocketAddr,
    ) -> Qualification {
        Qualification::Malformed(format!(
            "Gossip with {} records from {} is unclassifiable by any qualifier",
            agrs.len(),
            gossip_source
        ))
    }

    fn handle(
        &self,
        _cryptde: &dyn CryptDE,
        _database: &mut NeighborhoodDatabase,
        _agrs: Vec<AccessibleGossipRecord>,
        _gossip_source: SocketAddr,
        _neighborhood_metadata: NeighborhoodMetadata,
    ) -> GossipAcceptanceResult {
        panic!("Should never be called")
    }
}

impl RejectHandler {
    fn new() -> RejectHandler {
        RejectHandler {}
    }
}

pub trait GossipAcceptor: Send /* Send because lazily-written tests require it */ {
    fn handle(
        &self,
        database: &mut NeighborhoodDatabase,
        agrs: Vec<AccessibleGossipRecord>,
        gossip_source: SocketAddr,
        neighborhood_metadata: NeighborhoodMetadata,
    ) -> GossipAcceptanceResult;
}

pub struct GossipAcceptorReal<'a> {
    cryptde: &'a dyn CryptDE,
    gossip_handlers: Vec<Box<dyn GossipHandler>>,
    logger: Logger,
}

impl<'a> GossipAcceptor for GossipAcceptorReal<'a> {
    fn handle(
        &self,
        database: &mut NeighborhoodDatabase,
        agrs: Vec<AccessibleGossipRecord>,
        gossip_source: SocketAddr,
        neighborhood_metadata: NeighborhoodMetadata,
    ) -> GossipAcceptanceResult {
        let (qualification, handler_ref) = self
            .gossip_handlers
            .iter()
            .map(|h| (h.qualifies(database, &agrs, gossip_source), h.as_ref()))
            .find(|pair| !matches!(pair, (Qualification::Unmatched, _)))
            .expect("gossip_handlers should intercept everything");
        match qualification {
            Qualification::Matched => {
                debug!(
                    self.logger,
                    "Gossip delegated to {}",
                    handler_ref.type_name()
                );
                handler_ref.handle(
                    self.cryptde,
                    database,
                    agrs,
                    gossip_source,
                    neighborhood_metadata,
                )
            }
            Qualification::Unmatched => {
                panic!("Nothing in gossip_handlers returned Matched or Malformed")
            }
            Qualification::Malformed(reason) => GossipAcceptanceResult::Ban(reason),
        }
    }
}

impl<'a> GossipAcceptorReal<'a> {
    pub fn new(cryptde: &'a dyn CryptDE) -> GossipAcceptorReal {
        let logger = Logger::new("GossipAcceptor");
        GossipAcceptorReal {
            gossip_handlers: vec![
                Box::new(DebutHandler::new(logger.clone())),
                Box::new(PassHandler::new()),
                Box::new(IntroductionHandler::new(logger.clone())),
                Box::new(StandardGossipHandler::new(logger.clone())),
                Box::new(RejectHandler::new()),
            ],
            cryptde,
            logger,
        }
    }

    fn make_debut_triple(
        database: &NeighborhoodDatabase,
        debut_target: &AccessibleGossipRecord,
    ) -> Result<(Gossip_0v1, PublicKey, NodeAddr), String> {
        let debut_target_node_addr = match &debut_target.node_addr_opt {
            None => {
                return Err(format!(
                    "Can't generate debut to {}: no IP address supplied",
                    debut_target.inner.public_key
                ));
            }
            Some(node_addr) => {
                if node_addr.ports().is_empty() {
                    return Err(format!(
                        "Can't generate debut to {} at {}: no ports were specified",
                        debut_target.inner.public_key,
                        node_addr.ip_addr()
                    ));
                };
                node_addr
            }
        };
        let debut_gossip = GossipBuilder::new(database)
            .node(database.root().public_key(), true)
            .build();
        Ok((
            debut_gossip,
            debut_target.inner.public_key.clone(),
            debut_target_node_addr.clone(),
        ))
    }
}

#[cfg(test)]
mod tests {
    use super::*;
    use crate::neighborhood::gossip_producer::GossipProducer;
    use crate::neighborhood::gossip_producer::GossipProducerReal;
    use crate::neighborhood::node_record::NodeRecord;
    use crate::neighborhood::{
        FallbackPreference, UserExitPreferences, UNREACHABLE_COUNTRY_PENALTY,
    };
    use crate::sub_lib::cryptde_null::CryptDENull;
    use crate::sub_lib::neighborhood::{ConnectionProgressEvent, ConnectionProgressMessage};
    use crate::sub_lib::utils::time_t_timestamp;
    use crate::test_utils::neighborhood_test_utils::{
        db_from_node, gossip_about_nodes_from_database, linearly_connect_nodes,
        make_meaningless_db, make_node_record, make_node_record_cc, make_node_record_f,
        make_node_records, public_keys_from_node_records, DB_PATCH_SIZE_FOR_TEST,
    };
    use crate::test_utils::unshared_test_utils::make_cpm_recipient;
    use crate::test_utils::{assert_contains, main_cryptde, vec_to_set};
    use actix::System;
    use itertools::Itertools;
    use masq_lib::messages::ExitLocation;
    use masq_lib::test_utils::logging::{init_test_logging, TestLogHandler};
    use masq_lib::test_utils::utils::TEST_DEFAULT_CHAIN;
    use std::convert::TryInto;
    use std::net::Ipv4Addr;
    use std::ops::{Add, Sub};
    use std::str::FromStr;
    use std::time::Duration;

    #[test]
    fn constants_have_correct_values() {
        assert_eq!(MAX_DEGREE, 5);
        assert_eq!(PASS_GOSSIP_EXPIRED_TIME, Duration::from_secs(60));
    }

    #[derive(Clone, Copy, Debug, PartialEq, Eq)]
    enum Mode {
        Standard,
        OriginateOnly,
        // GossipAcceptor doesn't care about ConsumeOnly; that's routing, not Gossip
        // ZeroHop is decentralized and should never appear in GossipAcceptor tests
    }

    fn make_default_neighborhood_metadata() -> NeighborhoodMetadata {
        NeighborhoodMetadata {
            connection_progress_peers: vec![],
            cpm_recipient: make_cpm_recipient().0,
            db_patch_size: DB_PATCH_SIZE_FOR_TEST,
            user_exit_preferences_opt: None,
        }
    }

    #[test]
    fn proper_debut_of_accepting_node_with_populated_database_is_identified_and_handled() {
        let (gossip, new_node, gossip_source_opt) = make_debut(2345, Mode::Standard);
        let root_node = make_node_record(1234, true);
        let mut db = db_from_node(&root_node);
        let neighbor_key = &db.add_node(make_node_record(3456, true)).unwrap();
        db.add_arbitrary_full_neighbor(root_node.public_key(), neighbor_key);
        let cryptde = CryptDENull::from(db.root().public_key(), TEST_DEFAULT_CHAIN);
        let agrs_vec: Vec<AccessibleGossipRecord> = gossip.try_into().unwrap();
        let subject = DebutHandler::new(Logger::new("test"));

        let qualifies_result =
            subject.qualifies(&db, &agrs_vec.as_slice(), gossip_source_opt.clone());
        let handle_result = subject.handle(
            &cryptde,
            &mut db,
            agrs_vec,
            gossip_source_opt,
            make_default_neighborhood_metadata(),
        );

        assert_eq!(Qualification::Matched, qualifies_result);
        let introduction = GossipBuilder::new(&db)
            .node(db.root().public_key(), true)
            .node(neighbor_key, true)
            .build();
        assert_eq!(
            handle_result,
            GossipAcceptanceResult::Reply(
                introduction,
                new_node.public_key().clone(),
                new_node.node_addr_opt().unwrap(),
            ),
        );
    }

    #[test]
    fn proper_debut_of_non_accepting_node_with_populated_database_is_identified_and_handled() {
        let (gossip, new_node, gossip_source) = make_debut(2345, Mode::OriginateOnly);
        let root_node = make_node_record(1234, true);
        let mut db = db_from_node(&root_node);
        let neighbor_key = &db.add_node(make_node_record(3456, true)).unwrap();
        db.add_arbitrary_full_neighbor(root_node.public_key(), neighbor_key);
        let cryptde = CryptDENull::from(db.root().public_key(), TEST_DEFAULT_CHAIN);
        let agrs_vec: Vec<AccessibleGossipRecord> = gossip.try_into().unwrap();
        let subject = DebutHandler::new(Logger::new("test"));

        let qualifies_result = subject.qualifies(&db, agrs_vec.as_slice(), gossip_source.clone());
        let handle_result = subject.handle(
            &cryptde,
            &mut db,
            agrs_vec,
            gossip_source,
            make_default_neighborhood_metadata(),
        );

        assert_eq!(Qualification::Matched, qualifies_result);
        let introduction = GossipBuilder::new(&db)
            .node(db.root().public_key(), true)
            .node(neighbor_key, true)
            .build();
        assert_eq!(
            handle_result,
            GossipAcceptanceResult::Reply(
                introduction,
                new_node.public_key().clone(),
                NodeAddr::from(&gossip_source),
            ),
        );
    }

    #[test]
    fn proper_debut_of_node_cant_produce_introduction_because_of_common_neighbor() {
        let src_root = make_node_record(1234, true);
        let mut src_db = db_from_node(&src_root);
        let cryptde = CryptDENull::from(src_db.root().public_key(), TEST_DEFAULT_CHAIN);
        let dest_root = make_node_record(2345, true);
        let mut dest_db = db_from_node(&dest_root);
        let one_common_neighbor = make_node_record(3456, true);
        let another_common_neighbor = make_node_record(4567, true);
        src_db.add_node(one_common_neighbor.clone()).unwrap();
        src_db.add_arbitrary_full_neighbor(src_root.public_key(), one_common_neighbor.public_key());
        src_db.add_node(another_common_neighbor.clone()).unwrap();
        src_db.add_arbitrary_full_neighbor(
            src_root.public_key(),
            another_common_neighbor.public_key(),
        );
        dest_db.add_node(one_common_neighbor.clone()).unwrap();
        dest_db
            .add_arbitrary_full_neighbor(dest_root.public_key(), one_common_neighbor.public_key());
        dest_db.add_node(another_common_neighbor.clone()).unwrap();
        dest_db.add_arbitrary_full_neighbor(
            dest_root.public_key(),
            another_common_neighbor.public_key(),
        );
        let gossip = GossipBuilder::new(&src_db)
            .node(src_db.root().public_key(), true)
            .build();
        let agrs_vec: Vec<AccessibleGossipRecord> = gossip.try_into().unwrap();
        let subject = DebutHandler::new(Logger::new("test"));

        let result = subject.handle(
            &cryptde,
            &mut dest_db,
            agrs_vec,
            src_root.node_addr_opt().unwrap().into(),
            make_default_neighborhood_metadata(),
        );

        assert_eq!(result, GossipAcceptanceResult::Accepted);
    }

    #[test]
    fn proper_debut_of_node_cant_be_passed_because_of_common_neighbors() {
        let src_root = make_node_record(1234, true);
        let mut src_db = db_from_node(&src_root);
        let cryptde = CryptDENull::from(src_db.root().public_key(), TEST_DEFAULT_CHAIN);
        let dest_root = make_node_record(2345, true);
        let mut dest_db = db_from_node(&dest_root);
        (0..MAX_DEGREE as u16).into_iter().for_each(|index| {
            let common_neighbor = make_node_record(3456 + index, true);
            src_db.add_node(common_neighbor.clone()).unwrap();
            src_db.add_arbitrary_full_neighbor(src_root.public_key(), common_neighbor.public_key());
            dest_db.add_node(common_neighbor.clone()).unwrap();
            dest_db
                .add_arbitrary_full_neighbor(dest_root.public_key(), common_neighbor.public_key());
        });
        let gossip = GossipBuilder::new(&src_db)
            .node(src_db.root().public_key(), true)
            .build();
        let agrs_vec: Vec<AccessibleGossipRecord> = gossip.try_into().unwrap();
        let subject = DebutHandler::new(Logger::new("test"));

        let result = subject.handle(
            &cryptde,
            &mut dest_db,
            agrs_vec,
            src_root.node_addr_opt().unwrap().into(),
            make_default_neighborhood_metadata(),
        );

        assert_eq!(
            result,
            GossipAcceptanceResult::Failed(
                GossipFailure_0v1::NoSuitableNeighbors,
                src_root.public_key().clone(),
                src_root.node_addr_opt().unwrap(),
            )
        );
    }

    #[test]
    fn debut_with_node_addr_not_accepting_connections_is_rejected() {
        let (mut gossip, _j, gossip_source) = make_debut(2345, Mode::OriginateOnly);
        let subject = DebutHandler::new(Logger::new("test"));
        gossip.node_records[0].node_addr_opt = Some(NodeAddr::new(
            &IpAddr::from_str("1.2.3.4").unwrap(),
            &[1234],
        ));
        let agrs_vec: Vec<AccessibleGossipRecord> = gossip.try_into().unwrap();

        let result = subject.qualifies(&make_meaningless_db(), agrs_vec.as_slice(), gossip_source);

        assert_eq!(
            result,
            Qualification::Malformed(
                format! ("Debut from 200.200.200.200:2000 for AgMEBQ does not accept connections, yet contained NodeAddr")
            ),
        );
    }

    #[test]
    fn debut_without_node_addr_accepting_connections_is_rejected() {
        let (mut gossip, _j, gossip_source) = make_debut(2345, Mode::Standard);
        gossip.node_records[0].node_addr_opt = None;
        let subject = DebutHandler::new(Logger::new("test"));
        let agrs_vec: Vec<AccessibleGossipRecord> = gossip.try_into().unwrap();

        let result = subject.qualifies(&make_meaningless_db(), agrs_vec.as_slice(), gossip_source);

        assert_eq!(
            result,
            Qualification::Malformed(
                "Debut from 2.3.4.5:2345 for AgMEBQ contained no NodeAddr".to_string()
            ),
        );
    }

    #[test]
    fn debut_without_node_addr_ports_accepting_connections_is_rejected() {
        let (mut gossip, _, gossip_source) = make_debut(2345, Mode::Standard);
        gossip.node_records[0].node_addr_opt =
            Some(NodeAddr::new(&IpAddr::from_str("1.2.3.4").unwrap(), &[]));
        let subject = DebutHandler::new(Logger::new("test"));
        let agrs_vec: Vec<AccessibleGossipRecord> = gossip.try_into().unwrap();

        let result = subject.qualifies(&make_meaningless_db(), agrs_vec.as_slice(), gossip_source);

        assert_eq!(
            result,
            Qualification::Malformed(
                "Debut from 2.3.4.5:2345 for AgMEBQ contained NodeAddr with no ports".to_string()
            ),
        );
    }

    #[test]
    fn apparent_debut_with_node_already_in_database_is_unmatched() {
        let (gossip, new_node, gossip_source) = make_debut(2345, Mode::Standard);
        let root_node = make_node_record(1234, true);
        let mut db = db_from_node(&root_node);
        let neighbor_key = &db.add_node(make_node_record(3456, true)).unwrap();
        db.add_arbitrary_full_neighbor(root_node.public_key(), neighbor_key);
        db.add_node(new_node.clone()).unwrap();
        let agrs_vec: Vec<AccessibleGossipRecord> = gossip.try_into().unwrap();
        let subject = DebutHandler::new(Logger::new("test"));

        let result = subject.qualifies(&db, agrs_vec.as_slice(), gossip_source);

        assert_eq!(result, Qualification::Unmatched);
    }

    #[test]
    fn debut_of_already_connected_node_produces_accepted_result_instead_of_introduction_to_prevent_overconnection(
    ) {
        let src_root = make_node_record(1234, true);
        let mut src_db = db_from_node(&src_root);
        let dest_root = make_node_record(2345, true);
        let mut dest_db = db_from_node(&dest_root);
        let dest_cryptde = CryptDENull::from(dest_root.public_key(), TEST_DEFAULT_CHAIN);
        let common_neighbor = make_node_record(3456, true);
        let dest_neighbor = make_node_record(4567, true);
        src_db.add_node(common_neighbor.clone()).unwrap();
        src_db.add_arbitrary_full_neighbor(src_root.public_key(), common_neighbor.public_key());
        dest_db.add_node(common_neighbor.clone()).unwrap();
        dest_db.add_arbitrary_full_neighbor(dest_root.public_key(), common_neighbor.public_key());
        dest_db.add_node(dest_neighbor.clone()).unwrap();
        dest_db.add_arbitrary_full_neighbor(dest_root.public_key(), dest_neighbor.public_key());
        let agrs_vec: Vec<AccessibleGossipRecord> = GossipBuilder::new(&src_db)
            .node(src_root.public_key(), true)
            .build()
            .try_into()
            .unwrap();
        let subject = DebutHandler::new(Logger::new("test"));

        let result = subject.handle(
            &dest_cryptde,
            &mut dest_db,
            agrs_vec,
            dest_root.node_addr_opt().clone().unwrap().into(),
            make_default_neighborhood_metadata(),
        );

        assert_eq!(result, GossipAcceptanceResult::Accepted);
    }

    #[test]
    fn two_parallel_debuts_in_progress_handled_by_try_accept_debut_without_introduction() {
        let root_node = make_node_record(1234, true);
        let half_neighbor_debutant = make_node_record(2345, true);
        let new_debutant = make_node_record(4567, true);
        let root_node_cryptde = CryptDENull::from(&root_node.public_key(), TEST_DEFAULT_CHAIN);
        let mut dest_db = db_from_node(&root_node);
        dest_db.add_node(half_neighbor_debutant.clone()).unwrap();
        dest_db.add_arbitrary_half_neighbor(
            root_node.public_key(),
            half_neighbor_debutant.public_key(),
        );
        let logger = Logger::new("Debut test");
        let subject = DebutHandler::new(logger);
        let neighborhood_metadata = make_default_neighborhood_metadata();

        let counter_debut = subject
            .try_accept_debut(
                &root_node_cryptde,
                &mut dest_db,
                &AccessibleGossipRecord::from(&new_debutant),
                SocketAddr::new(IpAddr::V4(Ipv4Addr::new(4, 5, 6, 7)), 4567),
                neighborhood_metadata.user_exit_preferences_opt,
            )
            .unwrap();

        let (dest_public_key, dest_node_addr) = match counter_debut {
            GossipAcceptanceResult::Reply(_, ref dest_public_key, ref dest_node_addr) => {
                (dest_public_key, dest_node_addr)
            }
            x => panic!("Expected Reply, got {:?}", x),
        };
        assert_eq!(dest_public_key, new_debutant.public_key());
        assert_eq!(dest_node_addr, &new_debutant.node_addr_opt().unwrap());
    }

    #[test]
    fn proper_pass_is_identified_and_processed() {
        let (gossip, pass_target, gossip_source) = make_pass(2345);
        let subject = PassHandler::new();
        let mut dest_db = make_meaningless_db();
        let cryptde = CryptDENull::from(dest_db.root().public_key(), TEST_DEFAULT_CHAIN);
        let agrs_vec: Vec<AccessibleGossipRecord> = gossip.try_into().unwrap();

        let qualifies_result = subject.qualifies(&dest_db, agrs_vec.as_slice(), gossip_source);
        let handle_result = subject.handle(
            &cryptde,
            &mut dest_db,
            agrs_vec,
            gossip_source,
            make_default_neighborhood_metadata(),
        );

        assert_eq!(Qualification::Matched, qualifies_result);
        let debut = GossipBuilder::new(&dest_db)
            .node(dest_db.root().public_key(), true)
            .build();
        assert_eq!(
            GossipAcceptanceResult::Reply(
                debut,
                pass_target.public_key().clone(),
                pass_target.node_addr_opt().unwrap().clone(),
            ),
            handle_result
        );
    }

    #[test]
    fn pass_without_node_addr_is_rejected() {
        let (mut gossip, _, gossip_source) = make_pass(2345);
        gossip.node_records[0].node_addr_opt = None;
        let subject = PassHandler::new();
        let agrs_vec: Vec<AccessibleGossipRecord> = gossip.try_into().unwrap();

        let result = subject.qualifies(&make_meaningless_db(), agrs_vec.as_slice(), gossip_source);

        assert_eq!(
            Qualification::Malformed(
                "Pass from 200.200.200.200:2000 to AgMEBQ did not contain NodeAddr".to_string()
            ),
            result
        );
    }

    #[test]
    fn pass_without_node_addr_ports_is_rejected() {
        let (mut gossip, _, gossip_source) = make_pass(2345);
        gossip.node_records[0].node_addr_opt =
            Some(NodeAddr::new(&IpAddr::from_str("1.2.3.4").unwrap(), &[]));
        let subject = PassHandler::new();
        let agrs_vec: Vec<AccessibleGossipRecord> = gossip.try_into().unwrap();

        let result = subject.qualifies(&make_meaningless_db(), agrs_vec.as_slice(), gossip_source);

        assert_eq!(
            Qualification::Malformed(
                "Pass from 200.200.200.200:2000 to AgMEBQ at 1.2.3.4 contained NodeAddr with no ports"
                    .to_string()
            ),
            result
        );
    }

    #[test]
    fn gossip_containing_other_than_two_records_is_not_an_introduction() {
        let (gossip, _, gossip_source) = make_debut(2345, Mode::Standard);
        let subject = IntroductionHandler::new(Logger::new("test"));
        let agrs_vec: Vec<AccessibleGossipRecord> = gossip.try_into().unwrap();

        let result = subject.qualifies(&make_meaningless_db(), agrs_vec.as_slice(), gossip_source);

        assert_eq!(Qualification::Unmatched, result);
    }

    #[test]
    fn introduction_where_introducee_is_in_the_database_is_unmatched() {
        let (gossip, gossip_source) = make_introduction(2345, 3456);
        let not_introducee = make_node_record(3456, true);
        let dest_root = make_node_record(7878, true);
        let mut dest_db = db_from_node(&dest_root);
        dest_db.add_node(not_introducee.clone()).unwrap();
        let subject = IntroductionHandler::new(Logger::new("test"));
        let agrs_vec: Vec<AccessibleGossipRecord> = gossip.try_into().unwrap();

        let result = subject.qualifies(&dest_db, agrs_vec.as_slice(), gossip_source);

        assert_eq!(Qualification::Unmatched, result);
    }

    #[test]
    fn introduction_where_nobody_admits_to_being_source_is_unmatched() {
        let (mut gossip, gossip_source) = make_introduction(2345, 3456);
        let dest_root = make_node_record(7878, true);
        let dest_db = db_from_node(&dest_root);
        gossip.node_records[0].node_addr_opt = None;
        let subject = IntroductionHandler::new(Logger::new("test"));
        let agrs_vec: Vec<AccessibleGossipRecord> = gossip.try_into().unwrap();

        let result = subject.qualifies(&dest_db, agrs_vec.as_slice(), gossip_source);

        assert_eq!(Qualification::Unmatched, result);
    }

    #[test]
    fn introduction_where_introducer_does_not_provide_at_least_one_port_is_malformed() {
        let (mut gossip, gossip_source) = make_introduction(2345, 3456);
        let dest_root = make_node_record(7878, true);
        let dest_db = db_from_node(&dest_root);
        gossip.node_records[0].node_addr_opt =
            Some(NodeAddr::new(&IpAddr::from_str("2.3.4.5").unwrap(), &[]));
        let subject = IntroductionHandler::new(Logger::new("test"));
        let agrs_vec: Vec<AccessibleGossipRecord> = gossip.try_into().unwrap();

        let result = subject.qualifies(&dest_db, agrs_vec.as_slice(), gossip_source);

        assert_eq!(
            Qualification::Malformed("Introducer AgMEBQ from 2.3.4.5 has no ports".to_string()),
            result
        );
    }

    #[test]
    fn gossip_where_introducee_does_not_provide_node_addr_is_not_introduction() {
        let (mut gossip, gossip_source) = make_introduction(2345, 3456);
        let dest_root = make_node_record(7878, true);
        let dest_db = db_from_node(&dest_root);
        gossip.node_records[1].node_addr_opt = None;
        let subject = IntroductionHandler::new(Logger::new("test"));
        let agrs_vec: Vec<AccessibleGossipRecord> = gossip.try_into().unwrap();

        let result = subject.qualifies(&dest_db, agrs_vec.as_slice(), gossip_source);

        assert_eq!(Qualification::Unmatched, result);
    }

    #[test]
    fn introduction_where_introducee_does_not_provide_at_least_one_port_is_malformed() {
        let (mut gossip, gossip_source) = make_introduction(2345, 3456);
        let dest_root = make_node_record(7878, true);
        let dest_db = db_from_node(&dest_root);
        gossip.node_records[1].node_addr_opt =
            Some(NodeAddr::new(&IpAddr::from_str("3.4.5.6").unwrap(), &[]));
        let subject = IntroductionHandler::new(Logger::new("test"));
        let agrs_vec: Vec<AccessibleGossipRecord> = gossip.try_into().unwrap();

        let result = subject.qualifies(&dest_db, agrs_vec.as_slice(), gossip_source);

        assert_eq!(
            Qualification::Malformed(
                "Introducer AgMEBQ from 2.3.4.5 introduced AwQFBg from 3.4.5.6 with no ports"
                    .to_string()
            ),
            result
        );
    }

    #[test]
    fn gossip_where_no_record_has_the_gossip_source_ip_is_not_introduction() {
        let (mut gossip, gossip_source) = make_introduction(2345, 3456);
        let dest_root = make_node_record(7878, true);
        let dest_db = db_from_node(&dest_root);
        gossip.node_records[0].node_addr_opt = Some(NodeAddr::new(
            &IpAddr::from_str("4.5.6.7").unwrap(),
            &[4567],
        ));
        let subject = IntroductionHandler::new(Logger::new("test"));
        let agrs_vec: Vec<AccessibleGossipRecord> = gossip.try_into().unwrap();

        let result = subject.qualifies(&dest_db, agrs_vec.as_slice(), gossip_source);

        assert_eq!(Qualification::Malformed("In Introduction, neither AgMEBQ from 4.5.6.7 nor AwQFBg from 3.4.5.6 claims the source IP 2.3.4.5".to_string()), result);
    }

    #[test]
    fn introduction_where_both_records_have_gossip_source_ip_is_malformed() {
        let (mut gossip, gossip_source) = make_introduction(2345, 3456);
        let dest_root = make_node_record(7878, true);
        let dest_db = db_from_node(&dest_root);
        gossip.node_records[1].node_addr_opt = Some(NodeAddr::new(
            &IpAddr::from_str("2.3.4.5").unwrap(),
            &[2345],
        ));
        let subject = IntroductionHandler::new(Logger::new("test"));
        let agrs_vec: Vec<AccessibleGossipRecord> = gossip.try_into().unwrap();

        let result = subject.qualifies(&dest_db, agrs_vec.as_slice(), gossip_source);

        assert_eq!(
            Qualification::Malformed(
                "Introducer AgMEBQ and introducee AwQFBg both claim 2.3.4.5".to_string()
            ),
            result
        );
    }

    #[test]
    fn introduction_where_introducer_has_local_public_key_is_malformed() {
        let (gossip, gossip_source) = make_introduction(2345, 3456);
        let dest_root = make_node_record(7878, true);
        let dest_db = db_from_node(&dest_root);
        let subject = IntroductionHandler::new(Logger::new("test"));
        let mut agrs: Vec<AccessibleGossipRecord> = gossip.try_into().unwrap();
        agrs[0].inner.public_key = dest_root.public_key().clone();
        let introducer_key = &agrs[0].inner.public_key;

        let result = subject.qualifies(&dest_db, &agrs, gossip_source);

        assert_eq!(
            Qualification::Malformed(format!(
                "Introducer {} claims local Node's public key",
                introducer_key
            )),
            result
        );
    }

    #[test]
    fn introduction_where_introducer_has_local_ip_address_is_malformed() {
        let (gossip, _) = make_introduction(2345, 3456);
        let dest_root = make_node_record(7878, true);
        let dest_db = db_from_node(&dest_root);
        let subject = IntroductionHandler::new(Logger::new("test"));
        let mut agrs: Vec<AccessibleGossipRecord> = gossip.try_into().unwrap();
        agrs[0].node_addr_opt = dest_root.node_addr_opt();
        let introducer_key = &agrs[0].inner.public_key;

        let result = subject.qualifies(&dest_db, &agrs, dest_root.node_addr_opt().unwrap().into());

        assert_eq!(
            Qualification::Malformed(format!(
                "Introducer {} claims to be at local Node's IP address",
                introducer_key
            )),
            result
        );
    }

    #[test]
    fn introduction_that_tries_to_change_immutable_characteristics_of_introducer_is_suspicious() {
        let (gossip, gossip_source) = make_introduction(2345, 3456);
        let dest_root = make_node_record(7878, true);
        let mut dest_db = db_from_node(&dest_root);
        let cryptde = CryptDENull::from(dest_db.root().public_key(), TEST_DEFAULT_CHAIN);
        let subject = IntroductionHandler::new(Logger::new("test"));
        let agrs: Vec<AccessibleGossipRecord> = gossip.try_into().unwrap();
        let introducer_key = &agrs[0].inner.public_key;
        dest_db.add_node(NodeRecord::from(&agrs[0])).unwrap();
        dest_db
            .node_by_key_mut(introducer_key)
            .unwrap()
            .set_version(0);
        dest_db
            .node_by_key_mut(introducer_key)
            .unwrap()
            .force_node_addr(&NodeAddr::from(
                &SocketAddr::from_str("4.5.6.7:4567").unwrap(),
            ));
        dest_db.resign_node(introducer_key);
        let introducer_before_gossip = dest_db.node_by_key(introducer_key).unwrap().clone();
        let before = time_t_timestamp();

        let qualifies_result = subject.qualifies(&dest_db, &agrs, gossip_source);
        let handle_result = subject.handle(
            &cryptde,
            &mut dest_db,
            agrs.clone(),
            gossip_source,
            make_default_neighborhood_metadata(),
        );

        let after = time_t_timestamp();
        assert_eq!(qualifies_result, Qualification::Matched);
        assert_eq!(
            handle_result,
            GossipAcceptanceResult::Ban(format!("Introducer {} tried changing immutable characteristic: Updating a NodeRecord must not change its node_addr_opt: 4.5.6.7:4567 -> 2.3.4.5:2345", introducer_key)),
        );
        assert_node_records_eq(
            dest_db.node_by_key_mut(introducer_key).unwrap(),
            &introducer_before_gossip,
            before,
            after,
        );
    }

    #[test]
    fn introduction_with_no_problems_qualifies_when_no_local_ip_address_is_known() {
        let (gossip, gossip_source) = make_introduction(2345, 3456);
        let dest_root = make_node_record_f(7878, false, false, true);
        let dest_db = db_from_node(&dest_root);
        let subject = IntroductionHandler::new(Logger::new("test"));
        let agrs: Vec<AccessibleGossipRecord> = gossip.try_into().unwrap();

        let result = subject.qualifies(&dest_db, &agrs, gossip_source);

        assert_eq!(Qualification::Matched, result);
    }

    #[test]
    fn introduction_with_no_problems_is_processed_correctly_when_introducer_is_not_in_database() {
        let (gossip, gossip_source) = make_introduction(2345, 3456);
        let dest_root = make_node_record(7878, true);
        let mut dest_db = db_from_node(&dest_root);
        let cryptde = CryptDENull::from(dest_db.root().public_key(), TEST_DEFAULT_CHAIN);
        let subject = IntroductionHandler::new(Logger::new("test"));
        let agrs: Vec<AccessibleGossipRecord> = gossip.try_into().unwrap();
        let mut neighborhood_metadata = make_default_neighborhood_metadata();
        neighborhood_metadata.user_exit_preferences_opt = Some(UserExitPreferences {
            exit_countries: vec!["FR".to_string()],
            fallback_preference: FallbackPreference::ExitCountryNoFallback,
            locations_opt: Some(vec![ExitLocation {
                country_codes: vec!["FR".to_string()],
                priority: 2,
            }]),
            db_countries: vec!["FR".to_string()],
        });

        let qualifies_result = subject.qualifies(&dest_db, &agrs, gossip_source);
        let handle_result = subject.handle(
            &cryptde,
            &mut dest_db,
            agrs.clone(),
            gossip_source,
            neighborhood_metadata,
        );

        assert_eq!(Qualification::Matched, qualifies_result);
        let debut = GossipBuilder::new(&dest_db)
            .node(dest_db.root().public_key(), true)
            .build();
        assert_eq!(
            GossipAcceptanceResult::Reply(
                debut,
                agrs[1].inner.public_key.clone(),
                agrs[1].node_addr_opt.clone().unwrap(),
            ),
            handle_result
        );

        let result_introducer: &NodeRecord =
            dest_db.node_by_key(&agrs[0].inner.public_key).unwrap();
        let mut expected_introducer = NodeRecord::from(&agrs[0]);
        expected_introducer.metadata.last_update = result_introducer.metadata.last_update;
        expected_introducer.metadata.country_undesirability = 0;
        expected_introducer.resign();
        assert_eq!(result_introducer, &expected_introducer);
        assert_eq!(
            dest_db
                .root()
                .has_half_neighbor(expected_introducer.public_key()),
            true
        );
        assert_eq!(dest_db.root().version(), 1);
        assert_eq!(dest_db.node_by_key(&agrs[1].inner.public_key), None);
    }

    #[test]
    fn introduction_with_no_problems_is_ignored_when_target_is_already_max_degree() {
        let (gossip, gossip_source) = make_introduction(2345, 3456);
        let dest_root = make_node_record(7878, true);
        let mut dest_db = db_from_node(&dest_root);
        for i in 0..MAX_DEGREE as u16 {
            let key = dest_db.add_node(make_node_record(i, true)).unwrap();
            dest_db.add_arbitrary_full_neighbor(dest_root.public_key(), &key);
        }
        let cryptde = CryptDENull::from(dest_db.root().public_key(), TEST_DEFAULT_CHAIN);
        let subject = IntroductionHandler::new(Logger::new("test"));
        let agrs: Vec<AccessibleGossipRecord> = gossip.try_into().unwrap();

        let handle_result = subject.handle(
            &cryptde,
            &mut dest_db,
            agrs.clone(),
            gossip_source,
            make_default_neighborhood_metadata(),
        );

        assert_eq!(handle_result, GossipAcceptanceResult::Ignored);
    }

    #[test]
    fn introduction_with_no_problems_is_processed_correctly_when_introducer_is_in_database_and_obsolete(
    ) {
        let (gossip, gossip_source) = make_introduction(2345, 3456);
        let dest_root = make_node_record(7878, true);
        let mut dest_db = db_from_node(&dest_root);
        let cryptde = CryptDENull::from(dest_db.root().public_key(), TEST_DEFAULT_CHAIN);
        let subject = IntroductionHandler::new(Logger::new("test"));
        let agrs: Vec<AccessibleGossipRecord> = gossip.try_into().unwrap();
        dest_db.add_node(NodeRecord::from(&agrs[0])).unwrap();
        dest_db
            .node_by_key_mut(&agrs[0].inner.public_key)
            .unwrap()
            .set_version(0);
        dest_db.resign_node(&agrs[0].inner.public_key);

        let qualifies_result = subject.qualifies(&dest_db, &agrs, gossip_source);
        let handle_result = subject.handle(
            &cryptde,
            &mut dest_db,
            agrs.clone(),
            gossip_source,
            make_default_neighborhood_metadata(),
        );

        assert_eq!(Qualification::Matched, qualifies_result);
        let debut = GossipBuilder::new(&dest_db)
            .node(dest_db.root().public_key(), true)
            .build();
        assert_eq!(
            GossipAcceptanceResult::Reply(
                debut,
                agrs[1].inner.public_key.clone(),
                agrs[1].node_addr_opt.clone().unwrap(),
            ),
            handle_result
        );
        let result_introducer: &NodeRecord =
            dest_db.node_by_key(&agrs[0].inner.public_key).unwrap();
        let mut expected_introducer = NodeRecord::from(&agrs[0]);
        expected_introducer.metadata.last_update = result_introducer.metadata.last_update;
        expected_introducer.resign();
        assert_eq!(result_introducer, &expected_introducer);
        assert_eq!(
            true,
            dest_db
                .root()
                .has_half_neighbor(expected_introducer.public_key())
        );
        assert_eq!(1, dest_db.root().version());
        assert_eq!(None, dest_db.node_by_key(&agrs[1].inner.public_key));
    }

    #[test]
    fn introduction_with_no_problems_is_processed_correctly_when_introducer_is_in_database_and_up_to_date(
    ) {
        let (gossip, gossip_source) = make_introduction(2345, 3456);
        let dest_root = make_node_record(7878, true);
        let mut dest_db = db_from_node(&dest_root);
        // These don't count because they're half-only neighbors. Will they be ignored?
        for idx in 0..MAX_DEGREE {
            let half_neighbor_key = &dest_db
                .add_node(make_node_record(4000 + idx as u16, true))
                .unwrap();
            dest_db.add_arbitrary_half_neighbor(dest_root.public_key(), half_neighbor_key);
        }
        let cryptde = CryptDENull::from(dest_db.root().public_key(), TEST_DEFAULT_CHAIN);
        let subject = IntroductionHandler::new(Logger::new("test"));
        let agrs: Vec<AccessibleGossipRecord> = gossip.try_into().unwrap();
        dest_db.add_node(NodeRecord::from(&agrs[0])).unwrap();
        dest_db.add_arbitrary_half_neighbor(dest_root.public_key(), &agrs[0].inner.public_key);

        let qualifies_result = subject.qualifies(&dest_db, &agrs, gossip_source);
        let handle_result = subject.handle(
            &cryptde,
            &mut dest_db,
            agrs.clone(),
            gossip_source,
            make_default_neighborhood_metadata(),
        );

        assert_eq!(Qualification::Matched, qualifies_result);
        let debut = GossipBuilder::new(&dest_db)
            .node(dest_db.root().public_key(), true)
            .build();
        assert_eq!(
            GossipAcceptanceResult::Reply(
                debut,
                agrs[1].inner.public_key.clone(),
                agrs[1].node_addr_opt.clone().unwrap(),
            ),
            handle_result
        );

        let result_introducer: &NodeRecord =
            dest_db.node_by_key(&agrs[0].inner.public_key).unwrap();
        let mut expected_introducer = NodeRecord::from(&agrs[0]);
        expected_introducer.metadata.last_update = result_introducer.metadata.last_update;
        expected_introducer.resign();
        assert_eq!(result_introducer, &expected_introducer);
        assert_eq!(
            true,
            dest_db
                .root()
                .has_half_neighbor(expected_introducer.public_key())
        );
        assert_eq!(0, dest_db.root().version());
        assert_eq!(None, dest_db.node_by_key(&agrs[1].inner.public_key));
    }

    #[test]
    fn check_full_neighbor_proves_that_gossip_source_is_a_full_neighbor() {
        let root_node = make_node_record(1111, true); // This is us
        let mut root_db = db_from_node(&root_node);
        let full_neighbor = make_node_record(9012, true); // Full Neighbor
        root_db.add_node(full_neighbor.clone()).unwrap();
        root_db.add_arbitrary_full_neighbor(root_node.public_key(), full_neighbor.public_key());
        let full_neighbor_ip = full_neighbor.node_addr_opt().unwrap().ip_addr();

        let result = StandardGossipHandler::check_full_neighbor(&root_db, full_neighbor_ip);

        assert_eq!(result, true);
    }

    #[test]
    fn check_full_neighbor_proves_that_node_that_is_not_in_our_db_is_not_a_full_neighbor() {
        let root_node = make_node_record(1111, true); // This is us
        let root_db = db_from_node(&root_node);
        let ip_not_in_our_db = IpAddr::from_str("1.2.3.4").unwrap();

        let result = StandardGossipHandler::check_full_neighbor(&root_db, ip_not_in_our_db);

        assert_eq!(result, false);
    }

    #[test]
    fn check_full_neighbor_proves_that_node_that_is_our_half_neighbor_is_not_a_full_neighbor() {
        let root_node = make_node_record(1111, true); // This is us
        let mut root_db = db_from_node(&root_node);
        let half_neighbor = make_node_record(3456, true); // In DB, but half neighbor
        root_db.add_node(half_neighbor.clone()).unwrap();
        root_db.add_arbitrary_half_neighbor(half_neighbor.public_key(), root_node.public_key());
        let ip_addr_of_half_neighbor = half_neighbor.node_addr_opt().unwrap().ip_addr();

        let result = StandardGossipHandler::check_full_neighbor(&root_db, ip_addr_of_half_neighbor);

        assert_eq!(result, false);
    }

    #[test]
    fn standard_gossip_that_doesnt_contain_record_with_gossip_source_ip_is_matched() {
        let src_node = make_node_record(1234, true);
        let mut src_db = db_from_node(&src_node);
        let dest_node = make_node_record(2345, true);
        let mut dest_db = db_from_node(&dest_node);
        let node_a = make_node_record(3456, true);
        let node_b = make_node_record(4567, true);
        src_db.add_node(dest_node.clone()).unwrap();
        src_db.add_node(node_a.clone()).unwrap();
        src_db.add_node(node_b.clone()).unwrap();
        src_db.add_arbitrary_full_neighbor(src_node.public_key(), dest_node.public_key());
        dest_db.add_node(src_node.clone()).unwrap();
        dest_db.add_arbitrary_full_neighbor(dest_node.public_key(), src_node.public_key());
        let gossip = GossipBuilder::new(&src_db)
            .node(src_node.public_key(), false)
            .node(node_a.public_key(), false)
            .node(node_b.public_key(), false)
            .build();
        let subject = StandardGossipHandler::new(Logger::new("test"));
        let gossip_source: SocketAddr = src_node.node_addr_opt().unwrap().into();
        let gossip_vec: Vec<AccessibleGossipRecord> = gossip.try_into().unwrap();

        let result = subject.qualifies(&mut dest_db, gossip_vec.as_slice(), gossip_source);

        assert_eq!(result, Qualification::Matched,);
    }

    #[test]
    fn standard_gossip_that_contains_record_describing_local_node_by_public_key_is_malformed() {
        let src_node = make_node_record(1234, true);
        let mut src_db = db_from_node(&src_node);
        let dest_node = make_node_record(2345, true);
        let mut dest_db = db_from_node(&dest_node);
        let node_a = make_node_record(3456, true);
        src_db.add_node(dest_node.clone()).unwrap();
        src_db.add_arbitrary_full_neighbor(src_node.public_key(), dest_node.public_key());
        src_db.add_node(node_a.clone()).unwrap();
        dest_db.add_node(src_node.clone()).unwrap();
        dest_db.add_arbitrary_full_neighbor(dest_node.public_key(), src_node.public_key());
        let gossip = GossipBuilder::new(&src_db)
            .node(src_node.public_key(), true)
            .node(node_a.public_key(), false)
            .node(dest_node.public_key(), false)
            .build();
        let subject = StandardGossipHandler::new(Logger::new("test"));
        let gossip_source: SocketAddr = src_node.node_addr_opt().unwrap().into();
        let gossip_vec: Vec<AccessibleGossipRecord> = gossip.try_into().unwrap();

        let result = subject.qualifies(&mut dest_db, gossip_vec.as_slice(), gossip_source);

        assert_eq!(
            result,
            Qualification::Malformed(format!(
                "Standard Gossip from 1.2.3.4:1234 contains a record with this Node's public key"
            )),
        );
    }

    #[test]
    fn standard_gossip_that_contains_record_describing_local_node_by_ip_address_is_malformed() {
        let src_node = make_node_record(1234, true);
        let mut src_db = db_from_node(&src_node);
        let dest_node = make_node_record(2345, true);
        let mut dest_db = db_from_node(&dest_node);
        let node_a = make_node_record(3456, true);
        let mut node_b = make_node_record(4567, true);
        node_b.metadata.node_addr_opt = dest_node.node_addr_opt();
        src_db.add_node(dest_node.clone()).unwrap();
        src_db.add_node(node_a.clone()).unwrap();
        src_db.add_node(node_b.clone()).unwrap();
        src_db.add_arbitrary_full_neighbor(src_node.public_key(), dest_node.public_key());
        dest_db.add_node(src_node.clone()).unwrap();
        dest_db.add_arbitrary_full_neighbor(dest_node.public_key(), src_node.public_key());
        let gossip = GossipBuilder::new(&src_db)
            .node(src_node.public_key(), true)
            .node(node_a.public_key(), false)
            .node(node_b.public_key(), true)
            .build();
        let subject = StandardGossipHandler::new(Logger::new("test"));
        let gossip_source: SocketAddr = src_node.node_addr_opt().unwrap().into();
        let gossip_vec: Vec<AccessibleGossipRecord> = gossip.try_into().unwrap();

        let result = subject.qualifies(&mut dest_db, gossip_vec.as_slice(), gossip_source);

        assert_eq!(
            result,
            Qualification::Malformed(format!(
                "Standard Gossip from 1.2.3.4:1234 contains a record claiming that {} has this Node's IP address",
                node_b.public_key()
            )),
        );
    }

    #[test]
    fn standard_gossip_that_contains_multiple_records_with_same_ip_is_malformed() {
        let src_node = make_node_record(1234, true);
        let mut src_db = db_from_node(&src_node);
        let dest_node = make_node_record(2345, true);
        let mut dest_db = db_from_node(&dest_node);
        let node_a = make_node_record(3456, true);
        let node_b = make_node_record(4567, true);
        src_db.add_node(dest_node.clone()).unwrap();
        src_db.add_node(node_a.clone()).unwrap();
        src_db.add_node(node_b.clone()).unwrap();
        src_db.add_arbitrary_full_neighbor(src_node.public_key(), dest_node.public_key());
        dest_db.add_node(src_node.clone()).unwrap();
        dest_db.add_arbitrary_full_neighbor(dest_node.public_key(), src_node.public_key());
        let mut gossip = GossipBuilder::new(&src_db)
            .node(src_node.public_key(), true)
            .node(node_a.public_key(), true)
            .node(node_b.public_key(), true)
            .build();
        gossip.node_records[2].node_addr_opt = Some(NodeAddr::new(
            &node_a.node_addr_opt().unwrap().ip_addr(),
            &[4567],
        ));
        let subject = StandardGossipHandler::new(Logger::new("test"));
        let gossip_source: SocketAddr = src_node.node_addr_opt().unwrap().into();
        let gossip_vec: Vec<AccessibleGossipRecord> = gossip.try_into().unwrap();

        let result = subject.qualifies(&mut dest_db, gossip_vec.as_slice(), gossip_source);

        assert_eq!(
            result,
            Qualification::Malformed(format!(
                "Standard Gossip from 1.2.3.4:1234 contains multiple records claiming to be from 3.4.5.6"
            )),
        );
    }

    #[test]
    fn proper_standard_gossip_is_matched_and_handled() {
        /*
          Destination Node ==>
            S---D

          Source Node ==>
           A---S---D
               |
               B

          The source node(S) will gossip about Node A and B
          to the destination node(D).
        */
        let src_root = make_node_record(1234, true);
        let dest_root = make_node_record(2345, true);
        let mut src_db = db_from_node(&src_root);
<<<<<<< HEAD
        let node_a_ao = make_node_record(5678, true);
        let node_b_ad = make_node_record(1235, true);
=======
        let node_a_fr = make_node_record_cc(5678, true, "FR");
        let node_b_us = make_node_record_cc(4567, true, "US");
>>>>>>> 2b835c96
        let mut dest_db = db_from_node(&dest_root);
        dest_db.add_node(src_root.clone()).unwrap();
        dest_db.add_arbitrary_full_neighbor(dest_root.public_key(), src_root.public_key());
        src_db.add_node(dest_db.root().clone()).unwrap();
        src_db.add_node(node_a_ao.clone()).unwrap();
        src_db.add_node(node_b_ad.clone()).unwrap();
        src_db.add_arbitrary_full_neighbor(src_root.public_key(), dest_root.public_key());
        src_db.add_arbitrary_half_neighbor(src_root.public_key(), &node_a_ao.public_key());
        src_db.add_arbitrary_full_neighbor(src_root.public_key(), &node_b_ad.public_key());
        src_db
            .node_by_key_mut(src_root.public_key())
            .unwrap()
            .increment_version();
        src_db.resign_node(src_root.public_key());
        let gossip = GossipBuilder::new(&src_db)
            .node(src_root.public_key(), true)
            .node(node_a_ao.public_key(), false)
            .node(node_b_ad.public_key(), false)
            .build();
        let subject = StandardGossipHandler::new(Logger::new("test"));
        let cryptde = CryptDENull::from(dest_db.root().public_key(), TEST_DEFAULT_CHAIN);
        let agrs_vec: Vec<AccessibleGossipRecord> = gossip.try_into().unwrap();
        let gossip_source: SocketAddr = src_root.node_addr_opt().unwrap().into();
        let (cpm_recipient, recording_arc) = make_cpm_recipient();
        let mut neighborhood_metadata = make_default_neighborhood_metadata();
        neighborhood_metadata.user_exit_preferences_opt = Some(UserExitPreferences {
            exit_countries: vec!["AO".to_string()],
            fallback_preference: FallbackPreference::ExitCountryWithFallback,
            locations_opt: Some(vec![ExitLocation {
                country_codes: vec!["AO".to_string()],
                priority: 1,
            }]),
            db_countries: vec!["AO".to_string()],
        });
        neighborhood_metadata.cpm_recipient = cpm_recipient;
        let system = System::new("test");

        let qualifies_result = subject.qualifies(&dest_db, agrs_vec.as_slice(), gossip_source);
        let handle_result = subject.handle(
            &cryptde,
            &mut dest_db,
            agrs_vec,
            gossip_source,
            neighborhood_metadata,
        );

        assert_eq!(
            dest_db
                .node_by_key(node_a_ao.public_key())
                .unwrap()
                .metadata
                .country_undesirability,
            0u32
        );
        assert_eq!(
            dest_db
                .node_by_key(node_b_ad.public_key())
                .unwrap()
                .metadata
                .country_undesirability,
            UNREACHABLE_COUNTRY_PENALTY
        );
        assert_eq!(Qualification::Matched, qualifies_result);
        assert_eq!(GossipAcceptanceResult::Accepted, handle_result);
        assert_eq!(
            &src_db.root().inner,
            &dest_db.node_by_key(src_root.public_key()).unwrap().inner
        );
        assert!(dest_db.has_full_neighbor(dest_db.root().public_key(), src_db.root().public_key()));
        assert_eq!(
            &src_db.node_by_key(node_a_ao.public_key()).unwrap().inner,
            &dest_db.node_by_key(node_a_ao.public_key()).unwrap().inner
        );
        assert_eq!(
            &src_db.node_by_key(node_b_ad.public_key()).unwrap().inner,
            &dest_db.node_by_key(node_b_ad.public_key()).unwrap().inner
        );
        System::current().stop();
        assert_eq!(system.run(), 0);
        let recording = recording_arc.lock().unwrap();
        assert_eq!(recording.len(), 0);
    }

    #[test]
    fn standard_gossip_handler_can_compute_patch() {
        /*
            Over here, root node is A and patch contains [A, B, C, D].
                                  A---B---C---D---E
            What does this test proves:
            The distance of A and E is more than 3 hops, hence E is being excluded.
        */

        let subject = StandardGossipHandler::new(Logger::new("test"));
        let node_a = make_node_record(1111, true);
        let node_b = make_node_record(2222, true);
        let node_c = make_node_record(3333, false);
        let node_d = make_node_record(4444, false);
        let node_e = make_node_record(5555, false);
        let mut node_a_db = db_from_node(&node_a);
        node_a_db.add_node(node_b.clone()).unwrap();
        node_a_db.add_node(node_c.clone()).unwrap();
        node_a_db.add_node(node_d.clone()).unwrap();
        node_a_db.add_node(node_e.clone()).unwrap();
        node_a_db.add_arbitrary_full_neighbor(node_a.public_key(), node_b.public_key());
        node_a_db.add_arbitrary_full_neighbor(node_b.public_key(), node_c.public_key());
        node_a_db.add_arbitrary_full_neighbor(node_c.public_key(), node_d.public_key());
        node_a_db.add_arbitrary_full_neighbor(node_d.public_key(), node_e.public_key());
        let gossip = GossipBuilder::new(&node_a_db)
            .node(node_b.public_key(), false)
            .node(node_c.public_key(), false)
            .node(node_d.public_key(), false)
            .node(node_e.public_key(), false)
            .build();
        let agrs: Vec<AccessibleGossipRecord> = gossip.try_into().unwrap();

        let result = subject.compute_patch(&agrs, node_a_db.root(), DB_PATCH_SIZE_FOR_TEST);

        let expected_hashset = vec![
            node_a.public_key().clone(),
            node_b.public_key().clone(),
            node_c.public_key().clone(),
            node_d.public_key().clone(),
        ]
        .into_iter()
        .collect::<HashSet<PublicKey>>();
        assert_eq!(result, expected_hashset);
    }

    #[test]
    fn standard_gossip_handler_computes_neighbors_from_database_and_neighbors_of_neighbors_from_agrs(
    ) {
        /*
            Over here, root node is A and patch contains [A, B, Y, C, D].
                                  A---B---C---D
                                      |
                                      Y
            What does this test proves:
            1) To find neighbors, we'll look into the root node's database. (For Example, A---B).
            2) To find neighbors of neighbors, we'll look into the AGRs. (For Example, B---Y, B---C, and C---D).
        */

        let subject = StandardGossipHandler::new(Logger::new("test"));
        let node_a = make_node_record(1111, true);
        let node_b = make_node_record(2222, true);
        let node_c = make_node_record(3333, false);
        let node_d = make_node_record(4444, false);
        let node_y = make_node_record(5555, false);
        let mut node_a_db = db_from_node(&node_a);
        node_a_db.add_node(node_b.clone()).unwrap();
        node_a_db.add_arbitrary_full_neighbor(node_a.public_key(), node_b.public_key());
        let mut node_b_db = db_from_node(&node_b);
        node_b_db.add_node(node_a.clone()).unwrap();
        node_b_db.add_node(node_y.clone()).unwrap();
        node_b_db.add_node(node_c.clone()).unwrap();
        node_b_db.add_node(node_d.clone()).unwrap();
        node_b_db.add_arbitrary_full_neighbor(node_b.public_key(), node_a.public_key());
        node_b_db.add_arbitrary_full_neighbor(node_b.public_key(), node_y.public_key());
        node_b_db.add_arbitrary_full_neighbor(node_b.public_key(), node_c.public_key());
        node_b_db.add_arbitrary_full_neighbor(node_c.public_key(), node_d.public_key());
        let gossip = GossipBuilder::new(&node_b_db)
            .node(node_b.public_key(), true)
            .node(node_c.public_key(), false)
            .node(node_d.public_key(), false)
            .node(node_y.public_key(), false)
            .build();
        let agrs: Vec<AccessibleGossipRecord> = gossip.try_into().unwrap();

        let patch = subject.compute_patch(&agrs, node_a_db.root(), DB_PATCH_SIZE_FOR_TEST);

        let expected_hashset = vec![
            node_a.public_key().clone(),
            node_b.public_key().clone(),
            node_c.public_key().clone(),
            node_d.public_key().clone(),
            node_y.public_key().clone(),
        ]
        .into_iter()
        .collect::<HashSet<PublicKey>>();
        assert_eq!(patch, expected_hashset);
    }

    #[test]
    fn standard_gossip_handler_can_handle_node_for_which_agr_is_not_found_while_computing_patch() {
        /*
            Over here, root node is A and patch contains [A, B, C, D].
                                  A---B---C---D
                                  |
                                  X
            In this test, we won't provide AGR for Node X and thereby compute_patch() will not add
            Node X inside the patch. Also, logger will log it as it happens.
        */

        init_test_logging();
        let test_name = "standard_gossip_handler_can_handle_node_for_which_agr_is_not_found_while_computing_patch";
        let subject = StandardGossipHandler::new(Logger::new(test_name));
        let node_a = make_node_record(1111, true);
        let node_b = make_node_record(2222, true);
        let node_c = make_node_record(3333, false);
        let node_d = make_node_record(4444, false);
        let node_x = make_node_record(6666, false);
        let mut node_a_db = db_from_node(&node_a);
        node_a_db.add_node(node_b.clone()).unwrap();
        node_a_db.add_node(node_c.clone()).unwrap();
        node_a_db.add_node(node_d.clone()).unwrap();
        node_a_db.add_node(node_x.clone()).unwrap();
        node_a_db.add_arbitrary_full_neighbor(node_a.public_key(), node_b.public_key());
        node_a_db.add_arbitrary_full_neighbor(node_a.public_key(), node_x.public_key());
        node_a_db.add_arbitrary_full_neighbor(node_b.public_key(), node_c.public_key());
        node_a_db.add_arbitrary_full_neighbor(node_c.public_key(), node_d.public_key());
        let gossip = GossipBuilder::new(&node_a_db)
            .node(node_b.public_key(), false)
            .node(node_c.public_key(), false)
            .node(node_d.public_key(), false)
            .build();
        let agrs: Vec<AccessibleGossipRecord> = gossip.try_into().unwrap();

        let patch = subject.compute_patch(&agrs, node_a_db.root(), DB_PATCH_SIZE_FOR_TEST);

        let expected_hashset = vec![
            node_a.public_key().clone(),
            node_b.public_key().clone(),
            node_c.public_key().clone(),
            node_d.public_key().clone(),
        ]
        .into_iter()
        .collect::<HashSet<PublicKey>>();
        assert_eq!(patch, expected_hashset);
        TestLogHandler::new().exists_log_matching(&format!(
            "TRACE: {}: While computing patch no AGR record found for public key {:?}",
            test_name,
            node_x.public_key()
        ));
    }

    #[test]
    fn standard_gossip_handler_will_ignore_gossips_from_outside_the_patch() {
        /*
            Over here, root node is A and patch contains [A, B, C, D].
                                  A---B---C---D---E---F
                                  |___________||______|

            The node B sends a gossip to A.
                                  A <---- B
            Node B tells Node A about the full neighborship of E and F.
            Since, the relation between E and F is outside the patch, standard gossip handler
            will not perform any database changes and will mark the gossip as ignored.

        */

        let cryptde = main_cryptde();
        let subject = StandardGossipHandler::new(Logger::new("test"));
        let node_a = make_node_record(1111, true);
        let node_b = make_node_record(2222, true);
        let node_c = make_node_record(3333, false);
        let node_d = make_node_record(4444, false);
        let node_e = make_node_record(5555, false);
        let node_f = make_node_record(6666, false);
        let mut node_a_db = db_from_node(&node_a);
        node_a_db.add_node(node_b.clone()).unwrap();
        node_a_db.add_node(node_c.clone()).unwrap();
        node_a_db.add_node(node_d.clone()).unwrap();
        node_a_db.add_node(node_e.clone()).unwrap();
        node_a_db.add_arbitrary_full_neighbor(node_a.public_key(), node_b.public_key());
        node_a_db.add_arbitrary_full_neighbor(node_b.public_key(), node_c.public_key());
        node_a_db.add_arbitrary_full_neighbor(node_c.public_key(), node_d.public_key());
        node_a_db.add_arbitrary_full_neighbor(node_d.public_key(), node_e.public_key());
        let gossip_source: SocketAddr = node_b.node_addr_opt().unwrap().into();
        let mut node_b_db = db_from_node(&node_b);
        node_b_db.add_node(node_a.clone()).unwrap();
        node_b_db.add_node(node_c.clone()).unwrap();
        node_b_db.add_node(node_d.clone()).unwrap();
        node_b_db.add_node(node_e.clone()).unwrap();
        node_b_db.add_node(node_f.clone()).unwrap();
        node_b_db.add_arbitrary_full_neighbor(node_a.public_key(), node_b.public_key());
        node_b_db.add_arbitrary_full_neighbor(node_b.public_key(), node_c.public_key());
        node_b_db.add_arbitrary_full_neighbor(node_c.public_key(), node_d.public_key());
        node_b_db.add_arbitrary_full_neighbor(node_d.public_key(), node_e.public_key());
        node_b_db.add_arbitrary_full_neighbor(node_e.public_key(), node_f.public_key());
        let gossip = GossipBuilder::new(&node_b_db)
            .node(node_b.public_key(), true)
            .node(node_c.public_key(), false)
            .node(node_d.public_key(), false)
            .node(node_e.public_key(), false)
            .node(node_f.public_key(), false)
            .build();
        let agrs: Vec<AccessibleGossipRecord> = gossip.try_into().unwrap();

        let result = subject.handle(
            cryptde,
            &mut node_a_db,
            agrs,
            gossip_source,
            make_default_neighborhood_metadata(),
        );

        assert_eq!(result, GossipAcceptanceResult::Ignored);
    }

    fn assert_compute_patch(db_patch_size: u8) {
        let subject = StandardGossipHandler::new(Logger::new("assert_compute_patch"));
        // one node to finish hops and another node that's outside the patch
        let nodes_count = db_patch_size as usize + 2;
        let nodes = make_node_records(nodes_count as u16);
        let db = linearly_connect_nodes(&nodes);
        // gossip is intended for the first node (also root), thereby it's excluded
        let gossip = gossip_about_nodes_from_database(&db, &nodes[1..]);
        let agrs: Vec<AccessibleGossipRecord> = gossip.try_into().unwrap();

        let result = subject.compute_patch(&agrs, db.root(), db_patch_size);

        // last node is excluded because it is outside the patch
        let expected_nodes = &nodes[0..nodes_count - 1];
        let expected_patch = public_keys_from_node_records(&expected_nodes);
        assert_eq!(result, expected_patch);
    }

    #[test]
    fn patch_can_be_calculated_for_realistic_sizes() {
        assert_compute_patch(3);
        assert_compute_patch(4);
        assert_compute_patch(5);
        assert_compute_patch(6);
    }

    #[test]
    fn no_cpm_is_sent_in_case_full_neighborship_doesn_t_exist_and_cannot_be_created() {
        // Received gossip from a node we couldn't make a neighbor {Degree too high or malefactor banned node} (false, false)
        // This is Standard Gossip, even though it looks like a Debut,
        // because it's specifically handled by a StandardGossipHandler
        // instead of the GossipAcceptor (which would identify it as a Debut),
        // so the test is unrealistic. Also that the Gossip is ignored because
        // Node B isn't in Node A's patch, which matters to a StandardGossipHandler.
        let cryptde = main_cryptde();
        let root_node = make_node_record(1111, true);
        let mut root_db = db_from_node(&root_node);
        let src_node = make_node_record(2222, true);
        let src_node_socket_addr = SocketAddr::try_from(src_node.node_addr_opt().unwrap()).unwrap();
        let src_db = db_from_node(&src_node);
        let gossip = GossipBuilder::new(&src_db)
            .node(src_node.public_key(), true)
            .build();
        let agrs = gossip.try_into().unwrap();
        let (cpm_recipient, recording_arc) = make_cpm_recipient();
        let mut neighborhood_metadata = make_default_neighborhood_metadata();
        neighborhood_metadata.cpm_recipient = cpm_recipient;
        let subject = StandardGossipHandler::new(Logger::new("test"));
        let system = System::new("test");

        let result = subject.handle(
            cryptde,
            &mut root_db,
            agrs,
            src_node_socket_addr,
            make_default_neighborhood_metadata(),
        );

        System::current().stop();
        assert_eq!(system.run(), 0);
        let recording = recording_arc.lock().unwrap();
        assert_eq!(recording.len(), 0);
        assert_eq!(result, GossipAcceptanceResult::Ignored);
    }

    #[test]
    fn cpm_is_sent_in_case_full_neighborship_doesn_t_exist_and_is_created() {
        // Received Reply for Acceptance of Debut Gossip - (false, true)
        let cryptde = main_cryptde();
        let root_node = make_node_record(1111, true);
        let mut root_db = db_from_node(&root_node);
        let src_node = make_node_record(2222, true);
        let src_node_socket_addr = SocketAddr::try_from(src_node.node_addr_opt().unwrap()).unwrap();
        let mut src_db = db_from_node(&src_node);
        root_db.add_node(src_node.clone()).unwrap();
        root_db.add_half_neighbor(src_node.public_key()).unwrap();
        src_db.root_mut().increment_version();
        src_db.add_node(root_node.clone()).unwrap();
        src_db.add_half_neighbor(root_node.public_key()).unwrap();
        src_db.root_mut().resign();
        let gossip = GossipBuilder::new(&src_db)
            .node(src_node.public_key(), true)
            .build();
        let agrs = gossip.try_into().unwrap();
        let (cpm_recipient, recording_arc) = make_cpm_recipient();
        let mut neighborhood_metadata = make_default_neighborhood_metadata();
        neighborhood_metadata.cpm_recipient = cpm_recipient;
        let subject = StandardGossipHandler::new(Logger::new("test"));
        let system = System::new("test");

        let result = subject.handle(
            cryptde,
            &mut root_db,
            agrs,
            src_node_socket_addr,
            neighborhood_metadata,
        );

        System::current().stop();
        assert_eq!(system.run(), 0);
        assert_eq!(result, GossipAcceptanceResult::Accepted);
        let recording = recording_arc.lock().unwrap();
        assert_eq!(recording.len(), 1);
        let received_message = recording.get_record::<ConnectionProgressMessage>(0);
        assert_eq!(
            received_message,
            &ConnectionProgressMessage {
                peer_addr: src_node.node_addr_opt().unwrap().ip_addr(),
                event: ConnectionProgressEvent::StandardGossipReceived
            }
        );
    }

    #[test]
    fn cpm_is_not_sent_in_case_full_neighborship_exists_and_is_destroyed() {
        // Somebody banned us. (true, false)
        let cryptde = main_cryptde();
        let root_node = make_node_record(1111, true);
        let mut root_db = db_from_node(&root_node);
        let src_node = make_node_record(2222, true);
        let src_node_socket_addr = SocketAddr::try_from(src_node.node_addr_opt().unwrap()).unwrap();
        let mut src_db = db_from_node(&src_node);
        root_db.add_node(src_node.clone()).unwrap();
        root_db.add_arbitrary_full_neighbor(root_node.public_key(), src_node.public_key());
        src_db.root_mut().increment_version();
        src_db.add_node(root_node.clone()).unwrap();
        src_db.root_mut().resign();
        let gossip = GossipBuilder::new(&src_db)
            .node(src_node.public_key(), true)
            .build();
        let agrs = gossip.try_into().unwrap();
        let (cpm_recipient, recording_arc) = make_cpm_recipient();
        let mut neighborhood_metadata = make_default_neighborhood_metadata();
        neighborhood_metadata.cpm_recipient = cpm_recipient;
        let subject = StandardGossipHandler::new(Logger::new("test"));
        let system = System::new("test");

        let result = subject.handle(
            cryptde,
            &mut root_db,
            agrs,
            src_node_socket_addr,
            neighborhood_metadata,
        );

        System::current().stop();
        assert_eq!(system.run(), 0);
        assert_eq!(result, GossipAcceptanceResult::Accepted);
        let recording = recording_arc.lock().unwrap();
        assert_eq!(recording.len(), 0);
    }

    #[test]
    fn cpm_is_not_sent_in_case_full_neighborship_exists_and_continues() {
        // Standard Gossips received after Neighborship is established (true, true)
        let cryptde = main_cryptde();
        let root_node = make_node_record(1111, true);
        let mut root_db = db_from_node(&root_node);
        let src_node = make_node_record(2222, true);
        let src_node_socket_addr = SocketAddr::try_from(src_node.node_addr_opt().unwrap()).unwrap();
        let mut src_db = db_from_node(&src_node);
        root_db.add_node(src_node.clone()).unwrap();
        root_db.add_arbitrary_full_neighbor(root_node.public_key(), src_node.public_key());
        src_db.root_mut().increment_version();
        src_db.add_node(root_node.clone()).unwrap();
        src_db.add_arbitrary_full_neighbor(src_node.public_key(), root_node.public_key());
        src_db.root_mut().resign();
        let gossip = GossipBuilder::new(&src_db)
            .node(src_node.public_key(), true)
            .node(root_node.public_key(), true)
            .build();
        let agrs = gossip.try_into().unwrap();
        let (cpm_recipient, recording_arc) = make_cpm_recipient();
        let mut neighborhood_metadata = make_default_neighborhood_metadata();
        neighborhood_metadata.cpm_recipient = cpm_recipient;
        let subject = StandardGossipHandler::new(Logger::new("test"));
        let system = System::new("test");

        let result = subject.handle(
            cryptde,
            &mut root_db,
            agrs,
            src_node_socket_addr,
            neighborhood_metadata,
        );

        System::current().stop();
        assert_eq!(system.run(), 0);
        assert_eq!(result, GossipAcceptanceResult::Accepted);
        let recording = recording_arc.lock().unwrap();
        assert_eq!(recording.len(), 0);
    }

    #[test]
    fn standard_gossip_handler_doesnt_add_gossipping_node_if_already_max_degree() {
        let src_root = make_node_record(1234, true);
        let dest_root = make_node_record(2345, true);
        let five_neighbors: Vec<NodeRecord> = (0..MAX_DEGREE as u16)
            .into_iter()
            .map(|index| make_node_record(5110 + index, true))
            .collect();
        let add_neighbors = |db: &mut NeighborhoodDatabase, count: usize| {
            five_neighbors.iter().take(count).for_each(|node| {
                db.add_node(node.clone()).unwrap();
                let root_key = db.root().public_key().clone();
                db.add_arbitrary_full_neighbor(&root_key, node.public_key());
            });
        };
        let mut src_db = db_from_node(&src_root);
        add_neighbors(&mut src_db, 2);
        src_db.add_node(dest_root.clone()).unwrap();
        src_db.add_arbitrary_full_neighbor(five_neighbors[0].public_key(), dest_root.public_key());
        let mut dest_db = db_from_node(&dest_root);
        let dest_cryptde = CryptDENull::from(dest_root.public_key(), TEST_DEFAULT_CHAIN);
        add_neighbors(&mut dest_db, MAX_DEGREE);
        dest_db.add_node(src_root.clone()).unwrap();
        dest_db.add_arbitrary_full_neighbor(five_neighbors[0].public_key(), src_root.public_key());
        let gossip = GossipProducerReal::new()
            .produce(&mut src_db, dest_root.public_key())
            .unwrap();
        let subject = make_subject(&dest_cryptde);

        let result = subject.handle(
            &mut dest_db,
            gossip.try_into().unwrap(),
            src_root.node_addr_opt().clone().unwrap().into(),
            make_default_neighborhood_metadata(),
        );

        assert_eq!(result, GossipAcceptanceResult::Ignored);
    }

    #[test]
    fn last_gossip_handler_rejects_everything() {
        let subject = make_subject(main_cryptde());
        let reject_handler = subject.gossip_handlers.last().unwrap();
        let db = make_meaningless_db();
        let (debut, _, debut_gossip_source) = make_debut(1234, Mode::Standard);
        let (pass, _, pass_gossip_source) = make_pass(2345);
        let (introduction, introduction_gossip_source) = make_introduction(3456, 4567);
        let (standard_gossip, _, standard_gossip_source) = make_debut(9898, Mode::Standard);
        let debut_vec: Vec<AccessibleGossipRecord> = debut.try_into().unwrap();
        let pass_vec: Vec<AccessibleGossipRecord> = pass.try_into().unwrap();
        let introduction_vec: Vec<AccessibleGossipRecord> = introduction.try_into().unwrap();
        let standard_gossip_vec: Vec<AccessibleGossipRecord> = standard_gossip.try_into().unwrap();

        let debut_result = reject_handler.qualifies(&db, debut_vec.as_slice(), debut_gossip_source);
        let pass_result = reject_handler.qualifies(&db, pass_vec.as_slice(), pass_gossip_source);
        let introduction_result =
            reject_handler.qualifies(&db, introduction_vec.as_slice(), introduction_gossip_source);
        let standard_gossip_result =
            reject_handler.qualifies(&db, standard_gossip_vec.as_slice(), standard_gossip_source);

        assert_eq!(
            debut_result,
            Qualification::Malformed(
                "Gossip with 1 records from 1.2.3.4:1234 is unclassifiable by any qualifier"
                    .to_string()
            )
        );
        assert_eq!(
            pass_result,
            Qualification::Malformed(
                "Gossip with 1 records from 200.200.200.200:2000 is unclassifiable by any qualifier"
                    .to_string()
            )
        );
        assert_eq!(
            introduction_result,
            Qualification::Malformed(
                "Gossip with 2 records from 3.4.5.6:3456 is unclassifiable by any qualifier"
                    .to_string()
            )
        );
        assert_eq!(
            standard_gossip_result,
            Qualification::Malformed(
                "Gossip with 1 records from 9.8.9.8:9898 is unclassifiable by any qualifier"
                    .to_string()
            )
        );
    }

    #[test]
    fn non_useful_gossip_is_ignored() {
        let src_node = make_node_record(1234, true);
        let mut src_db = db_from_node(&src_node);
        let dest_node = make_node_record(2345, true);
        let mut dest_db = db_from_node(&dest_node);
        let node_a = make_node_record(3456, true);
        let node_b = make_node_record(4567, true);
        src_db.add_node(dest_node.clone()).unwrap();
        src_db.add_node(node_a.clone()).unwrap();
        src_db.add_node(node_b.clone()).unwrap();
        src_db.add_arbitrary_full_neighbor(src_node.public_key(), dest_node.public_key());
        dest_db.add_node(src_node.clone()).unwrap();
        dest_db.add_node(node_a.clone()).unwrap();
        dest_db.add_node(node_b.clone()).unwrap();
        dest_db.add_arbitrary_full_neighbor(dest_node.public_key(), src_node.public_key());
        let gossip = GossipBuilder::new(&src_db)
            .node(src_node.public_key(), true)
            .node(node_a.public_key(), false)
            .node(node_b.public_key(), false)
            .build();
        let subject = make_subject(main_cryptde());

        let result = subject.handle(
            &mut dest_db,
            gossip.try_into().unwrap(),
            src_node.node_addr_opt().unwrap().into(),
            make_default_neighborhood_metadata(),
        );

        assert_eq!(GossipAcceptanceResult::Ignored, result);
    }

    #[test]
    fn first_debut_is_handled() {
        let mut root_node = make_node_record(1234, true);
        let root_node_cryptde = CryptDENull::from(&root_node.public_key(), TEST_DEFAULT_CHAIN);
        let mut source_db = db_from_node(&root_node);
        let (gossip, mut debut_node, gossip_source) = make_debut(2345, Mode::Standard); //debut node is FR
        let mut expected_source_db = db_from_node(&root_node);
        expected_source_db
            .add_arbitrary_half_neighbor(root_node.public_key(), debut_node.public_key());
        expected_source_db.root_mut().inner.version = 1;
        expected_source_db.root_mut().resign();
        let expected_gossip_response = GossipBuilder::new(&expected_source_db)
            .node(root_node.public_key(), true)
            .build();
        let subject = make_subject(&root_node_cryptde);
        let mut neighborhood_metadata = make_default_neighborhood_metadata();
        neighborhood_metadata.user_exit_preferences_opt = Some(UserExitPreferences {
            exit_countries: vec!["CZ".to_string()],
            fallback_preference: FallbackPreference::ExitCountryWithFallback,
            locations_opt: Some(vec![ExitLocation {
                country_codes: vec!["CZ".to_string()],
                priority: 1,
            }]),
            db_countries: vec!["CZ".to_string()],
        });
        let before = time_t_timestamp();

        let result = subject.handle(
            &mut source_db,
            gossip.try_into().unwrap(),
            gossip_source,
            neighborhood_metadata,
        );

        let after = time_t_timestamp();
        let expected_result = GossipAcceptanceResult::Reply(
            expected_gossip_response,
            debut_node.public_key().clone(),
            debut_node.node_addr_opt().unwrap(),
        );
        assert_eq!(result, expected_result);
        root_node
            .add_half_neighbor_key(debut_node.public_key().clone())
            .unwrap();
        root_node.increment_version();
        root_node.metadata.last_update = source_db.root().metadata.last_update;
        root_node.resign();
        assert_eq!(&root_node, source_db.root());
        let reference_node = source_db.node_by_key_mut(debut_node.public_key()).unwrap();
        debut_node.metadata.last_update = reference_node.metadata.last_update;
        debut_node.resign();
        assert_eq!(
            reference_node.metadata.country_undesirability,
            UNREACHABLE_COUNTRY_PENALTY
        );
        reference_node.metadata.country_undesirability = 0u32;
        assert_node_records_eq(reference_node, &debut_node, before, after);
    }

    #[test]
    fn second_debut_is_handled() {
        let mut root_node = make_node_record(1234, true);
        let root_node_cryptde = CryptDENull::from(&root_node.public_key(), TEST_DEFAULT_CHAIN);
        let mut dest_db = db_from_node(&root_node);
        let existing_node_key = &dest_db.add_node(make_node_record(3456, true)).unwrap();
        dest_db.add_arbitrary_full_neighbor(root_node.public_key(), existing_node_key);
        dest_db
            .node_by_key_mut(root_node.public_key())
            .unwrap()
            .resign();
        dest_db.node_by_key_mut(existing_node_key).unwrap().resign();
        let (gossip, mut debut_node, gossip_source) = make_debut(2345, Mode::Standard);
        let subject = make_subject(&root_node_cryptde);
        let before = time_t_timestamp();

        let result = subject.handle(
            &mut dest_db,
            gossip.try_into().unwrap(),
            gossip_source,
            make_default_neighborhood_metadata(),
        );

        let after = time_t_timestamp();
        let expected_acceptance_gossip = GossipBuilder::new(&dest_db)
            .node(root_node.public_key(), true)
            .node(existing_node_key, true)
            .build();
        assert_eq!(
            GossipAcceptanceResult::Reply(
                expected_acceptance_gossip,
                debut_node.public_key().clone(),
                debut_node.node_addr_opt().unwrap(),
            ),
            result
        );
        root_node
            .add_half_neighbor_key(debut_node.public_key().clone())
            .unwrap();
        root_node
            .add_half_neighbor_key(existing_node_key.clone())
            .unwrap();
        root_node.increment_version();
        root_node.metadata.last_update = dest_db.root().metadata.last_update;
        root_node.resign();
        assert_eq!(&root_node, dest_db.root());
        let reference_node = dest_db.node_by_key(debut_node.public_key()).unwrap();
        debut_node.metadata.last_update = reference_node.metadata.last_update;
        debut_node.resign();
        assert_node_records_eq(reference_node, &debut_node, before, after)
    }

    #[test]
    fn fourth_debut_is_handled() {
        let mut root_node = make_node_record(1234, true);
        let root_node_cryptde = CryptDENull::from(&root_node.public_key(), TEST_DEFAULT_CHAIN);
        let mut dest_db = db_from_node(&root_node);
        let existing_node_1_key = &dest_db.add_node(make_node_record(3456, true)).unwrap();
        let existing_node_2_key = &dest_db.add_node(make_node_record(4567, true)).unwrap();
        let existing_node_3_key = &dest_db.add_node(make_node_record(5678, true)).unwrap();
        dest_db.add_arbitrary_full_neighbor(root_node.public_key(), existing_node_1_key);
        dest_db.add_arbitrary_full_neighbor(root_node.public_key(), existing_node_2_key);
        dest_db.add_arbitrary_full_neighbor(root_node.public_key(), existing_node_3_key);
        dest_db.add_arbitrary_full_neighbor(existing_node_1_key, existing_node_2_key);
        dest_db.add_arbitrary_full_neighbor(existing_node_2_key, existing_node_3_key);
        dest_db
            .node_by_key_mut(root_node.public_key())
            .unwrap()
            .resign();
        dest_db
            .node_by_key_mut(existing_node_1_key)
            .unwrap()
            .resign();
        dest_db
            .node_by_key_mut(existing_node_2_key)
            .unwrap()
            .resign();
        dest_db
            .node_by_key_mut(existing_node_3_key)
            .unwrap()
            .resign();

        let (gossip, mut debut_node, gossip_source) = make_debut(2345, Mode::Standard);
        let subject = make_subject(&root_node_cryptde);
        let before = time_t_timestamp();

        let result = subject.handle(
            &mut dest_db,
            gossip.try_into().unwrap(),
            gossip_source,
            make_default_neighborhood_metadata(),
        );

        let after = time_t_timestamp();
        let expected_acceptance_gossip_1 = GossipBuilder::new(&dest_db)
            .node(root_node.public_key(), true)
            .node(existing_node_1_key, true)
            .build();
        let expected_acceptance_gossip_2 = GossipBuilder::new(&dest_db)
            .node(root_node.public_key(), true)
            .node(existing_node_3_key, true)
            .build();
        let debut_key = debut_node.public_key().clone();
        let debut_node_addr = debut_node.node_addr_opt().as_ref().unwrap().clone();
        assert_contains(
            &[
                GossipAcceptanceResult::Reply(
                    expected_acceptance_gossip_1,
                    debut_key.clone(),
                    debut_node_addr.clone(),
                ),
                GossipAcceptanceResult::Reply(
                    expected_acceptance_gossip_2,
                    debut_key.clone(),
                    debut_node_addr.clone(),
                ),
            ],
            &result,
        );
        root_node
            .add_half_neighbor_key(debut_node.public_key().clone())
            .unwrap();
        root_node
            .add_half_neighbor_key(existing_node_1_key.clone())
            .unwrap();
        root_node
            .add_half_neighbor_key(existing_node_2_key.clone())
            .unwrap();
        root_node
            .add_half_neighbor_key(existing_node_3_key.clone())
            .unwrap();
        root_node.increment_version();
        root_node.metadata.last_update = dest_db.root().metadata.last_update;
        root_node.resign();
        assert_eq!(&root_node, dest_db.root());
        let reference_node = dest_db.node_by_key(debut_node.public_key()).unwrap();
        debut_node.metadata.last_update = reference_node.metadata.last_update;
        debut_node.resign();
        assert_node_records_eq(reference_node, &debut_node, before, after)
    }

    #[test]
    fn fifth_debut_is_handled() {
        let mut root_node = make_node_record(1234, true);
        let root_node_cryptde = CryptDENull::from(&root_node.public_key(), TEST_DEFAULT_CHAIN);
        let mut dest_db = db_from_node(&root_node);
        let existing_node_1_key = &dest_db.add_node(make_node_record(3456, true)).unwrap();
        let existing_node_2_key = &dest_db.add_node(make_node_record(4567, true)).unwrap();
        let existing_node_3_key = &dest_db.add_node(make_node_record(5678, true)).unwrap();
        let existing_node_4_key = &dest_db.add_node(make_node_record(6789, true)).unwrap();
        dest_db.add_arbitrary_full_neighbor(root_node.public_key(), existing_node_1_key);
        dest_db.add_arbitrary_full_neighbor(root_node.public_key(), existing_node_2_key);
        dest_db.add_arbitrary_full_neighbor(root_node.public_key(), existing_node_3_key);
        dest_db.add_arbitrary_full_neighbor(root_node.public_key(), existing_node_4_key);
        dest_db.add_arbitrary_full_neighbor(existing_node_1_key, existing_node_2_key);
        dest_db.add_arbitrary_full_neighbor(existing_node_2_key, existing_node_3_key);
        dest_db.add_arbitrary_full_neighbor(existing_node_3_key, existing_node_4_key);
        dest_db
            .node_by_key_mut(root_node.public_key())
            .unwrap()
            .resign();
        dest_db
            .node_by_key_mut(existing_node_1_key)
            .unwrap()
            .resign();
        dest_db
            .node_by_key_mut(existing_node_2_key)
            .unwrap()
            .resign();
        dest_db
            .node_by_key_mut(existing_node_3_key)
            .unwrap()
            .resign();
        dest_db
            .node_by_key_mut(existing_node_4_key)
            .unwrap()
            .resign();

        let (gossip, debut_node, gossip_source) = make_debut(2345, Mode::Standard);
        let subject = make_subject(&root_node_cryptde);

        let result = subject.handle(
            &mut dest_db,
            gossip.try_into().unwrap(),
            gossip_source,
            make_default_neighborhood_metadata(),
        );

        let expected_acceptance_gossip_2 = GossipBuilder::new(&dest_db)
            .node(existing_node_2_key, true)
            .build();
        let expected_acceptance_gossip_3 = GossipBuilder::new(&dest_db)
            .node(existing_node_3_key, true)
            .build();
        assert_contains(
            &[
                GossipAcceptanceResult::Reply(
                    expected_acceptance_gossip_2,
                    debut_node.public_key().clone(),
                    debut_node.node_addr_opt().unwrap(),
                ),
                GossipAcceptanceResult::Reply(
                    expected_acceptance_gossip_3,
                    debut_node.public_key().clone(),
                    debut_node.node_addr_opt().unwrap(),
                ),
            ],
            &result,
        );
        root_node
            .add_half_neighbor_key(existing_node_1_key.clone())
            .unwrap();
        root_node
            .add_half_neighbor_key(existing_node_2_key.clone())
            .unwrap();
        root_node
            .add_half_neighbor_key(existing_node_3_key.clone())
            .unwrap();
        root_node
            .add_half_neighbor_key(existing_node_4_key.clone())
            .unwrap();
        root_node.metadata.last_update = dest_db.root().metadata.last_update;
        root_node.resign();
        assert_eq!(&root_node, dest_db.root());
    }

    #[test]
    fn debut_when_degree_is_five_is_passed_to_least_connected_neighbor() {
        let mut root_node = make_node_record(1234, true);
        let root_node_cryptde = CryptDENull::from(&root_node.public_key(), TEST_DEFAULT_CHAIN);
        let mut dest_db = db_from_node(&root_node);
        let existing_node_1_key = &dest_db.add_node(make_node_record(3456, true)).unwrap();
        let existing_node_2_key = &dest_db.add_node(make_node_record(4567, true)).unwrap();
        let existing_node_3_key = &dest_db.add_node(make_node_record(5678, true)).unwrap();
        let existing_node_4_key = &dest_db.add_node(make_node_record(6789, true)).unwrap();
        let existing_node_5_key = &dest_db.add_node(make_node_record(7890, true)).unwrap();
        dest_db.add_arbitrary_full_neighbor(root_node.public_key(), existing_node_1_key);
        dest_db.add_arbitrary_full_neighbor(root_node.public_key(), existing_node_2_key);
        dest_db.add_arbitrary_full_neighbor(root_node.public_key(), existing_node_3_key);
        dest_db.add_arbitrary_full_neighbor(root_node.public_key(), existing_node_4_key);
        dest_db.add_arbitrary_full_neighbor(root_node.public_key(), existing_node_5_key);
        dest_db.add_arbitrary_full_neighbor(existing_node_1_key, existing_node_2_key);
        dest_db.add_arbitrary_full_neighbor(existing_node_3_key, existing_node_4_key);
        dest_db
            .node_by_key_mut(root_node.public_key())
            .unwrap()
            .resign();
        dest_db
            .node_by_key_mut(existing_node_1_key)
            .unwrap()
            .resign();
        dest_db
            .node_by_key_mut(existing_node_2_key)
            .unwrap()
            .resign();
        dest_db
            .node_by_key_mut(existing_node_3_key)
            .unwrap()
            .resign();
        dest_db
            .node_by_key_mut(existing_node_4_key)
            .unwrap()
            .resign();
        dest_db
            .node_by_key_mut(existing_node_5_key)
            .unwrap()
            .resign();

        let (gossip, debut_node, gossip_source) = make_debut(2345, Mode::Standard);
        let subject = make_subject(&root_node_cryptde);

        let result = subject.handle(
            &mut dest_db,
            gossip.try_into().unwrap(),
            gossip_source,
            make_default_neighborhood_metadata(),
        );

        let expected_acceptance_gossip = GossipBuilder::new(&dest_db)
            .node(existing_node_5_key, true)
            .build();
        assert_eq!(
            GossipAcceptanceResult::Reply(
                expected_acceptance_gossip,
                debut_node.public_key().clone(),
                debut_node.node_addr_opt().unwrap(),
            ),
            result
        );
        root_node
            .add_half_neighbor_key(existing_node_1_key.clone())
            .unwrap();
        root_node
            .add_half_neighbor_key(existing_node_2_key.clone())
            .unwrap();
        root_node
            .add_half_neighbor_key(existing_node_3_key.clone())
            .unwrap();
        root_node
            .add_half_neighbor_key(existing_node_4_key.clone())
            .unwrap();
        root_node
            .add_half_neighbor_key(existing_node_5_key.clone())
            .unwrap();
        root_node.resign();
        root_node.metadata.last_update = dest_db.root().metadata.last_update;
        assert_eq!(&root_node, dest_db.root());
    }

    #[test]
    fn redebut_is_passed_to_standard_gossip_handler_and_ignored_if_it_is_not_a_new_version() {
        let src_node = make_node_record(1234, true);
        let mut src_db = db_from_node(&src_node);
        let dest_node = make_node_record(2345, true);
        let mut dest_db = db_from_node(&dest_node);
        dest_db.add_node(src_node.clone()).unwrap();
        dest_db.add_half_neighbor(src_node.public_key()).unwrap();
        // no version bump of src_node here: resulting Gossip is old news
        src_db.add_node(dest_node.clone()).unwrap();
        src_db.add_half_neighbor(dest_node.public_key()).unwrap();

        let debut = GossipBuilder::new(&src_db)
            .node(src_node.public_key(), true)
            .build();
        let gossip_source: SocketAddr = src_node.node_addr_opt().unwrap().into();
        let subject = make_subject(main_cryptde());

        let result = subject.handle(
            &mut dest_db,
            debut.try_into().unwrap(),
            gossip_source,
            make_default_neighborhood_metadata(),
        );

        assert_eq!(GossipAcceptanceResult::Ignored, result);
        assert_eq!(
            false,
            dest_db
                .node_by_key(src_node.public_key())
                .unwrap()
                .has_half_neighbor(dest_node.public_key())
        );
    }

    #[test]
    fn redebut_is_passed_to_standard_gossip_handler_and_incorporated_if_it_is_a_new_version() {
        let mut src_node = make_node_record(1234, true);
        src_node.set_last_updated(0);
        let mut src_db = db_from_node(&src_node);
        let dest_node = make_node_record(2345, true);
        let mut dest_db = db_from_node(&dest_node);
        dest_db.add_node(src_node.clone()).unwrap();
        dest_db.add_half_neighbor(src_node.public_key()).unwrap();
        src_db.root_mut().increment_version();
        src_db.add_node(dest_node.clone()).unwrap();
        src_db.add_half_neighbor(dest_node.public_key()).unwrap();
        src_db.resign_node(src_node.public_key());

        let debut = GossipBuilder::new(&src_db)
            .node(src_node.public_key(), true)
            .build();
        let debut_agrs = debut.try_into().unwrap();
        let gossip_source: SocketAddr = src_node.node_addr_opt().unwrap().into();
        let subject = make_subject(main_cryptde());

        let begin_at = time_t_timestamp();
        let result = subject.handle(
            &mut dest_db,
            debut_agrs,
            gossip_source,
            make_default_neighborhood_metadata(),
        );
        let end_at = time_t_timestamp();

        assert_eq!(GossipAcceptanceResult::Accepted, result);
        let node = dest_db.node_by_key(src_node.public_key()).unwrap();
        assert_eq!(node.has_half_neighbor(dest_node.public_key()), true);
        assert_eq!(
            (node.last_updated() == begin_at) || (node.last_updated() == end_at),
            true
        );
    }

    #[test]
    fn introduction_is_impossible_if_only_candidate_is_half_neighbor() {
        let src_node = make_node_record(1234, true);
        let src_db = db_from_node(&src_node);
        let dest_node = make_node_record(2345, true);
        let mut dest_db = db_from_node(&dest_node);
        let half_neighbor_key = &dest_db.add_node(make_node_record(3456, true)).unwrap();
        dest_db.add_arbitrary_half_neighbor(dest_node.public_key(), half_neighbor_key);

        let debut = GossipBuilder::new(&src_db)
            .node(src_node.public_key(), true)
            .build();
        let debut_agrs = debut.try_into().unwrap();
        let gossip_source = src_node.node_addr_opt().unwrap().into();
        let subject = make_subject(main_cryptde());

        let result = subject.handle(
            &mut dest_db,
            debut_agrs,
            gossip_source,
            make_default_neighborhood_metadata(),
        );

        let mut root_node = dest_db.root().clone();
        root_node.clear_half_neighbors();
        root_node
            .add_half_neighbor_key(src_node.public_key().clone())
            .expect("expected half neighbor");
        let gnr = GossipNodeRecord::from((
            root_node.inner.clone(),
            root_node.node_addr_opt(),
            main_cryptde(),
        ));
        let debut_gossip = Gossip_0v1 {
            node_records: vec![gnr],
        };
        let expected = make_expected_non_introduction_debut_response(&src_node, debut_gossip);
        assert_eq!(result, expected);
        assert_eq!(
            dest_db
                .node_by_key(dest_node.public_key())
                .unwrap()
                .has_half_neighbor(src_node.public_key()),
            true,
        );
    }

    #[test]
    fn introduction_is_impossible_if_only_candidate_does_not_accept_connections() {
        let src_node = make_node_record(1234, true);
        let src_db = db_from_node(&src_node);
        let dest_node = make_node_record(2345, true);
        let mut dest_db: NeighborhoodDatabase = db_from_node(&dest_node);
        let unaccepting_key = &dest_db
            .add_node(make_node_record_f(3456, true, false, true))
            .unwrap();
        dest_db.add_arbitrary_full_neighbor(dest_node.public_key(), unaccepting_key);

        let debut = GossipBuilder::new(&src_db)
            .node(src_node.public_key(), true)
            .build();
        let debut_agrs = debut.try_into().unwrap();
        let gossip_source = src_node.node_addr_opt().unwrap().into();
        let subject = make_subject(main_cryptde());

        let result = subject.handle(
            &mut dest_db,
            debut_agrs,
            gossip_source,
            make_default_neighborhood_metadata(),
        );

        let mut root_node = dest_db.root().clone();
        root_node.clear_half_neighbors();
        root_node
            .add_half_neighbor_key(src_node.public_key().clone())
            .expect("expected half neighbor");
        let gnr = GossipNodeRecord::from((
            root_node.inner.clone(),
            root_node.node_addr_opt(),
            main_cryptde(),
        ));
        let debut_gossip = Gossip_0v1 {
            node_records: vec![gnr],
        };
        let expected = make_expected_non_introduction_debut_response(&src_node, debut_gossip);
        assert_eq!(result, expected);
        assert_eq!(
            dest_db
                .node_by_key(dest_node.public_key())
                .unwrap()
                .has_half_neighbor(src_node.public_key()),
            true,
        );
    }

    fn make_expected_non_introduction_debut_response(
        src_node: &NodeRecord,
        debut_gossip: Gossip_0v1,
    ) -> GossipAcceptanceResult {
        GossipAcceptanceResult::Reply(
            debut_gossip,
            src_node.public_key().clone(),
            src_node.node_addr_opt().as_ref().unwrap().clone(),
        )
    }

    #[test]
    fn introduction_gossip_handler_sends_cpm_for_neighborship_established() {
        let cryptde = main_cryptde();
        let root_node = make_node_record(1234, true);
        let mut db = db_from_node(&root_node);
        let subject = IntroductionHandler::new(Logger::new("test"));
        let (gossip, gossip_source) = make_introduction(0, 1);
        let (cpm_recipient, recording_arc) = make_cpm_recipient();
        let mut neighborhood_metadata = make_default_neighborhood_metadata();
        neighborhood_metadata.cpm_recipient = cpm_recipient;
        let agrs: Vec<AccessibleGossipRecord> = gossip.try_into().unwrap();
        let (_introducer, introducee) =
            IntroductionHandler::identify_players(agrs.clone(), gossip_source).unwrap();
        let new_ip = introducee.node_addr_opt.unwrap().ip_addr();
        let system =
            System::new("introduction_gossip_handler_sends_cpm_for_neighborship_established");

        subject.handle(cryptde, &mut db, agrs, gossip_source, neighborhood_metadata);

        System::current().stop();
        assert_eq!(system.run(), 0);
        let recording = recording_arc.lock().unwrap();
        let received_message: &ConnectionProgressMessage = recording.get_record(0);
        assert_eq!(
            received_message,
            &ConnectionProgressMessage {
                peer_addr: gossip_source.ip(),
                event: ConnectionProgressEvent::IntroductionGossipReceived(new_ip)
            }
        )
    }

    #[test]
    fn pass_handler_is_constructed_properly() {
        let pass_handler = PassHandler::new();

        assert_eq!(
            pass_handler,
            PassHandler {
                previous_pass_targets: RefCell::new(HashMap::new()),
            }
        );
    }

    #[test]
    fn pass_is_properly_handled() {
        // This test makes sure GossipAcceptor works correctly
        let root_node = make_node_record(1234, true);
        let mut db = db_from_node(&root_node);
        let (gossip, pass_target, gossip_source) = make_pass(2345);
        let subject = make_subject(main_cryptde());

        let result = subject.handle(
            &mut db,
            gossip.try_into().unwrap(),
            gossip_source,
            make_default_neighborhood_metadata(),
        );

        let expected_relay_gossip = GossipBuilder::new(&db)
            .node(root_node.public_key(), true)
            .build();
        assert_eq!(
            result,
            GossipAcceptanceResult::Reply(
                expected_relay_gossip,
                pass_target.public_key().clone(),
                pass_target.node_addr_opt().unwrap(),
            )
        );
        assert_eq!(db.keys().len(), 1);
    }

    #[test]
    fn handles_a_new_pass_target() {
        let cryptde = main_cryptde();
        let root_node = make_node_record(1234, true);
        let mut db = db_from_node(&root_node);
        let subject = PassHandler::new();
        let (gossip, pass_target, gossip_source) = make_pass(2345);
        let system = System::new("handles_a_new_pass_target");
        let (cpm_recipient, recording_arc) = make_cpm_recipient();
        let mut neighborhood_metadata = make_default_neighborhood_metadata();
        neighborhood_metadata.cpm_recipient = cpm_recipient;
        let initial_timestamp = SystemTime::now();

        let result = subject.handle(
            cryptde,
            &mut db,
            gossip.try_into().unwrap(),
            gossip_source,
            neighborhood_metadata,
        );

        let final_timestamp = SystemTime::now();
        match result {
            GossipAcceptanceResult::Reply(_, _, _) => (),
            other => panic!(
                "Expected GossipAcceptanceResult::Reply but received {:?}",
                other
            ),
        }
        System::current().stop();
        assert_eq!(system.run(), 0);
        let recording = recording_arc.lock().unwrap();
        let received_message: &ConnectionProgressMessage = recording.get_record(0);
        let pass_target_ip_addr = pass_target.node_addr_opt().unwrap().ip_addr();
        assert_eq!(
            received_message,
            &ConnectionProgressMessage {
                peer_addr: gossip_source.ip(),
                event: ConnectionProgressEvent::PassGossipReceived(pass_target_ip_addr)
            }
        );
        let previous_pass_targets = subject.previous_pass_targets.borrow();
        let timestamp = previous_pass_targets.get(&pass_target_ip_addr).unwrap();
        assert_eq!(previous_pass_targets.len(), 1);
        assert!(initial_timestamp <= *timestamp && *timestamp <= final_timestamp);
    }

    #[test]
    fn handles_pass_target_that_is_not_yet_expired() {
        let cryptde = main_cryptde();
        let root_node = make_node_record(1234, true);
        let mut db = db_from_node(&root_node);
        let subject = PassHandler::new();
        let (gossip, pass_target, gossip_source) = make_pass(2345);
        let pass_target_ip_addr = pass_target.node_addr_opt().unwrap().ip_addr();
        subject.previous_pass_targets.borrow_mut().insert(
            pass_target_ip_addr,
            SystemTime::now()
                .sub(PASS_GOSSIP_EXPIRED_TIME)
                .add(Duration::from_secs(1)),
        );
        let system = System::new("handles_pass_target_that_is_not_yet_expired");
        let (cpm_recipient, recording_arc) = make_cpm_recipient();
        let mut neighborhood_metadata = make_default_neighborhood_metadata();
        neighborhood_metadata.cpm_recipient = cpm_recipient;
        let initial_timestamp = SystemTime::now();

        let result = subject.handle(
            cryptde,
            &mut db,
            gossip.try_into().unwrap(),
            gossip_source,
            neighborhood_metadata,
        );

        let final_timestamp = SystemTime::now();
        System::current().stop();
        assert_eq!(system.run(), 0);
        assert_eq!(result, GossipAcceptanceResult::Ignored);
        let recording = recording_arc.lock().unwrap();
        let received_message: &ConnectionProgressMessage = recording.get_record(0);
        assert_eq!(
            received_message,
            &ConnectionProgressMessage {
                peer_addr: gossip_source.ip(),
                event: ConnectionProgressEvent::PassLoopFound
            }
        );
        let previous_pass_targets = subject.previous_pass_targets.borrow();
        let timestamp = previous_pass_targets.get(&pass_target_ip_addr).unwrap();
        assert_eq!(previous_pass_targets.len(), 1);
        assert!(initial_timestamp <= *timestamp && *timestamp <= final_timestamp);
    }

    #[test]
    fn handles_pass_target_that_is_a_part_of_a_different_connection_progress() {
        let cryptde = main_cryptde();
        let root_node = make_node_record(1234, true);
        let mut db = db_from_node(&root_node);
        let subject = PassHandler::new();
        let (gossip, pass_target, gossip_source) = make_pass(2345);
        let pass_target_ip_addr = pass_target.node_addr_opt().unwrap().ip_addr();
        let system =
            System::new("handles_pass_target_that_is_a_part_of_a_different_connection_progress");
        let (cpm_recipient, recording_arc) = make_cpm_recipient();
        let mut neighborhood_metadata = make_default_neighborhood_metadata();
        neighborhood_metadata.cpm_recipient = cpm_recipient;
        neighborhood_metadata.connection_progress_peers = vec![pass_target_ip_addr];

        let result = subject.handle(
            cryptde,
            &mut db,
            gossip.try_into().unwrap(),
            gossip_source,
            neighborhood_metadata,
        );

        System::current().stop();
        assert_eq!(system.run(), 0);
        assert_eq!(result, GossipAcceptanceResult::Ignored);
        let recording = recording_arc.lock().unwrap();
        let received_message: &ConnectionProgressMessage = recording.get_record(0);
        assert_eq!(
            received_message,
            &ConnectionProgressMessage {
                peer_addr: gossip_source.ip(),
                event: ConnectionProgressEvent::PassLoopFound
            }
        );
    }

    #[test]
    fn handles_pass_target_that_has_expired() {
        let cryptde = main_cryptde();
        let root_node = make_node_record(1234, true);
        let mut db = db_from_node(&root_node);
        let subject = PassHandler::new();
        let (gossip, pass_target, gossip_source) = make_pass(2345);
        let (cpm_recipient, recording_arc) = make_cpm_recipient();
        let mut neighborhood_metadata = make_default_neighborhood_metadata();
        neighborhood_metadata.cpm_recipient = cpm_recipient;
        let pass_target_ip_addr = pass_target.node_addr_opt().unwrap().ip_addr();
        let expired_time = PASS_GOSSIP_EXPIRED_TIME.add(Duration::from_secs(1));
        subject
            .previous_pass_targets
            .borrow_mut()
            .insert(pass_target_ip_addr, SystemTime::now().sub(expired_time));
        let system = System::new("handles_pass_target_that_has_expired");
        let initial_timestamp = SystemTime::now();

        let result = subject.handle(
            cryptde,
            &mut db,
            gossip.try_into().unwrap(),
            gossip_source,
            neighborhood_metadata,
        );

        let final_timestamp = SystemTime::now();
        match result {
            GossipAcceptanceResult::Reply(_, _, _) => (),
            other => panic!(
                "Expected GossipAcceptanceResult::Reply but received {:?}",
                other
            ),
        }
        System::current().stop();
        assert_eq!(system.run(), 0);
        let recording = recording_arc.lock().unwrap();
        let received_message: &ConnectionProgressMessage = recording.get_record(0);
        assert_eq!(
            received_message,
            &ConnectionProgressMessage {
                peer_addr: gossip_source.ip(),
                event: ConnectionProgressEvent::PassGossipReceived(pass_target_ip_addr)
            }
        );
        let previous_pass_targets = subject.previous_pass_targets.borrow();
        let timestamp = previous_pass_targets.get(&pass_target_ip_addr).unwrap();
        assert!(initial_timestamp <= *timestamp && *timestamp <= final_timestamp);
    }

    #[test]
    fn standard_gossip_containing_unfamiliar_node_addrs_leads_to_them_being_ignored() {
        /*

        <---- Databases before the gossip ---->

        Destination Database (Root) ==>

          Root
         /  |
        B---A
        |
        D

        Source Database (A) ==>

          Root
         /  |
        B---A---E
        |   |
        C   F

        <------------------------------------->
         */

        let root_node = make_node_record(1234, true);
        let mut dest_db = db_from_node(&root_node);
        let node_a = make_node_record(2345, true);
        let mut src_db = db_from_node(&node_a);
        let node_b = make_node_record(3456, true);
        let node_c = make_node_record(4567, false);
        let node_d = make_node_record(5678, false);
        let node_e = make_node_record(6789, true);
        let node_f = make_node_record(7890, true);

        dest_db.add_node(node_a.clone()).unwrap();
        dest_db.add_node(node_b.clone()).unwrap();
        dest_db.add_node(node_d.clone()).unwrap();
        dest_db.add_arbitrary_full_neighbor(root_node.public_key(), node_a.public_key());
        dest_db.add_arbitrary_full_neighbor(root_node.public_key(), node_b.public_key());
        dest_db.add_arbitrary_full_neighbor(node_a.public_key(), node_b.public_key());
        dest_db.add_arbitrary_full_neighbor(node_b.public_key(), node_d.public_key());
        src_db.add_node(node_b.clone()).unwrap();
        src_db.add_node(node_c.clone()).unwrap();
        src_db.add_node(node_e.clone()).unwrap();
        src_db.add_node(node_f.clone()).unwrap();
        src_db.add_node(root_node.clone()).unwrap();
        src_db
            .node_by_key_mut(node_a.public_key())
            .unwrap()
            .increment_version();
        src_db
            .node_by_key_mut(node_b.public_key())
            .unwrap()
            .increment_version();
        src_db.add_arbitrary_full_neighbor(node_a.public_key(), node_b.public_key());
        src_db.add_arbitrary_full_neighbor(node_a.public_key(), node_e.public_key());
        src_db.add_arbitrary_full_neighbor(node_a.public_key(), node_f.public_key());
        src_db.add_arbitrary_full_neighbor(node_a.public_key(), root_node.public_key());
        src_db.add_arbitrary_full_neighbor(node_b.public_key(), node_c.public_key());
        src_db.add_arbitrary_full_neighbor(node_b.public_key(), root_node.public_key());
        resign_nodes(
            &mut src_db,
            vec![&root_node, &node_a, &node_b, &node_c, &node_e, &node_f],
        );
        let gossip = GossipBuilder::new(&src_db)
            .node(node_a.public_key(), true)
            .node(node_b.public_key(), false)
            .node(node_c.public_key(), false)
            .node(node_e.public_key(), true)
            .node(node_f.public_key(), true)
            .build();
        let subject = make_subject(main_cryptde());
        let before = time_t_timestamp();

        let result = subject.handle(
            &mut dest_db,
            gossip.try_into().unwrap(),
            node_a.node_addr_opt().unwrap().into(),
            make_default_neighborhood_metadata(),
        );

        let after = time_t_timestamp();
        assert_eq!(GossipAcceptanceResult::Accepted, result);
        let mut expected_dest_db = src_db.clone();
        expected_dest_db.remove_arbitrary_half_neighbor(node_e.public_key(), node_a.public_key());
        expected_dest_db.remove_arbitrary_half_neighbor(node_f.public_key(), node_a.public_key());
        expected_dest_db.remove_arbitrary_half_neighbor(node_b.public_key(), node_d.public_key());
        expected_dest_db.add_node(node_d.clone()).unwrap();
        expected_dest_db.add_arbitrary_half_neighbor(node_d.public_key(), node_b.public_key());
        resign_nodes(
            &mut expected_dest_db,
            vec![&node_a, &node_b, &node_d, &node_e, &node_f],
        );
        fix_nodes_last_updates(&mut expected_dest_db, &dest_db);
        expected_dest_db
            .node_by_key_mut(node_c.public_key())
            .unwrap()
            .metadata
            .node_location_opt = None;
        assert_node_records_eq(
            dest_db.node_by_key(root_node.public_key()).unwrap(),
            expected_dest_db
                .node_by_key(root_node.public_key())
                .unwrap(),
            before,
            after,
        );
        assert_node_records_eq(
            dest_db.node_by_key(node_a.public_key()).unwrap(),
            expected_dest_db.node_by_key(node_a.public_key()).unwrap(),
            before,
            after,
        );
        assert_node_records_eq(
            dest_db.node_by_key(node_b.public_key()).unwrap(),
            expected_dest_db.node_by_key(node_b.public_key()).unwrap(),
            before,
            after,
        );
        assert_node_records_eq(
            dest_db.node_by_key(node_c.public_key()).unwrap(),
            expected_dest_db.node_by_key(node_c.public_key()).unwrap(),
            before,
            after,
        );
        assert_node_records_eq(
            dest_db.node_by_key(node_d.public_key()).unwrap(),
            expected_dest_db.node_by_key(node_d.public_key()).unwrap(),
            before,
            after,
        );
        assert_eq!(dest_db.node_by_key(node_e.public_key()), None);
        assert_eq!(dest_db.node_by_key(node_f.public_key()), None);
    }

    fn fix_nodes_last_updates(
        expected_db: &mut NeighborhoodDatabase,
        dest_db: &NeighborhoodDatabase,
    ) {
        let keys = expected_db
            .keys()
            .iter()
            .map(|key| (*key).clone())
            .collect_vec();
        keys.into_iter()
            .for_each(|pubkey| match dest_db.node_by_key(&pubkey) {
                Some(node_record) => {
                    expected_db
                        .node_by_key_mut(&pubkey)
                        .unwrap()
                        .metadata
                        .last_update = node_record.metadata.last_update;
                    expected_db.node_by_key_mut(&pubkey).unwrap().resign();
                }
                None => {}
            });
    }

    #[test]
    fn initial_standard_gossip_does_not_produce_neighborship_if_destination_degree_is_already_full()
    {
        /*
        Destination Database ==>
            N2  N3
             \  /
        N1---Dest---Third
             /  \
            N4  N5

        Source Database ==>
        Src---Third---Dest

        Disc

        Expected Destination Database ==>
            N2  N3
             \  /   Third
        N1---Dest---|
             /  \   Src
            N4  N5
         */
        let dest_node = make_node_record(1234, true);
        let dest_node_cryptde = CryptDENull::from(&dest_node.public_key(), TEST_DEFAULT_CHAIN);
        let mut dest_db = db_from_node(&dest_node);
        let src_node = make_node_record(2345, true);
        let mut src_db = db_from_node(&src_node);
        let third_node = make_node_record(3456, true);
        let disconnected_node = make_node_record(4567, true); // Why does this have an Ip Address?
                                                              // These are only half neighbors. Will they be ignored in degree calculation?
        for idx in 0..MAX_DEGREE {
            let failed_node_key = &dest_db
                .add_node(make_node_record(4000 + idx as u16, true))
                .unwrap();
            dest_db.add_arbitrary_half_neighbor(dest_node.public_key(), failed_node_key);
        }
        dest_db.add_node(third_node.clone()).unwrap();
        dest_db.add_arbitrary_full_neighbor(dest_node.public_key(), third_node.public_key());
        src_db.add_node(dest_node.clone()).unwrap();
        src_db.add_node(third_node.clone()).unwrap();
        src_db.add_node(disconnected_node.clone()).unwrap();
        src_db.add_arbitrary_full_neighbor(dest_node.public_key(), third_node.public_key());
        src_db.add_arbitrary_full_neighbor(src_node.public_key(), third_node.public_key());
        src_db
            .node_by_key_mut(src_node.public_key())
            .unwrap()
            .increment_version();
        src_db
            .node_by_key_mut(third_node.public_key())
            .unwrap()
            .increment_version();
        resign_nodes(&mut src_db, vec![&src_node, &dest_node, &third_node]);
        let gossip = GossipBuilder::new(&src_db)
            .node(src_node.public_key(), true)
            .node(third_node.public_key(), true)
            .node(disconnected_node.public_key(), false)
            .build();
        let subject = make_subject(&dest_node_cryptde);
        let before = time_t_timestamp();

        let result = subject.handle(
            &mut dest_db,
            gossip.try_into().unwrap(),
            src_node.node_addr_opt().unwrap().into(),
            make_default_neighborhood_metadata(),
        );

        let after = time_t_timestamp();
        let mut expected_dest_db = src_db.clone();
        expected_dest_db.add_arbitrary_half_neighbor(dest_node.public_key(), src_node.public_key());
        expected_dest_db
            .remove_neighbor(disconnected_node.public_key())
            .unwrap();
        for idx in 0..MAX_DEGREE {
            let failed_node_key = &expected_dest_db
                .add_node(make_node_record(4000 + idx as u16, true))
                .unwrap();
            expected_dest_db.add_arbitrary_half_neighbor(dest_node.public_key(), failed_node_key);
        }
        let dest_node_mut = expected_dest_db
            .node_by_key_mut(dest_node.public_key())
            .unwrap();
        dest_node_mut.increment_version();
        dest_node_mut.resign();
        assert_eq!(result, GossipAcceptanceResult::Accepted);
        fix_nodes_last_updates(&mut expected_dest_db, &dest_db);
        assert_node_records_eq(
            dest_db.node_by_key(third_node.public_key()).unwrap(),
            expected_dest_db
                .node_by_key(third_node.public_key())
                .unwrap(),
            before,
            after,
        );
        assert_node_records_eq(
            dest_db.node_by_key(src_node.public_key()).unwrap(),
            expected_dest_db.node_by_key(src_node.public_key()).unwrap(),
            before,
            after,
        );
        assert_node_records_eq(
            dest_db.node_by_key(dest_node.public_key()).unwrap(),
            expected_dest_db
                .node_by_key(dest_node.public_key())
                .unwrap(),
            before,
            after,
        );
        // If you're here because you're working on GH-650, and this assert is failing,
        // everything's fine: GH-650 is supposed to make it fail. Modify the assert so
        // that it ensures that the disconnected Node is preserved.
        assert_eq!(dest_db.node_by_key(disconnected_node.public_key()), None);
    }

    #[test]
    fn standard_gossip_with_current_and_obsolete_versions_doesnt_change_anything() {
        let dest_root = make_node_record(1234, true);
        let mut dest_db = db_from_node(&dest_root);
        let src_root = make_node_record(2345, true);
        let mut src_db = db_from_node(&src_root);
        let mut current_node = make_node_record(3456, true);
        let mut obsolete_node = make_node_record(4567, false);
        current_node.set_version(100);
        obsolete_node.set_version(100);
        dest_db.add_node(src_root.clone()).unwrap();
        dest_db.add_node(current_node.clone()).unwrap();
        dest_db.add_node(obsolete_node.clone()).unwrap();
        dest_db.add_arbitrary_full_neighbor(dest_root.public_key(), src_root.public_key());
        dest_db.add_arbitrary_full_neighbor(dest_root.public_key(), current_node.public_key());
        dest_db.add_arbitrary_full_neighbor(dest_root.public_key(), obsolete_node.public_key());
        dest_db.add_arbitrary_full_neighbor(src_root.public_key(), current_node.public_key());
        dest_db.add_arbitrary_full_neighbor(src_root.public_key(), obsolete_node.public_key());
        obsolete_node.set_version(99);
        src_db.add_node(dest_root.clone()).unwrap();
        src_db.add_node(current_node.clone()).unwrap();
        src_db.add_node(obsolete_node.clone()).unwrap();
        src_db.add_arbitrary_full_neighbor(dest_root.public_key(), src_root.public_key());
        src_db.add_arbitrary_full_neighbor(dest_root.public_key(), current_node.public_key());
        src_db.add_arbitrary_full_neighbor(src_root.public_key(), obsolete_node.public_key());
        let gossip = GossipBuilder::new(&src_db)
            .node(src_root.public_key(), true)
            .node(current_node.public_key(), false)
            .node(obsolete_node.public_key(), false)
            .build();
        let subject = make_subject(main_cryptde());
        let original_dest_db = dest_db.clone();
        let before = time_t_timestamp();

        let result = subject.handle(
            &mut dest_db,
            gossip.try_into().unwrap(),
            src_root.node_addr_opt().unwrap().into(),
            make_default_neighborhood_metadata(),
        );

        let after = time_t_timestamp();
        assert_eq!(result, GossipAcceptanceResult::Ignored);
        assert_node_records_eq(
            dest_db.node_by_key(dest_root.public_key()).unwrap(),
            original_dest_db
                .node_by_key(dest_root.public_key())
                .unwrap(),
            before,
            after,
        );
        assert_node_records_eq(
            dest_db.node_by_key(src_root.public_key()).unwrap(),
            original_dest_db.node_by_key(src_root.public_key()).unwrap(),
            before,
            after,
        );
        assert_node_records_eq(
            dest_db.node_by_key(current_node.public_key()).unwrap(),
            original_dest_db
                .node_by_key(current_node.public_key())
                .unwrap(),
            before,
            after,
        );
        assert_node_records_eq(
            dest_db.node_by_key(obsolete_node.public_key()).unwrap(),
            original_dest_db
                .node_by_key(obsolete_node.public_key())
                .unwrap(),
            before,
            after,
        );
    }

    #[test]
    fn make_debut_triple_doesnt_like_record_with_no_node_addr() {
        let root_node = make_node_record(1234, true);
        let db = db_from_node(&root_node);
        let neighbor = make_node_record(2345, false);
        let agr = AccessibleGossipRecord::from(&neighbor);

        let result = GossipAcceptorReal::make_debut_triple(&db, &agr);

        assert_eq!(
            Err(format!(
                "Can't generate debut to {}: no IP address supplied",
                neighbor.public_key()
            )),
            result
        );
    }

    #[test]
    fn make_debut_triple_doesnt_like_record_with_no_ports() {
        let root_node = make_node_record(1234, true);
        let db = db_from_node(&root_node);
        let mut neighbor = make_node_record(2345, true);
        neighbor.metadata.node_addr_opt =
            Some(NodeAddr::new(&IpAddr::from_str("2.3.4.5").unwrap(), &[]));
        let agr = AccessibleGossipRecord::from(&neighbor);

        let result = GossipAcceptorReal::make_debut_triple(&db, &agr);

        assert_eq!(
            Err(format!(
                "Can't generate debut to {} at {}: no ports were specified",
                neighbor.public_key(),
                neighbor.node_addr_opt().unwrap().ip_addr()
            )),
            result
        );
    }

    #[test]
    fn make_debut_triple_works_when_its_happy() {
        let root_node = make_node_record(1234, true);
        let db = db_from_node(&root_node);
        let neighbor = make_node_record(2345, true);
        let agr = AccessibleGossipRecord::from(&neighbor);

        let result = GossipAcceptorReal::make_debut_triple(&db, &agr);

        assert_eq!(
            Ok((
                GossipBuilder::new(&db)
                    .node(root_node.public_key(), true)
                    .build(),
                neighbor.public_key().clone(),
                neighbor.node_addr_opt().unwrap()
            )),
            result
        );
    }

    #[test]
    fn find_more_appropriate_neighbor_rejects_twos_and_finds_three() {
        let root_node = make_node_record(1234, true);
        let mut db = db_from_node(&root_node);
        let less_connected_neighbor_key = &db.add_node(make_node_record(2345, true)).unwrap();
        let other_neighbor_1_key = &db.add_node(make_node_record(3456, true)).unwrap();
        let other_neighbor_2_key = &db.add_node(make_node_record(4567, true)).unwrap();
        let other_neighbor_3_key = &db.add_node(make_node_record(5678, true)).unwrap();
        let excluded_key = &db.add_node(make_node_record(6789, true)).unwrap();
        db.add_arbitrary_full_neighbor(root_node.public_key(), less_connected_neighbor_key);
        db.add_arbitrary_full_neighbor(root_node.public_key(), other_neighbor_1_key);
        db.add_arbitrary_full_neighbor(root_node.public_key(), other_neighbor_2_key);
        db.add_arbitrary_full_neighbor(root_node.public_key(), other_neighbor_3_key);
        db.add_arbitrary_full_neighbor(less_connected_neighbor_key, other_neighbor_1_key);
        db.add_arbitrary_full_neighbor(less_connected_neighbor_key, other_neighbor_2_key);
        let subject = DebutHandler::new(Logger::new("test"));
        let excluded = AccessibleGossipRecord::from((&db, excluded_key, true));

        let result = subject.find_more_appropriate_neighbor(&db, &excluded);

        assert_eq!(result, Some(less_connected_neighbor_key));
    }

    #[test]
    fn find_more_appropriate_neighbor_rejects_if_all_neighbors_are_connected_as_well_as_me() {
        let root_node = make_node_record(1234, true);
        let mut db = db_from_node(&root_node);
        let less_connected_neighbor_key = &db.add_node(make_node_record(2345, true)).unwrap();
        let other_neighbor_1_key = &db.add_node(make_node_record(3456, true)).unwrap();
        let other_neighbor_2_key = &db.add_node(make_node_record(4567, true)).unwrap();
        let other_neighbor_3_key = &db.add_node(make_node_record(5678, true)).unwrap();
        let excluded_key = &db.add_node(make_node_record(6789, true)).unwrap();
        db.add_arbitrary_full_neighbor(root_node.public_key(), less_connected_neighbor_key);
        db.add_arbitrary_full_neighbor(root_node.public_key(), other_neighbor_1_key);
        db.add_arbitrary_full_neighbor(root_node.public_key(), other_neighbor_2_key);
        db.add_arbitrary_full_neighbor(root_node.public_key(), other_neighbor_3_key);
        db.add_arbitrary_full_neighbor(less_connected_neighbor_key, other_neighbor_1_key);
        db.add_arbitrary_full_neighbor(less_connected_neighbor_key, other_neighbor_2_key);
        db.add_arbitrary_full_neighbor(less_connected_neighbor_key, other_neighbor_3_key);
        let subject = DebutHandler::new(Logger::new("test"));
        let excluded = AccessibleGossipRecord::from((&db, excluded_key, true));

        let result = subject.find_more_appropriate_neighbor(&db, &excluded);

        assert_eq!(result, None);
    }

    #[test]
    fn find_more_appropriate_neighbor_rejects_if_candidate_is_not_accepting_connections() {
        let root_node = make_node_record(1234, true);
        let mut db = db_from_node(&root_node);
        let less_connected_neighbor_key = &db
            .add_node(make_node_record_f(2345, true, false, true))
            .unwrap();
        let other_neighbor_1_key = &db.add_node(make_node_record(3456, true)).unwrap();
        let other_neighbor_2_key = &db.add_node(make_node_record(4567, true)).unwrap();
        let other_neighbor_3_key = &db.add_node(make_node_record(5678, true)).unwrap();
        let other_neighbor_4_key = &db.add_node(make_node_record(6789, true)).unwrap();
        let excluded_key = &db.add_node(make_node_record(7890, true)).unwrap();
        db.add_arbitrary_full_neighbor(root_node.public_key(), less_connected_neighbor_key);
        db.add_arbitrary_full_neighbor(root_node.public_key(), other_neighbor_1_key);
        db.add_arbitrary_full_neighbor(root_node.public_key(), other_neighbor_2_key);
        db.add_arbitrary_full_neighbor(root_node.public_key(), other_neighbor_3_key);
        db.add_arbitrary_full_neighbor(root_node.public_key(), other_neighbor_4_key);
        db.add_arbitrary_full_neighbor(less_connected_neighbor_key, other_neighbor_1_key);
        db.add_arbitrary_full_neighbor(less_connected_neighbor_key, other_neighbor_2_key);
        let subject = DebutHandler::new(Logger::new("test"));
        let excluded = AccessibleGossipRecord::from((&db, excluded_key, true));

        let result = subject.find_more_appropriate_neighbor(&db, &excluded);

        assert_eq!(result, None);
    }

    #[test]
    fn find_more_appropriate_neighbor_rejects_if_candidate_is_excluded() {
        let root_node = make_node_record(1234, true);
        let mut db = db_from_node(&root_node);
        let less_connected_neighbor_key = &db.add_node(make_node_record(2345, true)).unwrap();
        let other_neighbor_1_key = &db.add_node(make_node_record(3456, true)).unwrap();
        let other_neighbor_2_key = &db.add_node(make_node_record(4567, true)).unwrap();
        let other_neighbor_3_key = &db.add_node(make_node_record(5678, true)).unwrap();
        db.add_arbitrary_full_neighbor(root_node.public_key(), less_connected_neighbor_key);
        db.add_arbitrary_full_neighbor(root_node.public_key(), other_neighbor_1_key);
        db.add_arbitrary_full_neighbor(root_node.public_key(), other_neighbor_2_key);
        db.add_arbitrary_full_neighbor(root_node.public_key(), other_neighbor_3_key);
        db.add_arbitrary_full_neighbor(less_connected_neighbor_key, other_neighbor_1_key);
        db.add_arbitrary_full_neighbor(less_connected_neighbor_key, other_neighbor_2_key);
        let subject = DebutHandler::new(Logger::new("test"));
        let less_connected_neighbor_agr =
            AccessibleGossipRecord::from((&db, less_connected_neighbor_key, true));

        let result = subject.find_more_appropriate_neighbor(&db, &less_connected_neighbor_agr);

        assert_eq!(result, None);
    }

    #[test]
    fn root_neighbors_ordered_by_degree() {
        let root_node = make_node_record(1234, true);
        let mut db = db_from_node(&root_node);
        let near_key = &db.add_node(make_node_record(2345, true)).unwrap();
        let far_key = &db.add_node(make_node_record(3456, true)).unwrap();
        let distant_node_key = &db.add_node(make_node_record(4567, true)).unwrap();
        let high_degree_key = &db.add_node(make_node_record(5678, true)).unwrap();
        let low_degree_key = &db.add_node(make_node_record(6789, true)).unwrap();
        let excluded_key = &db.add_node(make_node_record(7890, true)).unwrap();
        db.add_arbitrary_full_neighbor(root_node.public_key(), high_degree_key);
        db.add_arbitrary_full_neighbor(root_node.public_key(), low_degree_key);
        db.add_arbitrary_full_neighbor(root_node.public_key(), excluded_key);
        db.add_arbitrary_full_neighbor(high_degree_key, distant_node_key);
        db.add_arbitrary_full_neighbor(high_degree_key, near_key);
        db.add_arbitrary_full_neighbor(low_degree_key, far_key);
        let excluded_agr = AccessibleGossipRecord::from((&db, excluded_key, true));

        let result =
            DebutHandler::root_full_neighbors_ordered_by_degree_excluding(&db, &excluded_agr);

        assert_eq!(result, vec![low_degree_key, high_degree_key])
    }

    #[test]
    fn find_least_connected_half_neighbor_excluding_includes_half_neighbors() {
        let root_node = make_node_record(1234, true);
        let mut db = db_from_node(&root_node);
        let excluded_key = &db.add_node(make_node_record(2345, true)).unwrap();
        let well_connected_full_key = &db.add_node(make_node_record(3456, true)).unwrap();
        let less_connected_half_key = &db.add_node(make_node_record(4567, true)).unwrap();
        let neighbor_1_key = &db.add_node(make_node_record(5678, false)).unwrap();
        let neighbor_2_key = &db.add_node(make_node_record(6789, false)).unwrap();
        let neighbor_3_key = &db.add_node(make_node_record(7890, false)).unwrap();
        db.add_arbitrary_full_neighbor(root_node.public_key(), excluded_key);
        db.add_arbitrary_full_neighbor(root_node.public_key(), well_connected_full_key);
        db.add_arbitrary_half_neighbor(root_node.public_key(), less_connected_half_key);
        db.add_arbitrary_full_neighbor(less_connected_half_key, neighbor_1_key);
        db.add_arbitrary_full_neighbor(less_connected_half_key, neighbor_2_key);
        db.add_arbitrary_full_neighbor(well_connected_full_key, neighbor_1_key);
        db.add_arbitrary_full_neighbor(well_connected_full_key, neighbor_2_key);
        db.add_arbitrary_full_neighbor(well_connected_full_key, neighbor_3_key);
        let excluded_agr = AccessibleGossipRecord::from(db.node_by_key(excluded_key).unwrap());

        let result =
            DebutHandler::find_least_connected_half_neighbor_excluding(&db, &excluded_agr).unwrap();

        assert_eq!(result, less_connected_half_key)
    }

    #[test]
    fn root_full_neighbors_ordered_by_degree_excluding_ignores_half_neighbors() {
        let root_node = make_node_record(1234, true);
        let mut db = db_from_node(&root_node);
        let excluded_key = &db.add_node(make_node_record(2345, true)).unwrap();
        let three_neighbors_key = &db.add_node(make_node_record(3456, true)).unwrap();
        let two_neighbors_key = &db.add_node(make_node_record(4567, true)).unwrap();
        let one_neighbor_key = &db.add_node(make_node_record(4568, true)).unwrap();
        let neighbor_1_key = &db.add_node(make_node_record(5678, false)).unwrap();
        let neighbor_2_key = &db.add_node(make_node_record(6789, false)).unwrap();
        let neighbor_3_key = &db.add_node(make_node_record(7890, false)).unwrap();
        db.add_arbitrary_full_neighbor(root_node.public_key(), excluded_key);
        db.add_arbitrary_full_neighbor(root_node.public_key(), three_neighbors_key);
        db.add_arbitrary_full_neighbor(root_node.public_key(), two_neighbors_key);
        db.add_arbitrary_half_neighbor(root_node.public_key(), one_neighbor_key);
        db.add_arbitrary_full_neighbor(one_neighbor_key, neighbor_1_key);
        db.add_arbitrary_full_neighbor(two_neighbors_key, neighbor_1_key);
        db.add_arbitrary_full_neighbor(two_neighbors_key, neighbor_2_key);
        db.add_arbitrary_full_neighbor(three_neighbors_key, neighbor_1_key);
        db.add_arbitrary_full_neighbor(three_neighbors_key, neighbor_2_key);
        db.add_arbitrary_full_neighbor(three_neighbors_key, neighbor_3_key);
        let excluded_agr = AccessibleGossipRecord::from(db.node_by_key(excluded_key).unwrap());

        let result =
            DebutHandler::root_full_neighbors_ordered_by_degree_excluding(&db, &excluded_agr);

        assert_eq!(
            vec_to_set(result),
            vec_to_set(vec![two_neighbors_key, three_neighbors_key])
        );
    }

    fn resign_nodes(db: &mut NeighborhoodDatabase, nodes: Vec<&NodeRecord>) {
        nodes
            .into_iter()
            .for_each(|n| db.node_by_key_mut(n.public_key()).unwrap().resign());
    }

    fn make_debut(n: u16, mode: Mode) -> (Gossip_0v1, NodeRecord, SocketAddr) {
        let (gossip, debut_node) = make_single_node_gossip(n, mode);
        let gossip_source: SocketAddr = match debut_node.node_addr_opt() {
            Some(node_addr) => node_addr.into(),
            None => SocketAddr::from_str("200.200.200.200:2000").unwrap(),
        };
        (gossip, debut_node, gossip_source)
    }

    fn make_pass(n: u16) -> (Gossip_0v1, NodeRecord, SocketAddr) {
        let (gossip, debut_node) = make_single_node_gossip(n, Mode::Standard);
        (
            gossip,
            debut_node,
            SocketAddr::from_str("200.200.200.200:2000").unwrap(),
        )
    }

    fn make_single_node_gossip(n: u16, mode: Mode) -> (Gossip_0v1, NodeRecord) {
        let mut debut_node = make_node_record(n, true);
        adjust_for_mode(&mut debut_node, mode);
        let src_db = db_from_node(&debut_node);
        let gossip = GossipBuilder::new(&src_db)
            .node(debut_node.public_key(), true)
            .build();
        (gossip, debut_node)
    }

    fn make_introduction(introducer_n: u16, introducee_n: u16) -> (Gossip_0v1, SocketAddr) {
        let mut introducer_node: NodeRecord = make_node_record(introducer_n, true);
        adjust_for_mode(&mut introducer_node, Mode::Standard);
        introducer_node.set_version(10);
        let mut introducee_node: NodeRecord = make_node_record(introducee_n, true);
        adjust_for_mode(&mut introducee_node, Mode::Standard);
        introducee_node.set_version(10);
        let introducer_key = introducer_node.public_key().clone();
        let introducee_key = introducee_node.public_key().clone();
        let gossip_source: SocketAddr = introducer_node.node_addr_opt().unwrap().into();

        let mut src_db = db_from_node(&introducer_node);
        src_db.add_node(introducee_node.clone()).unwrap();
        src_db.add_arbitrary_full_neighbor(&introducer_key, &introducee_key);
        src_db
            .node_by_key_mut(&introducer_key)
            .unwrap()
            .increment_version();
        src_db
            .node_by_key_mut(&introducee_key)
            .unwrap()
            .increment_version();
        src_db.resign_node(&introducer_key);
        src_db.resign_node(&introducee_key);
        let gossip = GossipBuilder::new(&src_db)
            .node(&introducer_key, true)
            .node(&introducee_key, true)
            .build();

        (gossip, gossip_source)
    }

    fn adjust_for_mode(node: &mut NodeRecord, mode: Mode) {
        match mode {
            Mode::Standard => {
                assert!(node.node_addr_opt().is_some());
                node.inner.accepts_connections = true;
                node.inner.routes_data = true;
            }
            Mode::OriginateOnly => {
                node.metadata.node_addr_opt = None;
                node.inner.accepts_connections = false;
                node.inner.routes_data = true;
            }
        }
    }

    fn make_subject(crypt_de: &dyn CryptDE) -> GossipAcceptorReal {
        GossipAcceptorReal::new(crypt_de)
    }

    fn assert_node_records_eq(actual: &NodeRecord, expected: &NodeRecord, before: u32, after: u32) {
        assert!(
            actual.metadata.last_update >= before,
            "Timestamp should have been at least {}, but was {}",
            before,
            actual.metadata.last_update
        );
        assert!(
            actual.metadata.last_update <= after,
            "Timestamp should not have been after {}, but was {}",
            after,
            actual.metadata.last_update
        );
        assert_eq!(actual, expected);
    }
}<|MERGE_RESOLUTION|>--- conflicted
+++ resolved
@@ -1421,7 +1421,8 @@
     use crate::neighborhood::gossip_producer::GossipProducerReal;
     use crate::neighborhood::node_record::NodeRecord;
     use crate::neighborhood::{
-        FallbackPreference, UserExitPreferences, UNREACHABLE_COUNTRY_PENALTY,
+        FallbackPreference, UserExitPreferences, COUNTRY_UNDESIRABILITY_FACTOR,
+        UNREACHABLE_COUNTRY_PENALTY,
     };
     use crate::sub_lib::cryptde_null::CryptDENull;
     use crate::sub_lib::neighborhood::{ConnectionProgressEvent, ConnectionProgressMessage};
@@ -2105,7 +2106,7 @@
             dest_db.node_by_key(&agrs[0].inner.public_key).unwrap();
         let mut expected_introducer = NodeRecord::from(&agrs[0]);
         expected_introducer.metadata.last_update = result_introducer.metadata.last_update;
-        expected_introducer.metadata.country_undesirability = 0;
+        expected_introducer.metadata.country_undesirability = COUNTRY_UNDESIRABILITY_FACTOR;
         expected_introducer.resign();
         assert_eq!(result_introducer, &expected_introducer);
         assert_eq!(
@@ -2439,22 +2440,17 @@
         let src_root = make_node_record(1234, true);
         let dest_root = make_node_record(2345, true);
         let mut src_db = db_from_node(&src_root);
-<<<<<<< HEAD
-        let node_a_ao = make_node_record(5678, true);
-        let node_b_ad = make_node_record(1235, true);
-=======
         let node_a_fr = make_node_record_cc(5678, true, "FR");
         let node_b_us = make_node_record_cc(4567, true, "US");
->>>>>>> 2b835c96
         let mut dest_db = db_from_node(&dest_root);
         dest_db.add_node(src_root.clone()).unwrap();
         dest_db.add_arbitrary_full_neighbor(dest_root.public_key(), src_root.public_key());
         src_db.add_node(dest_db.root().clone()).unwrap();
-        src_db.add_node(node_a_ao.clone()).unwrap();
-        src_db.add_node(node_b_ad.clone()).unwrap();
+        src_db.add_node(node_a_fr.clone()).unwrap();
+        src_db.add_node(node_b_us.clone()).unwrap();
         src_db.add_arbitrary_full_neighbor(src_root.public_key(), dest_root.public_key());
-        src_db.add_arbitrary_half_neighbor(src_root.public_key(), &node_a_ao.public_key());
-        src_db.add_arbitrary_full_neighbor(src_root.public_key(), &node_b_ad.public_key());
+        src_db.add_arbitrary_half_neighbor(src_root.public_key(), &node_a_fr.public_key());
+        src_db.add_arbitrary_full_neighbor(src_root.public_key(), &node_b_us.public_key());
         src_db
             .node_by_key_mut(src_root.public_key())
             .unwrap()
@@ -2462,8 +2458,8 @@
         src_db.resign_node(src_root.public_key());
         let gossip = GossipBuilder::new(&src_db)
             .node(src_root.public_key(), true)
-            .node(node_a_ao.public_key(), false)
-            .node(node_b_ad.public_key(), false)
+            .node(node_a_fr.public_key(), false)
+            .node(node_b_us.public_key(), false)
             .build();
         let subject = StandardGossipHandler::new(Logger::new("test"));
         let cryptde = CryptDENull::from(dest_db.root().public_key(), TEST_DEFAULT_CHAIN);
@@ -2472,13 +2468,13 @@
         let (cpm_recipient, recording_arc) = make_cpm_recipient();
         let mut neighborhood_metadata = make_default_neighborhood_metadata();
         neighborhood_metadata.user_exit_preferences_opt = Some(UserExitPreferences {
-            exit_countries: vec!["AO".to_string()],
+            exit_countries: vec!["FR".to_string()],
             fallback_preference: FallbackPreference::ExitCountryWithFallback,
             locations_opt: Some(vec![ExitLocation {
-                country_codes: vec!["AO".to_string()],
+                country_codes: vec!["FR".to_string()],
                 priority: 1,
             }]),
-            db_countries: vec!["AO".to_string()],
+            db_countries: vec!["FR".to_string()],
         });
         neighborhood_metadata.cpm_recipient = cpm_recipient;
         let system = System::new("test");
@@ -2494,7 +2490,7 @@
 
         assert_eq!(
             dest_db
-                .node_by_key(node_a_ao.public_key())
+                .node_by_key(node_a_fr.public_key())
                 .unwrap()
                 .metadata
                 .country_undesirability,
@@ -2502,7 +2498,7 @@
         );
         assert_eq!(
             dest_db
-                .node_by_key(node_b_ad.public_key())
+                .node_by_key(node_b_us.public_key())
                 .unwrap()
                 .metadata
                 .country_undesirability,
@@ -2516,12 +2512,12 @@
         );
         assert!(dest_db.has_full_neighbor(dest_db.root().public_key(), src_db.root().public_key()));
         assert_eq!(
-            &src_db.node_by_key(node_a_ao.public_key()).unwrap().inner,
-            &dest_db.node_by_key(node_a_ao.public_key()).unwrap().inner
-        );
-        assert_eq!(
-            &src_db.node_by_key(node_b_ad.public_key()).unwrap().inner,
-            &dest_db.node_by_key(node_b_ad.public_key()).unwrap().inner
+            &src_db.node_by_key(node_a_fr.public_key()).unwrap().inner,
+            &dest_db.node_by_key(node_a_fr.public_key()).unwrap().inner
+        );
+        assert_eq!(
+            &src_db.node_by_key(node_b_us.public_key()).unwrap().inner,
+            &dest_db.node_by_key(node_b_us.public_key()).unwrap().inner
         );
         System::current().stop();
         assert_eq!(system.run(), 0);
