--- conflicted
+++ resolved
@@ -93,13 +93,8 @@
         if database.node_by_key(&agrs[0].inner.public_key).is_some() {
             return Qualification::Unmatched;
         }
-<<<<<<< HEAD
         //TODO: Create optimization card to drive in the following logic:
         // Imagine a brand-new network, consisting only of Node A.
-=======
-        // TODO create optimization card: drive in the test and following commented out code,
-        // TODO: Imagine a brand-new network, consisting only of Node A.
->>>>>>> 73036015
         // When Node B debuts, Node A cannot respond with an Introduction,
         // since there's nobody to introduce. Therefore, Node A must
         // respond with a single-Node Gossip that will currently be
@@ -1755,34 +1750,14 @@
             )
             .unwrap();
 
-<<<<<<< HEAD
         let (dest_public_key, dest_node_addr) = match counter_debut {
             GossipAcceptanceResult::Reply(_, ref dest_public_key, ref dest_node_addr) => {
                 (dest_public_key, dest_node_addr)
             }
-=======
-        let (debut_reply, dest_public_key, dest_node_addr) = match counter_debut {
-            GossipAcceptanceResult::Reply(
-                ref debut_reply,
-                ref dest_public_key,
-                ref dest_node_addr,
-            ) => (debut_reply, dest_public_key, dest_node_addr),
->>>>>>> 73036015
             x => panic!("Expected Reply, got {:?}", x),
         };
         assert_eq!(dest_public_key, new_debutant.public_key());
         assert_eq!(dest_node_addr, &new_debutant.node_addr_opt().unwrap());
-<<<<<<< HEAD
-=======
-        assert_eq!(
-            counter_debut,
-            GossipAcceptanceResult::Reply(
-                debut_reply.clone(),
-                dest_public_key.clone(),
-                dest_node_addr.clone()
-            )
-        )
->>>>>>> 73036015
     }
 
     #[test]
@@ -2100,11 +2075,7 @@
             fallback_preference: FallbackPreference::ExitCountryNoFallback,
             locations_opt: Some(vec![ExitLocation {
                 country_codes: vec!["FR".to_string()],
-<<<<<<< HEAD
                 priority: 1,
-=======
-                priority: 2,
->>>>>>> 73036015
             }]),
             db_countries: vec!["FR".to_string()],
         });
@@ -2133,14 +2104,7 @@
 
         let result_introducer: &NodeRecord =
             dest_db.node_by_key(&agrs[0].inner.public_key).unwrap();
-<<<<<<< HEAD
         let expected_introducer = NodeRecord::from(&agrs[0]);
-=======
-        let mut expected_introducer = NodeRecord::from(&agrs[0]);
-        expected_introducer.metadata.last_update = result_introducer.metadata.last_update;
-        expected_introducer.metadata.country_undesirability = 0;
-        expected_introducer.resign();
->>>>>>> 73036015
         assert_eq!(result_introducer, &expected_introducer);
         assert_eq!(
             dest_db
@@ -2473,7 +2437,6 @@
         let src_root = make_node_record(1234, true);
         let dest_root = make_node_record(2345, true);
         let mut src_db = db_from_node(&src_root);
-<<<<<<< HEAD
         let node_a = make_node_record(5678, true);
         let country_zero = node_a.inner.country_code_opt.clone().unwrap();
         let mut cc = country_zero.clone();
@@ -2487,10 +2450,6 @@
             }
         }
         let node_b = make_node_record_cc(iterator as u16, true, cc.as_ref());
-=======
-        let node_a_ao = make_node_record(5678, true);
-        let node_b_ad = make_node_record(1235, true);
->>>>>>> 73036015
         let mut dest_db = db_from_node(&dest_root);
         dest_db.add_node(src_root.clone()).unwrap();
         dest_db.add_arbitrary_full_neighbor(dest_root.public_key(), src_root.public_key());
@@ -2517,7 +2476,6 @@
         let (cpm_recipient, recording_arc) = make_cpm_recipient();
         let mut neighborhood_metadata = make_default_neighborhood_metadata();
         neighborhood_metadata.user_exit_preferences_opt = Some(UserExitPreferences {
-<<<<<<< HEAD
             exit_countries: vec![country_zero.clone()],
             fallback_preference: FallbackPreference::ExitCountryWithFallback,
             locations_opt: Some(vec![ExitLocation {
@@ -2525,15 +2483,6 @@
                 priority: 1,
             }]),
             db_countries: vec![country_zero],
-=======
-            exit_countries: vec!["AO".to_string()],
-            fallback_preference: FallbackPreference::ExitCountryWithFallback,
-            locations_opt: Some(vec![ExitLocation {
-                country_codes: vec!["AO".to_string()],
-                priority: 1,
-            }]),
-            db_countries: vec!["AO".to_string()],
->>>>>>> 73036015
         });
         neighborhood_metadata.cpm_recipient = cpm_recipient;
         let system = System::new("test");
@@ -2549,11 +2498,7 @@
 
         assert_eq!(
             dest_db
-<<<<<<< HEAD
                 .node_by_key(node_a.public_key())
-=======
-                .node_by_key(node_a_ao.public_key())
->>>>>>> 73036015
                 .unwrap()
                 .metadata
                 .country_undesirability,
@@ -2561,11 +2506,7 @@
         );
         assert_eq!(
             dest_db
-<<<<<<< HEAD
                 .node_by_key(node_b.public_key())
-=======
-                .node_by_key(node_b_ad.public_key())
->>>>>>> 73036015
                 .unwrap()
                 .metadata
                 .country_undesirability,
