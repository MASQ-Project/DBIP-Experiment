--- conflicted
+++ resolved
@@ -336,12 +336,7 @@
 
     #[test]
     fn produce_debut_creates_a_gossip_to_a_target_about_ourselves_when_accepting_connections() {
-<<<<<<< HEAD
-        let mut our_node_record: NodeRecord = make_node_record(7771, true);
-        our_node_record.inner.country_code_opt = None;
-=======
         let our_node_record: NodeRecord = make_node_record(7771, true);
->>>>>>> 2b835c96
         let db = db_from_node(&our_node_record);
         let subject = GossipProducerReal::new();
 
