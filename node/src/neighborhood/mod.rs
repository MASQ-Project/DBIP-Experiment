// Copyright (c) 2019, MASQ (https://masq.ai) and/or its affiliates. All rights reserved.

pub mod dot_graph;
pub mod gossip;
pub mod gossip_acceptor;
pub mod gossip_producer;
pub mod neighborhood_database;
pub mod node_record;
pub mod overall_connection_status;

use std::collections::HashSet;
use std::convert::TryFrom;
use std::net::{IpAddr, SocketAddr};
use std::path::PathBuf;

use actix::Addr;
use actix::Context;
use actix::Handler;
use actix::MessageResult;
use actix::Recipient;
use actix::{Actor, System};
use itertools::Itertools;
use masq_lib::messages::{
    FromMessageBody, ToMessageBody, UiConnectionStage, UiConnectionStatusRequest,
};
use masq_lib::messages::{UiConnectionStatusResponse, UiShutdownRequest};
use masq_lib::ui_gateway::{MessageTarget, NodeFromUiMessage, NodeToUiMessage};
use masq_lib::utils::{exit_process, ExpectValue};

use crate::bootstrapper::BootstrapperConfig;
use crate::database::db_initializer::{DbInitializer, DbInitializerReal};
use crate::database::db_migrations::MigratorConfig;
use crate::db_config::persistent_configuration::{
    PersistentConfigError, PersistentConfiguration, PersistentConfigurationReal,
};
use crate::neighborhood::gossip::{DotGossipEndpoint, GossipNodeRecord, Gossip_0v1};
use crate::neighborhood::gossip_acceptor::GossipAcceptanceResult;
use crate::neighborhood::node_record::NodeRecordInner_0v1;
use crate::neighborhood::overall_connection_status::{
    OverallConnectionStage, OverallConnectionStatus,
};
use crate::stream_messages::RemovedStreamType;
use crate::sub_lib::configurator::NewPasswordMessage;
use crate::sub_lib::cryptde::PublicKey;
use crate::sub_lib::cryptde::{CryptDE, CryptData, PlainData};
use crate::sub_lib::dispatcher::{Component, StreamShutdownMsg};
use crate::sub_lib::hopper::{ExpiredCoresPackage, NoLookupIncipientCoresPackage};
use crate::sub_lib::hopper::{IncipientCoresPackage, MessageType};
<<<<<<< HEAD
use crate::sub_lib::neighborhood::ExpectedService;
use crate::sub_lib::neighborhood::ExpectedServices;
use crate::sub_lib::neighborhood::NeighborhoodSubs;
use crate::sub_lib::neighborhood::NodeDescriptor;
=======
>>>>>>> e09c1e7c
use crate::sub_lib::neighborhood::NodeQueryMessage;
use crate::sub_lib::neighborhood::NodeQueryResponseMetadata;
use crate::sub_lib::neighborhood::NodeRecordMetadataMessage;
use crate::sub_lib::neighborhood::RemoveNeighborMessage;
use crate::sub_lib::neighborhood::RouteQueryMessage;
use crate::sub_lib::neighborhood::RouteQueryResponse;
use crate::sub_lib::neighborhood::{AskAboutDebutGossipMessage, NodeDescriptor};
use crate::sub_lib::neighborhood::{ConnectionProgressEvent, ExpectedServices};
use crate::sub_lib::neighborhood::{ConnectionProgressMessage, ExpectedService};
use crate::sub_lib::neighborhood::{DispatcherNodeQueryMessage, GossipFailure_0v1};
use crate::sub_lib::neighborhood::{NeighborhoodSubs, NeighborhoodTools};
use crate::sub_lib::node_addr::NodeAddr;
use crate::sub_lib::peer_actors::{BindMessage, NewPublicIp, StartMessage};
use crate::sub_lib::proxy_server::DEFAULT_MINIMUM_HOP_COUNT;
use crate::sub_lib::route::Route;
use crate::sub_lib::route::RouteSegment;
use crate::sub_lib::set_consuming_wallet_message::SetConsumingWalletMessage;
use crate::sub_lib::stream_handler_pool::DispatcherNodeQueryResponse;
use crate::sub_lib::utils::{handle_ui_crash_request, NODE_MAILBOX_CAPACITY};
use crate::sub_lib::versioned_data::VersionedData;
use crate::sub_lib::wallet::Wallet;
use gossip_acceptor::GossipAcceptor;
use gossip_acceptor::GossipAcceptorReal;
use gossip_producer::GossipProducer;
use gossip_producer::GossipProducerReal;
<<<<<<< HEAD
use itertools::Itertools;
use masq_lib::constants::DEFAULT_CHAIN_NAME;
use masq_lib::logger::Logger;
use masq_lib::messages::FromMessageBody;
use masq_lib::messages::UiShutdownRequest;
use masq_lib::ui_gateway::{NodeFromUiMessage, NodeToUiMessage};
use masq_lib::utils::{exit_process, ExpectValue};
=======
use masq_lib::blockchains::chains::Chain;
use masq_lib::crash_point::CrashPoint;
use masq_lib::logger::Logger;
>>>>>>> e09c1e7c
use neighborhood_database::NeighborhoodDatabase;
use node_record::NodeRecord;

pub const CRASH_KEY: &str = "NEIGHBORHOOD";
pub const UNDESIRABLE_FOR_EXIT_PENALTY: i64 = 100_000_000;

pub struct Neighborhood {
    cryptde: &'static dyn CryptDE,
<<<<<<< HEAD
    hopper: Option<Recipient<IncipientCoresPackage>>,
    hopper_no_lookup: Option<Recipient<NoLookupIncipientCoresPackage>>,
    is_connected_to_min_hop_count_radius: bool,
    connected_signal: Option<Recipient<StartMessage>>,
    _to_ui_message_sub: Option<Recipient<NodeToUiMessage>>,
    gossip_acceptor: Box<dyn GossipAcceptor>,
    gossip_producer: Box<dyn GossipProducer>,
=======
    hopper_opt: Option<Recipient<IncipientCoresPackage>>,
    hopper_no_lookup_opt: Option<Recipient<NoLookupIncipientCoresPackage>>,
    connected_signal_opt: Option<Recipient<StartMessage>>,
    node_to_ui_recipient_opt: Option<Recipient<NodeToUiMessage>>,
    gossip_acceptor_opt: Option<Box<dyn GossipAcceptor>>,
    gossip_producer_opt: Option<Box<dyn GossipProducer>>,
>>>>>>> e09c1e7c
    neighborhood_database: NeighborhoodDatabase,
    consuming_wallet_opt: Option<Wallet>,
    next_return_route_id: u32,
    overall_connection_status: OverallConnectionStatus,
    chain: Chain,
    crashable: bool,
    data_directory: PathBuf,
    persistent_config_opt: Option<Box<dyn PersistentConfiguration>>,
    db_password_opt: Option<String>,
    logger: Logger,
    tools: NeighborhoodTools,
}

impl Actor for Neighborhood {
    type Context = Context<Self>;
}

impl Handler<BindMessage> for Neighborhood {
    type Result = ();

    fn handle(&mut self, msg: BindMessage, ctx: &mut Self::Context) -> Self::Result {
        ctx.set_mailbox_capacity(NODE_MAILBOX_CAPACITY);
        self.hopper_opt = Some(msg.peer_actors.hopper.from_hopper_client);
        self.hopper_no_lookup_opt = Some(msg.peer_actors.hopper.from_hopper_client_no_lookup);
        self.connected_signal_opt = Some(msg.peer_actors.accountant.start);
        self.gossip_acceptor_opt = Some(Box::new(GossipAcceptorReal::new(
            self.cryptde,
            msg.peer_actors.neighborhood.connection_progress_sub,
        )));
        self.gossip_producer_opt = Some(Box::new(GossipProducerReal::new()));
        self.node_to_ui_recipient_opt = Some(msg.peer_actors.ui_gateway.node_to_ui_message_sub);
    }
}

impl Handler<StartMessage> for Neighborhood {
    type Result = ();

    fn handle(&mut self, _msg: StartMessage, _ctx: &mut Self::Context) -> Self::Result {
        self.handle_start_message();
    }
}

impl Handler<NewPublicIp> for Neighborhood {
    type Result = ();

    fn handle(&mut self, msg: NewPublicIp, _ctx: &mut Self::Context) -> Self::Result {
        self.handle_new_public_ip(msg);
    }
}

impl Handler<SetConsumingWalletMessage> for Neighborhood {
    type Result = ();

    fn handle(&mut self, msg: SetConsumingWalletMessage, _ctx: &mut Self::Context) -> Self::Result {
        self.consuming_wallet_opt = Some(msg.wallet);
    }
}

impl Handler<NodeQueryMessage> for Neighborhood {
    type Result = MessageResult<NodeQueryMessage>;

    fn handle(
        &mut self,
        msg: NodeQueryMessage,
        _ctx: &mut Self::Context,
    ) -> <Self as Handler<NodeQueryMessage>>::Result {
        let node_record_ref_opt = match msg {
            NodeQueryMessage::IpAddress(ip_addr) => self.neighborhood_database.node_by_ip(&ip_addr),
            NodeQueryMessage::PublicKey(key) => self.neighborhood_database.node_by_key(&key),
        };

        MessageResult(node_record_ref_opt.map(|node_record_ref| {
            NodeQueryResponseMetadata::new(
                node_record_ref.public_key().clone(),
                node_record_ref.node_addr_opt(),
                *node_record_ref.rate_pack(),
            )
        }))
    }
}

impl Handler<DispatcherNodeQueryMessage> for Neighborhood {
    type Result = ();

    fn handle(
        &mut self,
        msg: DispatcherNodeQueryMessage,
        _ctx: &mut Self::Context,
    ) -> <Self as Handler<DispatcherNodeQueryMessage>>::Result {
        let node_record_ref_opt = match msg.query {
            NodeQueryMessage::IpAddress(ip_addr) => self.neighborhood_database.node_by_ip(&ip_addr),
            NodeQueryMessage::PublicKey(key) => self.neighborhood_database.node_by_key(&key),
        };

        let node_descriptor = node_record_ref_opt.map(|node_record_ref| {
            NodeQueryResponseMetadata::new(
                node_record_ref.public_key().clone(),
                node_record_ref.node_addr_opt(),
                *node_record_ref.rate_pack(),
            )
        });

        let response = DispatcherNodeQueryResponse {
            result: node_descriptor,
            context: msg.context,
        };

        msg.recipient
            .try_send(response)
            .expect("Dispatcher's StreamHandlerPool is dead");
    }
}

impl Handler<RouteQueryMessage> for Neighborhood {
    type Result = MessageResult<RouteQueryMessage>;

    fn handle(
        &mut self,
        msg: RouteQueryMessage,
        _ctx: &mut Self::Context,
    ) -> <Self as Handler<RouteQueryMessage>>::Result {
        let response = self.handle_route_query_message(msg);
        MessageResult(response)
    }
}

impl Handler<ExpiredCoresPackage<Gossip_0v1>> for Neighborhood {
    type Result = ();

    fn handle(
        &mut self,
        msg: ExpiredCoresPackage<Gossip_0v1>,
        _ctx: &mut Self::Context,
    ) -> Self::Result {
        let incoming_gossip = msg.payload;
        self.log_incoming_gossip(&incoming_gossip, msg.immediate_neighbor);
        self.handle_gossip(incoming_gossip, msg.immediate_neighbor);
    }
}

impl Handler<ExpiredCoresPackage<GossipFailure_0v1>> for Neighborhood {
    type Result = ();

    fn handle(
        &mut self,
        msg: ExpiredCoresPackage<GossipFailure_0v1>,
        _ctx: &mut Self::Context,
    ) -> Self::Result {
        self.handle_gossip_failure(msg.immediate_neighbor, msg.payload);
    }
}

impl Handler<RemoveNeighborMessage> for Neighborhood {
    type Result = ();

    fn handle(&mut self, msg: RemoveNeighborMessage, _ctx: &mut Self::Context) -> Self::Result {
        let public_key = &msg.public_key;
        match self.neighborhood_database.remove_neighbor(public_key) {
            Err(s) => error!(self.logger, "{}", s),
            Ok(db_changed) => {
                if db_changed {
                    self.gossip_to_neighbors();
                    info!(
                        self.logger,
                        "removed neighbor by public key: {}", public_key
                    )
                }
            }
        }
    }
}

impl Handler<ConnectionProgressMessage> for Neighborhood {
    type Result = ();

    fn handle(&mut self, msg: ConnectionProgressMessage, ctx: &mut Self::Context) -> Self::Result {
        if let Ok(connection_progress) = self
            .overall_connection_status
            .get_connection_progress_by_ip(msg.peer_addr)
        {
            OverallConnectionStatus::update_connection_stage(
                connection_progress,
                msg.event.clone(),
                &self.logger,
            );
            match msg.event {
                ConnectionProgressEvent::TcpConnectionSuccessful => {
                    self.send_ask_about_debut_gossip_message(ctx, msg.peer_addr);
                }
                ConnectionProgressEvent::IntroductionGossipReceived(_)
                | ConnectionProgressEvent::StandardGossipReceived => {
                    self.overall_connection_status
                        .update_ocs_stage_and_send_message_to_ui(
                            OverallConnectionStage::ConnectedToNeighbor,
                            self.node_to_ui_recipient_opt
                                .as_ref()
                                .expect("UI Gateway is unbound"),
                            &self.logger,
                        );
                }
                _ => (),
            }
        } else {
            trace!(
                self.logger,
                "An unnecessary ConnectionProgressMessage received from IP Address: {:?}",
                msg.peer_addr
            );
        }
    }
}

impl Handler<AskAboutDebutGossipMessage> for Neighborhood {
    type Result = ();

    fn handle(
        &mut self,
        msg: AskAboutDebutGossipMessage,
        _ctx: &mut Self::Context,
    ) -> Self::Result {
        let node_descriptor = &msg.prev_connection_progress.initial_node_descriptor;
        if let Ok(current_connection_progress) = self
            .overall_connection_status
            .get_connection_progress_by_desc(node_descriptor)
        {
            if msg.prev_connection_progress == *current_connection_progress {
                // No change, hence no response was received
                OverallConnectionStatus::update_connection_stage(
                    current_connection_progress,
                    ConnectionProgressEvent::NoGossipResponseReceived,
                    &self.logger,
                );
            }
        } else {
            trace!(
                self.logger,
                "Received an AskAboutDebutGossipMessage for an unknown node descriptor: {:?}; ignoring",
                node_descriptor
            )
        }
    }
}

impl Handler<NodeRecordMetadataMessage> for Neighborhood {
    type Result = ();

    fn handle(&mut self, msg: NodeRecordMetadataMessage, _ctx: &mut Self::Context) -> Self::Result {
        match msg {
            NodeRecordMetadataMessage::Desirable(public_key, desirable) => {
                if let Some(node_record) = self.neighborhood_database.node_by_key_mut(&public_key) {
                    debug!(
                        self.logger,
                        "About to set desirable '{}' for '{:?}'", desirable, public_key
                    );
                    node_record.set_desirable_for_exit(desirable);
                };
            }
        };
    }
}

impl Handler<StreamShutdownMsg> for Neighborhood {
    type Result = ();

    fn handle(&mut self, msg: StreamShutdownMsg, _ctx: &mut Self::Context) -> Self::Result {
        self.handle_stream_shutdown_msg(msg);
    }
}

impl Handler<NodeFromUiMessage> for Neighborhood {
    type Result = ();

    fn handle(&mut self, msg: NodeFromUiMessage, _ctx: &mut Self::Context) -> Self::Result {
        let client_id = msg.client_id;
        if let Ok((_, context_id)) = UiConnectionStatusRequest::fmb(msg.body.clone()) {
            self.handle_connection_status_message(client_id, context_id);
        } else if let Ok((body, _)) = UiShutdownRequest::fmb(msg.body.clone()) {
            self.handle_shutdown_order(client_id, body);
        } else {
            handle_ui_crash_request(msg, &self.logger, self.crashable, CRASH_KEY)
        }
    }
}

impl Handler<NewPasswordMessage> for Neighborhood {
    type Result = ();

    fn handle(&mut self, msg: NewPasswordMessage, _ctx: &mut Self::Context) -> Self::Result {
        self.handle_new_password(msg.new_password);
    }
}

#[derive(Debug, PartialEq, Eq, Clone)]
pub struct AccessibleGossipRecord {
    pub signed_gossip: PlainData,
    pub signature: CryptData,
    pub node_addr_opt: Option<NodeAddr>,
    pub inner: NodeRecordInner_0v1,
}

impl AccessibleGossipRecord {
    pub fn regenerate_signed_gossip(&mut self, cryptde: &dyn CryptDE) {
        let (signed_gossip, signature) = regenerate_signed_gossip(&self.inner, cryptde);
        self.signed_gossip = signed_gossip;
        self.signature = signature;
    }
}

impl TryFrom<GossipNodeRecord> for AccessibleGossipRecord {
    type Error = String;

    fn try_from(value: GossipNodeRecord) -> Result<Self, Self::Error> {
        match serde_cbor::de::from_slice(value.signed_data.as_slice()) {
            Ok(inner) => Ok(AccessibleGossipRecord {
                signed_gossip: value.signed_data,
                signature: value.signature,
                node_addr_opt: value.node_addr_opt,
                inner,
            }),
            Err(e) => Err(format!("{}", e)),
        }
    }
}

#[derive(Debug, PartialEq, Eq, Clone, Copy)]
enum RouteDirection {
    Over,
    Back,
}

impl Neighborhood {
    pub fn new(cryptde: &'static dyn CryptDE, config: &BootstrapperConfig) -> Self {
        let neighborhood_config = &config.neighborhood_config;
        if neighborhood_config.mode.is_zero_hop()
            && !neighborhood_config.mode.neighbor_configs().is_empty()
        {
            panic!(
                "A zero-hop MASQ Node is not decentralized and cannot have a --neighbors setting"
            )
        }
        let neighborhood_database = NeighborhoodDatabase::new(
            cryptde.public_key(),
            neighborhood_config.mode.clone(),
            config.earning_wallet.clone(),
            cryptde,
        );
        let is_mainnet = config.blockchain_bridge_config.chain.is_mainnet();
        let initial_neighbors: Vec<NodeDescriptor> = neighborhood_config
            .mode
            .neighbor_configs()
            .iter()
            .map(|nc| {
                let mainnet_nc = nc.blockchain.is_mainnet();
                if mainnet_nc != is_mainnet {
                    panic!(
                        "Neighbor {} is {}on the mainnet blockchain",
                        nc.to_string(cryptde),
                        if mainnet_nc { "" } else { "not " }
                    );
                }
                nc.clone()
            })
            .collect_vec();

        let overall_connection_status = OverallConnectionStatus::new(initial_neighbors);

        Neighborhood {
            cryptde,
<<<<<<< HEAD
            hopper: None,
            hopper_no_lookup: None,
            connected_signal: None,
            _to_ui_message_sub: None,
            is_connected_to_min_hop_count_radius: false,
            gossip_acceptor,
            gossip_producer,
=======
            hopper_opt: None,
            hopper_no_lookup_opt: None,
            connected_signal_opt: None,
            node_to_ui_recipient_opt: None,
            gossip_acceptor_opt: None,
            gossip_producer_opt: None,
>>>>>>> e09c1e7c
            neighborhood_database,
            consuming_wallet_opt: config.consuming_wallet_opt.clone(),
            next_return_route_id: 0,
            overall_connection_status,
            chain: config.blockchain_bridge_config.chain,
            crashable: config.crash_point == CrashPoint::Message,
            data_directory: config.data_directory.clone(),
            persistent_config_opt: None,
            db_password_opt: config.db_password_opt.clone(),
            logger: Logger::new("Neighborhood"),
            tools: NeighborhoodTools::default(),
        }
    }

    pub fn make_subs_from(addr: &Addr<Neighborhood>) -> NeighborhoodSubs {
        NeighborhoodSubs {
            bind: addr.clone().recipient::<BindMessage>(),
            start: addr.clone().recipient::<StartMessage>(),
            new_public_ip: addr.clone().recipient::<NewPublicIp>(),
            node_query: addr.clone().recipient::<NodeQueryMessage>(),
            route_query: addr.clone().recipient::<RouteQueryMessage>(),
            update_node_record_metadata: addr.clone().recipient::<NodeRecordMetadataMessage>(),
            from_hopper: addr.clone().recipient::<ExpiredCoresPackage<Gossip_0v1>>(),
            gossip_failure: addr
                .clone()
                .recipient::<ExpiredCoresPackage<GossipFailure_0v1>>(),
            dispatcher_node_query: addr.clone().recipient::<DispatcherNodeQueryMessage>(),
            remove_neighbor: addr.clone().recipient::<RemoveNeighborMessage>(),
            stream_shutdown_sub: addr.clone().recipient::<StreamShutdownMsg>(),
            set_consuming_wallet_sub: addr.clone().recipient::<SetConsumingWalletMessage>(),
            from_ui_message_sub: addr.clone().recipient::<NodeFromUiMessage>(),
            new_password_sub: addr.clone().recipient::<NewPasswordMessage>(),
            connection_progress_sub: addr.clone().recipient::<ConnectionProgressMessage>(),
        }
    }

    fn handle_start_message(&mut self) {
        debug!(self.logger, "Connecting to persistent database");
        self.connect_database();
        self.send_debut_gossip_to_all_initial_descriptors();
    }

    fn handle_new_public_ip(&mut self, msg: NewPublicIp) {
        let new_public_ip = msg.new_ip;
        let old_public_ip = self
            .neighborhood_database
            .root()
            .node_addr_opt()
            .expectv("Root node")
            .ip_addr();
        self.neighborhood_database.new_public_ip(new_public_ip);
        info!(
            self.logger,
            "Changed public IP from {} to {}", old_public_ip, new_public_ip
        );
    }

    fn handle_new_public_ip(&mut self, msg: NewPublicIp) {
        let new_public_ip = msg.new_ip;
        let old_public_ip = self
            .neighborhood_database
            .root()
            .node_addr_opt()
            .expect_v("Root node")
            .ip_addr();
        self.neighborhood_database.new_public_ip(new_public_ip);
        info!(
            self.logger,
            "Changed public IP from {} to {}", old_public_ip, new_public_ip
        );
        exit_process(
            1,
            "The Node cannot currently tolerate IP changes from the ISP, so...down we go.",
        )
    }

    fn handle_route_query_message(&mut self, msg: RouteQueryMessage) -> Option<RouteQueryResponse> {
        let msg_str = format!("{:?}", msg);
        let route_result = if msg.minimum_hop_count == 0 {
            Ok(self.zero_hop_route_response())
        } else {
            self.make_round_trip_route(msg)
        };
        match route_result {
            Ok(response) => {
                debug!(
                    self.logger,
                    "Processed {} into {}-hop response",
                    msg_str,
                    response.route.hops.len(),
                );
                Some(response)
            }
            Err(msg) => {
                error!(self.logger, "Unsatisfied route query: {}", msg);
                None
            }
        }
    }

    fn connect_database(&mut self) {
        if self.persistent_config_opt.is_none() {
            let db_initializer = DbInitializerReal::default();
            let conn = db_initializer
                .initialize(
                    &self.data_directory,
                    false,
                    MigratorConfig::panic_on_migration(),
                )
                .expect("Neighborhood could not connect to database");
            self.persistent_config_opt = Some(Box::new(PersistentConfigurationReal::from(conn)));
        }
    }

    fn send_debut_gossip_to_all_initial_descriptors(&mut self) {
        if self.overall_connection_status.is_empty() {
            info!(self.logger, "Empty. No Nodes to report to; continuing");
            return;
        }

        let gossip = self
            .gossip_producer_opt
            .as_ref()
            .expect("Gossip Producer uninitialized")
            .produce_debut(&self.neighborhood_database);
        self.overall_connection_status
            .iter_initial_node_descriptors()
            .for_each(|node_descriptor| {
                self.send_debut_gossip_to_descriptor(&gossip, node_descriptor)
            });
    }

    fn send_debut_gossip_to_descriptor(
        &self,
        debut_gossip: &Gossip_0v1,
        node_descriptor: &NodeDescriptor,
    ) {
        let node_addr = &node_descriptor
            .node_addr_opt
            .as_ref()
            .expect("Node descriptor without IP Address got through Neighborhood constructor.");
        self.send_no_lookup_package(
            MessageType::Gossip(debut_gossip.clone().into()),
            &node_descriptor.encryption_public_key,
            node_addr,
        );
        debug!(self.logger, "Debut Gossip sent to {:?}.", node_descriptor);
        trace!(
            self.logger,
            "Sent Gossip: {}",
            debut_gossip.to_dot_graph(
                self.neighborhood_database.root(),
                (
                    &node_descriptor.encryption_public_key,
                    &node_descriptor.node_addr_opt
                ),
            )
        )
    }

    fn log_incoming_gossip(&self, incoming_gossip: &Gossip_0v1, gossip_source: SocketAddr) {
        let source = match self.neighborhood_database.node_by_ip(&gossip_source.ip()) {
            Some(node) => DotGossipEndpoint::from(node),
            None => DotGossipEndpoint::from(gossip_source),
        };
        trace!(
            self.logger,
            "Received Gossip: {}",
            incoming_gossip.to_dot_graph(source, self.neighborhood_database.root())
        );
    }

    fn handle_gossip(&mut self, incoming_gossip: Gossip_0v1, gossip_source: SocketAddr) {
        let record_count = incoming_gossip.node_records.len();
        info!(
            self.logger,
            "Processing Gossip about {} Nodes", record_count
        );
        let agrs: Vec<AccessibleGossipRecord> = incoming_gossip
            .node_records
            .into_iter()
            .flat_map(AccessibleGossipRecord::try_from)
            .collect();

        if agrs.len() < record_count {
            // TODO: Instead of ignoring non-deserializable Gossip, ban the Node that sent it
            error!(
                self.logger,
                "Received non-deserializable Gossip from {}", gossip_source
            );
            self.announce_gossip_handling_completion(record_count);
            return;
        }

        let signature_invalid = |agr: &AccessibleGossipRecord| {
            !self.cryptde.verify_signature(
                &agr.signed_gossip,
                &agr.signature,
                &agr.inner.public_key,
            )
        };
        if agrs.iter().any(signature_invalid) {
            // TODO: Instead of ignoring badly-signed Gossip, ban the Node that sent it
            error!(
                self.logger,
                "Received Gossip with invalid signature from {}", gossip_source
            );
            self.announce_gossip_handling_completion(record_count);
            return;
        }

        self.handle_gossip_agrs(agrs, gossip_source);
        self.announce_gossip_handling_completion(record_count);
    }

    fn handle_gossip_failure(&mut self, failure_source: SocketAddr, failure: GossipFailure_0v1) {
        let tuple_opt = match self
            .overall_connection_status
            .iter_initial_node_descriptors()
            .find_position(|n| match &n.node_addr_opt {
                None => false,
                Some(node_addr) => node_addr.ip_addr() == failure_source.ip(),
            }) {
            None => unimplemented!("TODO: Test-drive me (or replace me with a panic)"),
            Some(tuple) => Some(tuple),
        };
        if let Some((position, node_descriptor)) = tuple_opt {
            warning!(
                self.logger,
                "Node at {} refused Debut: {}",
                node_descriptor
                    .node_addr_opt
                    .as_ref()
                    .expectv("NodeAddr")
                    .ip_addr(),
                failure
            );

            self.overall_connection_status.remove(position);
            if self.overall_connection_status.is_empty() {
                error!(self.logger, "None of the Nodes listed in the --neighbors parameter could accept your Debut; shutting down");
                System::current().stop_with_code(1)
            }
        };
    }

    fn to_node_descriptors(&self, keys: &[PublicKey]) -> Vec<NodeDescriptor> {
        keys.iter()
            .map(|k| {
                NodeDescriptor::from((
                    self.neighborhood_database
                        .node_by_key(k)
                        .expectv("NodeRecord"),
                    self.chain,
                    self.cryptde,
                ))
            })
            .collect()
    }

    fn handle_gossip_agrs(&mut self, agrs: Vec<AccessibleGossipRecord>, gossip_source: SocketAddr) {
        let neighbor_keys_before = self.neighbor_keys();
        self.handle_agrs(agrs, gossip_source);
        let neighbor_keys_after = self.neighbor_keys();
        self.handle_database_changes(neighbor_keys_before, neighbor_keys_after);
    }

    fn neighbor_keys(&self) -> HashSet<PublicKey> {
        self.neighborhood_database
            .root()
            .full_neighbor_keys(&self.neighborhood_database)
            .into_iter()
            .cloned()
            .collect()
    }

    fn handle_agrs(&mut self, agrs: Vec<AccessibleGossipRecord>, gossip_source: SocketAddr) {
        let ignored_node_name = self.gossip_source_name(&agrs, gossip_source);
        let gossip_record_count = agrs.len();
        let acceptance_result = self
            .gossip_acceptor_opt
            .as_ref()
            .expect("Gossip Acceptor wasn't created.")
            .handle(&mut self.neighborhood_database, agrs, gossip_source);
        match acceptance_result {
            GossipAcceptanceResult::Accepted => self.gossip_to_neighbors(),
            GossipAcceptanceResult::Reply(next_debut, target_key, target_node_addr) => {
                self.handle_gossip_reply(next_debut, &target_key, &target_node_addr)
            }
            GossipAcceptanceResult::Failed(failure, target_key, target_node_addr) => {
                self.handle_gossip_failed(failure, &target_key, &target_node_addr)
            }
            GossipAcceptanceResult::Ignored => {
                trace!(self.logger, "Gossip from {} ignored", gossip_source);
                self.handle_gossip_ignored(ignored_node_name, gossip_record_count)
            }
            GossipAcceptanceResult::Ban(reason) => {
                warning!(self.logger, "Malefactor detected at {}, but malefactor bans not yet implemented; ignoring: {}", gossip_source, reason
            );
                self.handle_gossip_ignored(ignored_node_name, gossip_record_count);
            }
        }
    }

    fn handle_database_changes(
        &mut self,
        neighbor_keys_before: HashSet<PublicKey>,
        neighbor_keys_after: HashSet<PublicKey>,
    ) {
        self.curate_past_neighbors(neighbor_keys_before, neighbor_keys_after);
        self.check_connectedness();
    }

    fn curate_past_neighbors(
        &mut self,
        neighbor_keys_before: HashSet<PublicKey>,
        neighbor_keys_after: HashSet<PublicKey>,
    ) {
        if neighbor_keys_after != neighbor_keys_before {
            if let Some(db_password) = &self.db_password_opt {
                let nds = self
                    .to_node_descriptors(neighbor_keys_after.into_iter().collect_vec().as_slice());
                let node_descriptors_opt = if nds.is_empty() { None } else { Some(nds) };
                debug!(
                    self.logger,
                    "Saving neighbor list: {:?}", node_descriptors_opt
                );
                match self
                    .persistent_config_opt
                    .as_mut()
                    .expect("PersistentConfig was not set by StartMessage")
                    .set_past_neighbors(node_descriptors_opt, db_password)
                {
                    Ok(_) => info!(self.logger, "Persisted neighbor changes for next run"),
                    Err(PersistentConfigError::DatabaseError(msg))
                        if &msg == "database is locked" =>
                    {
                        warning! (
                        self.logger,
                        "Could not persist immediate-neighbor changes: database locked - skipping"
                    )
                    }
                    Err(e) => error!(
                        self.logger,
                        "Could not persist immediate-neighbor changes: {:?}", e
                    ),
                };
            } else {
                info!(self.logger, "Declining to persist neighbor changes for next run: no database password supplied")
            }
        } else {
            debug!(self.logger, "No neighbor changes; database is unchanged")
        }
    }

    fn check_connectedness(&mut self) {
<<<<<<< HEAD
        if self.is_connected_to_min_hop_count_radius {
=======
        if self.overall_connection_status.can_make_routes() {
>>>>>>> e09c1e7c
            return;
        }
        let msg = RouteQueryMessage {
            target_key_opt: None,
            target_component: Component::ProxyClient,
            minimum_hop_count: DEFAULT_MINIMUM_HOP_COUNT,
            return_component_opt: Some(Component::ProxyServer),
            payload_size: 10000,
        };
        if self.handle_route_query_message(msg).is_some() {
<<<<<<< HEAD
            self.is_connected_to_min_hop_count_radius = true;
            self.connected_signal
=======
            debug!(
                &self.logger,
                "The connectivity check has found a 3 hops route."
            );
            self.overall_connection_status
                .update_ocs_stage_and_send_message_to_ui(
                    OverallConnectionStage::ThreeHopsRouteFound,
                    self.node_to_ui_recipient_opt
                        .as_ref()
                        .expect("UI was not bound."),
                    &self.logger,
                );
            self.connected_signal_opt
>>>>>>> e09c1e7c
                .as_ref()
                .expect("Accountant was not bound")
                .try_send(StartMessage {})
                .expect("Accountant is dead")
        } else {
            debug!(
                &self.logger,
                "The connectivity check still can't find a good route."
            );
        }
    }

    fn announce_gossip_handling_completion(&self, record_count: usize) {
        info!(
            self.logger,
            "Finished processing Gossip about {} Nodes", record_count
        );
    }

    fn gossip_to_neighbors(&mut self) {
        self.neighborhood_database
            .root_mut()
            .regenerate_signed_gossip(self.cryptde);
        let neighbors = self
            .neighborhood_database
            .root()
            .half_neighbor_keys()
            .into_iter()
            .cloned()
            .collect_vec();
        neighbors.iter().for_each(|neighbor| {
            if let Some(gossip) = self
                .gossip_producer_opt
                .as_ref()
                .expect("Gossip Producer uninitialized")
                .produce(&mut self.neighborhood_database, neighbor)
            {
                self.gossip_to_neighbor(neighbor, gossip)
            }
        });
    }

    fn gossip_to_neighbor(&self, neighbor: &PublicKey, gossip: Gossip_0v1) {
        let gossip_len = gossip.node_records.len();
        let route = self.create_single_hop_route(neighbor);
        let package =
            IncipientCoresPackage::new(self.cryptde, route, gossip.clone().into(), neighbor)
                .expect("Key magically disappeared");
        info!(
            self.logger,
            "Sending update Gossip about {} Nodes to Node {}", gossip_len, neighbor
        );
        self.hopper_opt
            .as_ref()
            .expect("unbound hopper")
            .try_send(package)
            .expect("hopper is dead");
        trace!(
            self.logger,
            "Sent Gossip: {}",
            gossip.to_dot_graph(
                self.neighborhood_database.root(),
                self.neighborhood_database
                    .node_by_key(neighbor)
                    .expect("Node magically disappeared"),
            )
        );
    }

    fn create_single_hop_route(&self, destination: &PublicKey) -> Route {
        Route::one_way(
            RouteSegment::new(
                vec![self.cryptde.public_key(), destination],
                Component::Neighborhood,
            ),
            self.cryptde,
            None,
            None,
        )
        .expect("route creation error")
    }

    fn zero_hop_route_response(&mut self) -> RouteQueryResponse {
        let return_route_id = self.advance_return_route_id();
        let route = Route::round_trip(
            RouteSegment::new(
                vec![self.cryptde.public_key(), self.cryptde.public_key()],
                Component::ProxyClient,
            ),
            RouteSegment::new(
                vec![self.cryptde.public_key(), self.cryptde.public_key()],
                Component::ProxyServer,
            ),
            self.cryptde,
            None,
            return_route_id,
            None,
        )
        .expect("Couldn't create route");
        RouteQueryResponse {
            route,
            expected_services: ExpectedServices::RoundTrip(
                vec![ExpectedService::Nothing, ExpectedService::Nothing],
                vec![ExpectedService::Nothing, ExpectedService::Nothing],
                return_route_id,
            ),
        }
    }

    fn make_round_trip_route(
        &mut self,
        msg: RouteQueryMessage,
    ) -> Result<RouteQueryResponse, String> {
        let over = self.make_route_segment(
            self.cryptde.public_key(),
            msg.target_key_opt.as_ref(),
            msg.minimum_hop_count,
            msg.target_component,
            msg.payload_size,
            RouteDirection::Over,
        )?;
        debug!(self.logger, "Route over: {:?}", over);
        let back = self.make_route_segment(
            over.keys.last().expect("Empty segment"),
            Some(self.cryptde.public_key()),
            msg.minimum_hop_count,
            msg.return_component_opt.expect("No return component"),
            msg.payload_size,
            RouteDirection::Back,
        )?;
        debug!(self.logger, "Route back: {:?}", back);
        self.compose_route_query_response(over, back)
    }

    fn compose_route_query_response(
        &mut self,
        over: RouteSegment,
        back: RouteSegment,
    ) -> Result<RouteQueryResponse, String> {
        let segments = vec![&over, &back];

        if segments.iter().any(|rs| rs.keys.is_empty()) {
            return Err("Cannot make multi-hop route without segment keys".to_string());
        }

        let has_long_segment = segments.iter().any(|segment| segment.keys.len() > 2);
        if self.consuming_wallet_opt.is_none() && has_long_segment {
            return Err("Cannot make multi-hop route segment without consuming wallet".to_string());
        }

        let expected_request_services = match self.make_expected_services(&over) {
            Ok(services) => services,
            Err(e) => return Err(e),
        };

        let expected_response_services = match self.make_expected_services(&back) {
            Ok(services) => services,
            Err(e) => return Err(e),
        };

        let return_route_id = self.advance_return_route_id();
        Ok(RouteQueryResponse {
            route: Route::round_trip(
                over,
                back,
                self.cryptde,
                self.consuming_wallet_opt.clone(),
                return_route_id,
                Some(self.chain.rec().contract),
            )
            .expect("Internal error: bad route"),
            expected_services: ExpectedServices::RoundTrip(
                expected_request_services,
                expected_response_services,
                return_route_id,
            ),
        })
    }

    fn make_route_segment(
        &self,
        origin: &PublicKey,
        target_opt: Option<&PublicKey>,
        minimum_hop_count: usize,
        target_component: Component,
        payload_size: usize,
        direction: RouteDirection,
    ) -> Result<RouteSegment, String> {
        let route_opt = self.find_best_route_segment(
            origin,
            target_opt,
            minimum_hop_count,
            payload_size,
            direction,
        );
        match route_opt {
            None => {
                let target_str = match target_opt {
                    Some(t) => format!(" {}", t),
                    None => String::from("Unknown"),
                };
                Err(format!(
                    "Couldn't find any routes: at least {}-hop from {} to {:?} at {}",
                    minimum_hop_count, origin, target_component, target_str
                ))
            }
            Some(route) => Ok(RouteSegment::new(route, target_component)),
        }
    }

    fn make_expected_services(
        &self,
        segment: &RouteSegment,
    ) -> Result<Vec<ExpectedService>, String> {
        segment
            .keys
            .iter()
            .map(|key| {
                self.calculate_expected_service(key, segment.keys.first(), segment.keys.last())
            })
            .collect()
    }

    fn calculate_expected_service(
        &self,
        route_segment_key: &PublicKey,
        originator_key: Option<&PublicKey>,
        exit_key: Option<&PublicKey>,
    ) -> Result<ExpectedService, String> {
        match self.neighborhood_database.node_by_key(route_segment_key) {
            Some(node) => {
                if route_segment_key == self.neighborhood_database.root().public_key() {
                    Ok(ExpectedService::Nothing)
                } else {
                    match (originator_key, exit_key) {
                        (Some(originator_key), Some(exit_key))
                            if route_segment_key == originator_key
                                || route_segment_key == exit_key =>
                        {
                            Ok(ExpectedService::Exit(
                                route_segment_key.clone(),
                                node.earning_wallet(),
                                *node.rate_pack(),
                            ))
                        }
                        (Some(_), Some(_)) => Ok(ExpectedService::Routing(
                            route_segment_key.clone(),
                            node.earning_wallet(),
                            *node.rate_pack(),
                        )),
                        _ => Err(
                            "cannot calculate expected service, no keys provided in route segment"
                                .to_string(),
                        ),
                    }
                }
            }
            None => Err("Cannot make multi_hop with unknown neighbor".to_string()),
        }
    }

    fn route_length_qualifies(&self, hops_remaining: usize) -> bool {
        hops_remaining == 0
    }

    fn last_key_qualifies(
        &self,
        last_node_ref: &NodeRecord,
        target_key_ref_opt: Option<&PublicKey>,
    ) -> bool {
        match target_key_ref_opt {
            Some(target_key_ref) => last_node_ref.public_key() == target_key_ref,
            None => true,
        }
    }

    fn validate_last_node_not_too_close_to_first_node(
        &self,
        prefix_len: usize,
        first_node_key: &PublicKey,
        candidate_node_key: &PublicKey,
    ) -> bool {
        if prefix_len <= 2 {
            true // Zero- and single-hop routes are not subject to exit-too-close restrictions
        } else {
            !self
                .neighborhood_database
                .has_half_neighbor(candidate_node_key, first_node_key)
        }
    }

    fn compute_undesirability(
        &self,
        node_record: &NodeRecord,
        payload_size: usize,
        link_type: LinkType,
    ) -> i64 {
        let (per_byte, per_cores) = match link_type {
            LinkType::Relay => (
                node_record.inner.rate_pack.routing_byte_rate,
                node_record.inner.rate_pack.routing_service_rate,
            ),
            LinkType::Exit => (
                node_record.inner.rate_pack.exit_byte_rate,
                node_record.inner.rate_pack.exit_service_rate,
            ),
            LinkType::Origin => (0, 0),
        };
        let rate_undesirability = per_cores as i64 + (per_byte as i64 * payload_size as i64);
        let desirable_undesirability =
            if !node_record.metadata.desirable_for_exit && (link_type == LinkType::Exit) {
                UNDESIRABLE_FOR_EXIT_PENALTY
            } else {
                0
            };
        rate_undesirability + desirable_undesirability
    }

    fn is_orig_node_on_back_leg(
        node: &NodeRecord,
        target_key_opt: Option<&PublicKey>,
        direction: RouteDirection,
    ) -> bool {
        match direction {
            RouteDirection::Over => false,
            RouteDirection::Back => match target_key_opt {
                None => false,
                Some(target_key) => node.public_key() == target_key,
            },
        }
    }

    fn advance_return_route_id(&mut self) -> u32 {
        let return_route_id = self.next_return_route_id;
        self.next_return_route_id = return_route_id.wrapping_add(1);
        return_route_id
    }

    // Interface to main routing engine. Supply source key, target key, if any, in target_opt,
    // minimum hop count in hops_remaining, size of payload in bytes, and the route direction.
    //
    // Return value is the least undesirable route that will either go from the origin to the
    // target in hops_remaining or more hops with no cycles, or from the origin hops_remaining hops
    // out into the MASQ Network. No round trips; if you want a round trip, call this method twice.
    // If the return value is None, no qualifying route was found.
    fn find_best_route_segment<'a>(
        &'a self,
        source: &'a PublicKey,
        target_opt: Option<&'a PublicKey>,
        minimum_hops: usize,
        payload_size: usize,
        direction: RouteDirection,
    ) -> Option<Vec<&'a PublicKey>> {
        let mut minimum_undesirability = i64::MAX;
        self.routing_engine(
            vec![source],
            0,
            target_opt,
            minimum_hops,
            payload_size,
            direction,
            &mut minimum_undesirability,
        )
        .into_iter()
        .filter(|cr| cr.undesirability <= minimum_undesirability)
        .map(|cr| cr.nodes)
        .next()
    }

    #[allow(clippy::too_many_arguments)]
    fn routing_engine<'a>(
        &'a self,
        prefix: Vec<&'a PublicKey>,
        undesirability: i64,
        target_opt: Option<&'a PublicKey>,
        hops_remaining: usize,
        payload_size: usize,
        direction: RouteDirection,
        minimum_undesirability: &mut i64,
    ) -> Vec<ComputedRouteSegment<'a>> {
        if undesirability > *minimum_undesirability {
            return vec![];
        }
        let first_node_key = prefix.first().expect("Empty prefix");
        let previous_node = self
            .neighborhood_database
            .node_by_key(prefix.last().expect("Empty prefix"))
            .expect("Last Node magically disappeared");
        // Check to see if we're done. If we are, all three of these qualifications will pass.
        if self.route_length_qualifies(hops_remaining)
            && self.last_key_qualifies(previous_node, target_opt)
            && self.validate_last_node_not_too_close_to_first_node(
                prefix.len(),
                *first_node_key,
                previous_node.public_key(),
            )
        {
            if undesirability < *minimum_undesirability {
                *minimum_undesirability = undesirability;
            }
            vec![ComputedRouteSegment::new(prefix, undesirability)]
        } else if (hops_remaining == 0) && target_opt.is_none() {
            // don't continue a targetless search past the minimum hop count
            vec![]
        } else {
            // Go through all the neighbors and compute shorter routes through all the ones we're not already using.
            previous_node
                .full_neighbors(&self.neighborhood_database)
                .iter()
                .filter(|node_record| !prefix.contains(&node_record.public_key()))
                .filter(|node_record| {
                    node_record.routes_data()
                        || Self::is_orig_node_on_back_leg(**node_record, target_opt, direction)
                })
                .flat_map(|node_record| {
                    let mut new_prefix = prefix.clone();
                    new_prefix.push(node_record.public_key());

                    let new_hops_remaining = if hops_remaining == 0 {
                        0
                    } else {
                        hops_remaining - 1
                    };

                    let new_undesirability = self.compute_new_undesirability(
                        node_record,
                        undesirability,
                        target_opt,
                        hops_remaining,
                        payload_size,
                        direction,
                    );

                    self.routing_engine(
                        new_prefix.clone(),
                        new_undesirability,
                        target_opt,
                        new_hops_remaining,
                        payload_size,
                        direction,
                        minimum_undesirability,
                    )
                })
                .collect()
        }
    }

    fn send_ask_about_debut_gossip_message(
        &mut self,
        ctx: &mut Context<Neighborhood>,
        current_peer_addr: IpAddr,
    ) {
        let message = AskAboutDebutGossipMessage {
            prev_connection_progress: self
                .overall_connection_status
                .get_connection_progress_by_ip(current_peer_addr)
                .unwrap()
                .clone(),
        };
        self.tools.notify_later_ask_about_gossip.notify_later(
            message,
            self.tools.ask_about_gossip_interval,
            ctx,
        );
    }

    fn compute_new_undesirability(
        &self,
        node_record: &NodeRecord,
        undesirability: i64,
        target_opt: Option<&PublicKey>,
        hops_remaining: usize,
        payload_size: usize,
        direction: RouteDirection,
    ) -> i64 {
        let link_type = match (direction, target_opt) {
            (RouteDirection::Over, None) if hops_remaining == 0 => LinkType::Exit,
            (RouteDirection::Over, _) => LinkType::Relay,
            (RouteDirection::Back, Some(target)) if &node_record.inner.public_key == target => {
                LinkType::Origin
            }
            (RouteDirection::Back, _) => LinkType::Relay,
        };
        let node_undesirability = self.compute_undesirability(node_record, payload_size, link_type);
        undesirability + node_undesirability
    }

    fn handle_gossip_reply(
        &self,
        gossip: Gossip_0v1,
        target_key: &PublicKey,
        target_node_addr: &NodeAddr,
    ) {
        self.send_no_lookup_package(
            MessageType::Gossip(gossip.clone().into()),
            target_key,
            target_node_addr,
        );
        trace!(
            self.logger,
            "Sent Gossip: {}",
            gossip.to_dot_graph(
                self.neighborhood_database.root(),
                (target_key, &Some(target_node_addr.clone())),
            )
        );
    }

    fn handle_gossip_failed(
        &self,
        gossip_failure: GossipFailure_0v1,
        target_key: &PublicKey,
        target_node_addr: &NodeAddr,
    ) {
        self.send_no_lookup_package(
            MessageType::GossipFailure(VersionedData::new(
                &crate::sub_lib::migrations::gossip_failure::MIGRATIONS,
                &gossip_failure,
            )),
            target_key,
            target_node_addr,
        );
        trace!(self.logger, "Sent GossipFailure_0v1: {}", gossip_failure);
    }

    fn handle_gossip_ignored(&self, _ignored_node_name: String, _gossip_record_count: usize) {
        // Maybe something here eventually for keeping statistics
    }

    fn send_no_lookup_package(
        &self,
        message_type: MessageType,
        target_key: &PublicKey,
        target_node_addr: &NodeAddr,
    ) {
        let package = match NoLookupIncipientCoresPackage::new(
            self.cryptde,
            target_key,
            target_node_addr,
            message_type,
        ) {
            Ok(p) => p,
            Err(e) => {
                error!(self.logger, "{}", e);
                return;
            }
        };
        self.hopper_no_lookup_opt
            .as_ref()
            .expect("No-lookup Hopper is unbound")
            .try_send(package)
            .expect("Hopper is dead");
    }

    fn gossip_source_name(
        &self,
        accessible_gossip: &[AccessibleGossipRecord],
        gossip_source: SocketAddr,
    ) -> String {
        match accessible_gossip.iter().find(|agr| {
            if let Some(ref node_addr) = agr.node_addr_opt {
                node_addr.ip_addr() == gossip_source.ip()
            } else {
                false
            }
        }) {
            Some(agr) => format!("{}", agr.inner.public_key),
            None => format!("{}", gossip_source),
        }
    }

    fn handle_stream_shutdown_msg(&mut self, msg: StreamShutdownMsg) {
        if msg.stream_type != RemovedStreamType::Clandestine {
            panic!("Neighborhood should never get ShutdownStreamMsg about non-clandestine stream")
        }
        let neighbor_key = match self.neighborhood_database.node_by_ip(&msg.peer_addr.ip()) {
            None => {
                warning!(self.logger, "Received shutdown notification for stream to {}, but no Node with that IP is in the database - ignoring", msg.peer_addr.ip());
                return;
            }
            Some(n) => (n.public_key().clone()),
        };
        self.remove_neighbor(&neighbor_key, &msg.peer_addr);
    }

    fn handle_connection_status_message(&self, client_id: u64, context_id: u64) {
        let stage: UiConnectionStage = self.overall_connection_status.stage.into();
        let message = NodeToUiMessage {
            target: MessageTarget::ClientId(client_id),
            body: UiConnectionStatusResponse { stage }.tmb(context_id),
        };

        self.node_to_ui_recipient_opt
            .as_ref()
            .expect("UI Gateway is unbound")
            .try_send(message)
            .expect("UiGateway is dead");
    }

    fn remove_neighbor(&mut self, neighbor_key: &PublicKey, peer_addr: &SocketAddr) {
        match self.neighborhood_database.remove_neighbor(neighbor_key) {
            Err(e) => panic!("Node suddenly disappeared: {:?}", e),
            Ok(true) => {
                debug!(
                    self.logger,
                    "Received shutdown notification for {} at {}: removing neighborship",
                    neighbor_key,
                    peer_addr.ip()
                );
                self.gossip_to_neighbors()
            }
            Ok(false) => {
                debug!(self.logger, "Received shutdown notification for {} at {}, but that Node is no neighbor - ignoring", neighbor_key, peer_addr.ip());
            }
        };
    }

    #[allow(unreachable_code)]
    fn handle_shutdown_order(&self, client_id: u64, _msg: UiShutdownRequest) {
        info!(
            self.logger,
            "Received shutdown order from client {}: shutting down hard", client_id
        );
        exit_process(
            0,
            &format!(
                "Received shutdown order from client {}: shutting down hard",
                client_id
            ),
        );
    }

    fn handle_new_password(&mut self, new_password: String) {
        self.db_password_opt = Some(new_password);
    }
}

pub fn regenerate_signed_gossip(
    inner: &NodeRecordInner_0v1,
    cryptde: &dyn CryptDE, // Must be the correct CryptDE for the Node from which inner came: used for signing
) -> (PlainData, CryptData) {
    let signed_gossip =
        PlainData::from(serde_cbor::ser::to_vec(&inner).expect("Serialization failed"));
    let signature = match cryptde.sign(&signed_gossip) {
        Ok(sig) => sig,
        Err(e) => unimplemented!("TODO: Signing error: {:?}", e),
    };
    (signed_gossip, signature)
}

#[derive(PartialEq, Eq)]
enum LinkType {
    Relay,
    Exit,
    Origin,
}

struct ComputedRouteSegment<'a> {
    pub nodes: Vec<&'a PublicKey>,
    pub undesirability: i64,
}

impl<'a> ComputedRouteSegment<'a> {
    pub fn new(nodes: Vec<&'a PublicKey>, undesirability: i64) -> Self {
        Self {
            nodes,
            undesirability,
        }
    }
}

#[cfg(test)]
mod tests {
    use actix::dev::{MessageResponse, ResponseChannel};
    use actix::Message;
    use actix::Recipient;
    use actix::System;
    use itertools::Itertools;
    use serde_cbor;
    use std::any::TypeId;
    use std::cell::RefCell;
    use std::convert::TryInto;
    use std::net::{IpAddr, SocketAddr};
    use std::str::FromStr;
    use std::sync::{Arc, Mutex};
    use std::thread;
    use std::time::Duration;
    use std::time::Instant;
    use tokio::prelude::Future;

    use masq_lib::constants::{DEFAULT_CHAIN, TLS_PORT};
    use masq_lib::messages::{ToMessageBody, UiConnectionChangeBroadcast, UiConnectionStage};
    use masq_lib::test_utils::utils::{ensure_node_home_directory_exists, TEST_DEFAULT_CHAIN};
    use masq_lib::ui_gateway::MessageBody;
    use masq_lib::ui_gateway::MessagePath::Conversation;
    use masq_lib::ui_gateway::MessageTarget;
    use masq_lib::utils::running_test;

    use crate::db_config::persistent_configuration::PersistentConfigError;
    use crate::neighborhood::gossip::GossipBuilder;
    use crate::neighborhood::gossip::Gossip_0v1;
    use crate::neighborhood::node_record::NodeRecordInner_0v1;
    use crate::stream_messages::{NonClandestineAttributes, RemovedStreamType};
    use crate::sub_lib::cryptde::{decodex, encodex, CryptData};
    use crate::sub_lib::cryptde_null::CryptDENull;
    use crate::sub_lib::dispatcher::Endpoint;
    use crate::sub_lib::hop::LiveHop;
    use crate::sub_lib::hopper::MessageType;
    use crate::sub_lib::neighborhood::RatePack;
    use crate::sub_lib::neighborhood::{
        AskAboutDebutGossipMessage, ExpectedServices, NeighborhoodMode,
    };
    use crate::sub_lib::neighborhood::{NeighborhoodConfig, DEFAULT_RATE_PACK};
    use crate::sub_lib::peer_actors::PeerActors;
    use crate::sub_lib::stream_handler_pool::TransmitDataMsg;
    use crate::sub_lib::versioned_data::VersionedData;
    use crate::test_utils::assert_contains;
    use crate::test_utils::make_meaningless_route;
    use crate::test_utils::make_wallet;
    use crate::test_utils::neighborhood_test_utils::{
        db_from_node, make_global_cryptde_node_record, make_ip, make_node, make_node_descriptor,
        make_node_record, make_node_record_f, neighborhood_from_nodes,
    };
    use crate::test_utils::persistent_configuration_mock::PersistentConfigurationMock;
    use crate::test_utils::rate_pack;
    use crate::test_utils::recorder::make_recorder;
    use crate::test_utils::recorder::peer_actors_builder;
    use crate::test_utils::recorder::Recorder;
    use crate::test_utils::recorder::Recording;
    use crate::test_utils::unshared_test_utils::{
        make_node_to_ui_recipient, make_recipient_and_recording_arc,
        prove_that_crash_request_handler_is_hooked_up, AssertionsMessage, NotifyLaterHandleMock,
    };
    use crate::test_utils::vec_to_set;
    use crate::test_utils::{main_cryptde, make_paying_wallet};
<<<<<<< HEAD
    use actix::dev::{MessageResponse, ResponseChannel};
    use actix::Message;
    use actix::Recipient;
    use actix::System;
    use itertools::Itertools;
    use masq_lib::constants::TLS_PORT;
    use masq_lib::test_utils::logging::init_test_logging;
    use masq_lib::test_utils::logging::TestLogHandler;
    use masq_lib::test_utils::utils::{
        ensure_node_home_directory_exists, DEFAULT_CHAIN_ID, TEST_DEFAULT_CHAIN_NAME,
=======

    use super::*;
    use crate::neighborhood::overall_connection_status::ConnectionStageErrors::{
        NoGossipResponseReceived, PassLoopFound, TcpConnectionFailed,
>>>>>>> e09c1e7c
    };
    use crate::neighborhood::overall_connection_status::{
        ConnectionProgress, ConnectionStage, OverallConnectionStage,
    };
    use masq_lib::test_utils::logging::{init_test_logging, TestLogHandler};

    impl Handler<AssertionsMessage<Neighborhood>> for Neighborhood {
        type Result = ();

        fn handle(
            &mut self,
            msg: AssertionsMessage<Neighborhood>,
            _ctx: &mut Self::Context,
        ) -> Self::Result {
            (msg.assertions)(self)
        }
    }

    #[test]
    fn constants_have_correct_values() {
        assert_eq!(CRASH_KEY, "NEIGHBORHOOD");
    }

    #[test]
    #[should_panic(
        expected = "Neighbor masq://eth-ropsten:AQIDBA@1.2.3.4:1234 is not on the mainnet blockchain"
    )]
    fn cant_create_mainnet_neighborhood_with_non_mainnet_neighbors() {
        let cryptde = main_cryptde();
        let earning_wallet = make_wallet("earning");
        let mut bc = bc_from_nc_plus(
            NeighborhoodConfig {
                mode: NeighborhoodMode::ConsumeOnly(vec![NodeDescriptor::try_from((
                    cryptde,
                    "masq://eth-ropsten:AQIDBA@1.2.3.4:1234",
                ))
                .unwrap()]),
            },
            earning_wallet.clone(),
            None,
            "cant_create_mainnet_neighborhood_with_non_mainnet_neighbors",
        );
        bc.blockchain_bridge_config.chain = DEFAULT_CHAIN;

        let _ = Neighborhood::new(cryptde, &bc);
    }

    #[test]
    #[should_panic(
        expected = "Neighbor masq://eth-mainnet:AQIDBA@1.2.3.4:1234 is on the mainnet blockchain"
    )]
    fn cant_create_non_mainnet_neighborhood_with_mainnet_neighbors() {
        let cryptde = main_cryptde();
        let earning_wallet = make_wallet("earning");
        let mut bc = bc_from_nc_plus(
            NeighborhoodConfig {
                mode: NeighborhoodMode::ConsumeOnly(vec![NodeDescriptor::try_from((
                    cryptde,
                    "masq://eth-mainnet:AQIDBA@1.2.3.4:1234",
                ))
                .unwrap()]),
            },
            earning_wallet.clone(),
            None,
            "cant_create_non_mainnet_neighborhood_with_mainnet_neighbors",
        );
        bc.blockchain_bridge_config.chain = TEST_DEFAULT_CHAIN;

        let _ = Neighborhood::new(cryptde, &bc);
    }

    #[test]
    fn node_with_zero_hop_config_creates_single_node_database() {
        let cryptde = main_cryptde();
        let earning_wallet = make_wallet("earning");

        let subject = Neighborhood::new(
            cryptde,
            &bc_from_nc_plus(
                NeighborhoodConfig {
                    mode: NeighborhoodMode::ZeroHop,
                },
                earning_wallet.clone(),
                None,
                "node_with_zero_hop_config_creates_single_node_database",
            ),
        );

        let root_node_record_ref = subject.neighborhood_database.root();

        assert_eq!(root_node_record_ref.public_key(), cryptde.public_key());
        assert_eq!(root_node_record_ref.node_addr_opt(), None);
        assert_eq!(root_node_record_ref.half_neighbor_keys().len(), 0);
    }

    #[test]
    fn node_with_originate_only_config_is_decentralized_with_neighbor_but_not_ip() {
        let cryptde: &dyn CryptDE = main_cryptde();
        let neighbor: NodeRecord = make_node_record(1234, true);
        let earning_wallet = make_wallet("earning");

        let subject = Neighborhood::new(
            cryptde,
            &bc_from_nc_plus(
                NeighborhoodConfig {
                    mode: NeighborhoodMode::OriginateOnly(
                        vec![neighbor.node_descriptor(TEST_DEFAULT_CHAIN, cryptde)],
                        DEFAULT_RATE_PACK.clone(),
                    ),
                },
                earning_wallet.clone(),
                None,
                "node_with_originate_only_config_is_decentralized_with_neighbor_but_not_ip",
            ),
        );

        let root_node_record_ref = subject.neighborhood_database.root();

        assert_eq!(root_node_record_ref.public_key(), cryptde.public_key());
        assert_eq!(root_node_record_ref.accepts_connections(), false);
        assert_eq!(root_node_record_ref.routes_data(), true);
        assert_eq!(root_node_record_ref.node_addr_opt(), None);
        assert_eq!(root_node_record_ref.half_neighbor_keys().len(), 0);
    }

    #[test]
    fn gossip_acceptor_and_gossip_producer_are_properly_initialized_through_bind_message() {
        let subject = make_standard_subject();
        let addr = subject.start();
        let peer_actors = peer_actors_builder().build();
        let system = System::new("test");
        let assertions = Box::new(move |actor: &mut Neighborhood| {
            assert!(actor.gossip_acceptor_opt.is_some());
            assert!(actor.gossip_producer_opt.is_some());
        });

        addr.try_send(BindMessage { peer_actors }).unwrap();

        addr.try_send(AssertionsMessage { assertions }).unwrap();
        System::current().stop();
        assert_eq!(system.run(), 0);
    }

    #[test]
    fn node_with_zero_hop_config_ignores_start_message() {
        init_test_logging();
        let data_dir = ensure_node_home_directory_exists(
            "neighborhood/mod",
            "node_with_zero_hop_config_ignores_start_message",
        );
        {
            let _ = DbInitializerReal::default()
                .initialize(&data_dir, true, MigratorConfig::test_default())
                .unwrap();
        }
        let cryptde = main_cryptde();
        let earning_wallet = make_wallet("earning");
        let consuming_wallet = Some(make_paying_wallet(b"consuming"));
        let system =
            System::new("node_with_no_neighbor_configs_ignores_bootstrap_neighborhood_now_message");
        let mut subject = Neighborhood::new(
            cryptde,
            &bc_from_nc_plus(
                NeighborhoodConfig {
                    mode: NeighborhoodMode::ZeroHop,
                },
                earning_wallet.clone(),
                consuming_wallet.clone(),
                "node_with_zero_hop_config_ignores_start_message",
            ),
        );
        subject.data_directory = data_dir;
        let addr = subject.start();
        let sub = addr.clone().recipient::<StartMessage>();
        let (hopper, _, hopper_recording_arc) = make_recorder();
        let peer_actors = peer_actors_builder().hopper(hopper).build();
        addr.try_send(BindMessage { peer_actors }).unwrap();

        sub.try_send(StartMessage {}).unwrap();

        System::current().stop_with_code(0);
        system.run();
        let recording = hopper_recording_arc.lock().unwrap();
        assert_eq!(recording.len(), 0);
        TestLogHandler::new()
            .exists_log_containing("INFO: Neighborhood: Empty. No Nodes to report to; continuing");
    }

    #[test]
    fn neighborhood_adds_nodes_and_links() {
        let cryptde: &dyn CryptDE = main_cryptde();
        let earning_wallet = make_wallet("earning");
        let consuming_wallet = Some(make_paying_wallet(b"consuming"));
        let one_neighbor_node = make_node_record(3456, true);
        let another_neighbor_node = make_node_record(4567, true);
        let this_node_addr = NodeAddr::new(&IpAddr::from_str("5.4.3.2").unwrap(), &[5678]);

        let subject = Neighborhood::new(
            cryptde,
            &bc_from_nc_plus(
                NeighborhoodConfig {
                    mode: NeighborhoodMode::Standard(
                        this_node_addr.clone(),
                        vec![
                            NodeDescriptor::from((&one_neighbor_node, Chain::EthRopsten, cryptde)),
                            NodeDescriptor::from((
                                &another_neighbor_node,
                                Chain::EthRopsten,
                                cryptde,
                            )),
                        ],
                        rate_pack(100),
                    ),
                },
                earning_wallet.clone(),
                consuming_wallet.clone(),
                "neighborhood_adds_nodes_and_links",
            ),
        );

        let root_node_record_ref = subject.neighborhood_database.root();

        assert_eq!(
            root_node_record_ref.node_addr_opt().unwrap().clone(),
            this_node_addr
        );

        assert_eq!(
            root_node_record_ref.has_half_neighbor(one_neighbor_node.public_key()),
            false,
        );
        assert_eq!(
            root_node_record_ref.has_half_neighbor(another_neighbor_node.public_key()),
            false,
        );
        assert_eq!(
            subject.overall_connection_status,
            OverallConnectionStatus::new(vec![
                NodeDescriptor::from((&one_neighbor_node, Chain::EthRopsten, cryptde,)),
                NodeDescriptor::from((&another_neighbor_node, Chain::EthRopsten, cryptde,))
            ])
        );
    }

    #[test]
    pub fn neighborhood_logs_with_trace_if_it_receives_a_cpm_with_an_unknown_peer_addr() {
        init_test_logging();
        let known_peer = make_ip(1);
        let unknown_peer = make_ip(2);
        let node_descriptor = make_node_descriptor(known_peer);
        let subject = make_subject_from_node_descriptor(
            &node_descriptor,
            "neighborhood_logs_with_trace_if_it_receives_a_cpm_with_an_unknown_peer_addr",
        );
        let initial_ocs = subject.overall_connection_status.clone();
        let addr = subject.start();
        let cpm_recipient = addr.clone().recipient::<ConnectionProgressMessage>();
        let system = System::new("testing");
        let cpm = ConnectionProgressMessage {
            peer_addr: unknown_peer,
            event: ConnectionProgressEvent::TcpConnectionSuccessful,
        };

        cpm_recipient.try_send(cpm).unwrap();

        let assertions = Box::new(move |actor: &mut Neighborhood| {
            assert_eq!(actor.overall_connection_status, initial_ocs);
        });
        addr.try_send(AssertionsMessage { assertions }).unwrap();
        System::current().stop();
        assert_eq!(system.run(), 0);
        TestLogHandler::new().exists_log_containing(&format!(
            "TRACE: Neighborhood: An unnecessary ConnectionProgressMessage received from IP Address: {:?}",
            unknown_peer
        ));
    }

    #[test]
    pub fn neighborhood_handles_connection_progress_message_with_tcp_connection_established() {
        let (node_ip_addr, node_descriptor) = make_node(1);
        let mut subject = make_subject_from_node_descriptor(
            &node_descriptor,
            "neighborhood_handles_connection_progress_message_with_tcp_connection_established",
        );
        let notify_later_ask_about_gossip_params_arc = Arc::new(Mutex::new(vec![]));
        subject.tools.notify_later_ask_about_gossip = Box::new(
            NotifyLaterHandleMock::default()
                .notify_later_params(&notify_later_ask_about_gossip_params_arc),
        );
        subject.tools.ask_about_gossip_interval = Duration::from_millis(10);
        let addr = subject.start();
        let cpm_recipient = addr.clone().recipient();
        let beginning_connection_progress = ConnectionProgress {
            initial_node_descriptor: node_descriptor.clone(),
            current_peer_addr: node_ip_addr,
            connection_stage: ConnectionStage::TcpConnectionEstablished,
        };
        let beginning_connection_progress_clone = beginning_connection_progress.clone();
        let system = System::new("testing");
        let connection_progress_message = ConnectionProgressMessage {
            peer_addr: node_ip_addr,
            event: ConnectionProgressEvent::TcpConnectionSuccessful,
        };

        cpm_recipient.try_send(connection_progress_message).unwrap();

        let assertions = Box::new(move |actor: &mut Neighborhood| {
            assert_eq!(
                actor.overall_connection_status,
                OverallConnectionStatus {
                    stage: OverallConnectionStage::NotConnected,
                    progress: vec![beginning_connection_progress_clone]
                }
            );
        });
        addr.try_send(AssertionsMessage { assertions }).unwrap();
        System::current().stop();
        assert_eq!(system.run(), 0);
        let notify_later_ask_about_gossip_params =
            notify_later_ask_about_gossip_params_arc.lock().unwrap();
        assert_eq!(
            *notify_later_ask_about_gossip_params,
            vec![(
                AskAboutDebutGossipMessage {
                    prev_connection_progress: beginning_connection_progress,
                },
                Duration::from_millis(10)
            )]
        );
    }

    #[test]
    fn ask_about_debut_gossip_message_handles_timeout_in_case_no_response_is_received() {
        let (node_ip_addr, node_descriptor) = make_node(1);
        let mut subject = make_subject_from_node_descriptor(
            &node_descriptor,
            "ask_about_debut_gossip_message_handles_timeout_in_case_no_response_is_received",
        );
        let connection_progress_to_modify = subject
            .overall_connection_status
            .get_connection_progress_by_ip(node_ip_addr)
            .unwrap();
        OverallConnectionStatus::update_connection_stage(
            connection_progress_to_modify,
            ConnectionProgressEvent::TcpConnectionSuccessful,
            &subject.logger,
        );
        let beginning_connection_progress = ConnectionProgress {
            initial_node_descriptor: node_descriptor.clone(),
            current_peer_addr: node_ip_addr,
            connection_stage: ConnectionStage::TcpConnectionEstablished,
        };
        let addr = subject.start();
        let recipient: Recipient<AskAboutDebutGossipMessage> = addr.clone().recipient();
        let aadgrm = AskAboutDebutGossipMessage {
            prev_connection_progress: beginning_connection_progress.clone(),
        };
        let system = System::new("testing");

        recipient.try_send(aadgrm).unwrap();

        let assertions = Box::new(move |actor: &mut Neighborhood| {
            assert_eq!(
                actor.overall_connection_status,
                OverallConnectionStatus {
                    stage: OverallConnectionStage::NotConnected,
                    progress: vec![ConnectionProgress {
                        initial_node_descriptor: node_descriptor,
                        current_peer_addr: node_ip_addr,
                        connection_stage: ConnectionStage::Failed(NoGossipResponseReceived),
                    }]
                }
            );
        });
        addr.try_send(AssertionsMessage { assertions }).unwrap();
        System::current().stop();
        assert_eq!(system.run(), 0);
    }

    #[test]
    pub fn neighborhood_logs_with_trace_if_it_receives_ask_about_debut_message_from_unknown_descriptor(
    ) {
        init_test_logging();
        let (_known_ip, known_desc) = make_node(1);
        let (unknown_ip, unknown_desc) = make_node(2);
        let subject = make_subject_from_node_descriptor(&known_desc, "it_doesn_t_cause_a_panic_if_neighborhood_receives_ask_about_debut_message_from_unknown_descriptor");
        let initial_ocs = subject.overall_connection_status.clone();
        let addr = subject.start();
        let recipient: Recipient<AskAboutDebutGossipMessage> = addr.clone().recipient();
        let aadgrm = AskAboutDebutGossipMessage {
            prev_connection_progress: ConnectionProgress {
                initial_node_descriptor: unknown_desc.clone(),
                current_peer_addr: unknown_ip,
                connection_stage: ConnectionStage::TcpConnectionEstablished,
            },
        };
        let system = System::new("testing");

        recipient.try_send(aadgrm).unwrap();

        let assertions = Box::new(move |actor: &mut Neighborhood| {
            assert_eq!(actor.overall_connection_status, initial_ocs);
        });
        addr.try_send(AssertionsMessage { assertions }).unwrap();
        System::current().stop();
        assert_eq!(system.run(), 0);
        TestLogHandler::new()
            .exists_log_containing(
                &format!("TRACE: Neighborhood: Received an AskAboutDebutGossipMessage for an unknown node descriptor: {:?}; ignoring",
                         unknown_desc)
            );
    }

    #[test]
    pub fn neighborhood_handles_connection_progress_message_with_tcp_connection_failed() {
        let (node_ip_addr, node_descriptor) = make_node(1);
        let subject = make_subject_from_node_descriptor(
            &node_descriptor,
            "neighborhood_handles_connection_progress_message_with_tcp_connection_failed",
        );
        let addr = subject.start();
        let cpm_recipient = addr.clone().recipient();
        let system = System::new("testing");
        let connection_progress_message = ConnectionProgressMessage {
            peer_addr: node_ip_addr,
            event: ConnectionProgressEvent::TcpConnectionFailed,
        };

        cpm_recipient.try_send(connection_progress_message).unwrap();

        let assertions = Box::new(move |actor: &mut Neighborhood| {
            assert_eq!(
                actor.overall_connection_status,
                OverallConnectionStatus {
                    stage: OverallConnectionStage::NotConnected,
                    progress: vec![ConnectionProgress {
                        initial_node_descriptor: node_descriptor,
                        current_peer_addr: node_ip_addr,
                        connection_stage: ConnectionStage::Failed(TcpConnectionFailed)
                    }]
                }
            );
        });
        addr.try_send(AssertionsMessage { assertions }).unwrap();
        System::current().stop();
        assert_eq!(system.run(), 0);
    }

    #[test]
    fn neighborhood_handles_a_connection_progress_message_with_pass_gossip_received() {
        let (node_ip_addr, node_descriptor) = make_node(1);
        let mut subject = make_subject_from_node_descriptor(
            &node_descriptor,
            "neighborhood_handles_a_connection_progress_message_with_pass_gossip_received",
        );
        let connection_progress_to_modify = subject
            .overall_connection_status
            .get_connection_progress_by_ip(node_ip_addr)
            .unwrap();
        OverallConnectionStatus::update_connection_stage(
            connection_progress_to_modify,
            ConnectionProgressEvent::TcpConnectionSuccessful,
            &subject.logger,
        );
        let addr = subject.start();
        let cpm_recipient = addr.clone().recipient();
        let system = System::new("testing");
        let new_pass_target = make_ip(2);
        let connection_progress_message = ConnectionProgressMessage {
            peer_addr: node_ip_addr,
            event: ConnectionProgressEvent::PassGossipReceived(new_pass_target),
        };

        cpm_recipient.try_send(connection_progress_message).unwrap();

        let assertions = Box::new(move |actor: &mut Neighborhood| {
            assert_eq!(
                actor.overall_connection_status,
                OverallConnectionStatus {
                    stage: OverallConnectionStage::NotConnected,
                    progress: vec![ConnectionProgress {
                        initial_node_descriptor: node_descriptor,
                        current_peer_addr: new_pass_target,
                        connection_stage: ConnectionStage::StageZero
                    }]
                }
            );
        });
        addr.try_send(AssertionsMessage { assertions }).unwrap();
        System::current().stop();
        assert_eq!(system.run(), 0);
    }

    #[test]
    fn neighborhood_handles_a_connection_progress_message_with_pass_loop_found() {
        let (node_ip_addr, node_descriptor) = make_node(1);
        let mut subject = make_subject_from_node_descriptor(
            &node_descriptor,
            "neighborhood_handles_a_connection_progress_message_with_pass_loop_found",
        );
        let connection_progress_to_modify = subject
            .overall_connection_status
            .get_connection_progress_by_ip(node_ip_addr)
            .unwrap();
        OverallConnectionStatus::update_connection_stage(
            connection_progress_to_modify,
            ConnectionProgressEvent::TcpConnectionSuccessful,
            &subject.logger,
        );
        let addr = subject.start();
        let cpm_recipient = addr.clone().recipient();
        let system = System::new("testing");
        let connection_progress_message = ConnectionProgressMessage {
            peer_addr: node_ip_addr,
            event: ConnectionProgressEvent::PassLoopFound,
        };

        cpm_recipient.try_send(connection_progress_message).unwrap();

        let assertions = Box::new(move |actor: &mut Neighborhood| {
            assert_eq!(
                actor.overall_connection_status,
                OverallConnectionStatus {
                    stage: OverallConnectionStage::NotConnected,
                    progress: vec![ConnectionProgress {
                        initial_node_descriptor: node_descriptor,
                        current_peer_addr: node_ip_addr,
                        connection_stage: ConnectionStage::Failed(PassLoopFound)
                    }]
                }
            );
        });
        addr.try_send(AssertionsMessage { assertions }).unwrap();
        System::current().stop();
        assert_eq!(system.run(), 0);
    }

    #[test]
    fn neighborhood_handles_a_connection_progress_message_with_introduction_gossip_received() {
        let (node_ip_addr, node_descriptor) = make_node(1);
        let mut subject = make_subject_from_node_descriptor(
            &node_descriptor,
            "neighborhood_handles_a_connection_progress_message_with_introduction_gossip_received",
        );
        let (node_to_ui_recipient, node_to_ui_recording_arc) =
            make_recipient_and_recording_arc(Some(TypeId::of::<NodeToUiMessage>()));
        subject.node_to_ui_recipient_opt = Some(node_to_ui_recipient);
        let connection_progress_to_modify = subject
            .overall_connection_status
            .get_connection_progress_by_ip(node_ip_addr)
            .unwrap();
        OverallConnectionStatus::update_connection_stage(
            connection_progress_to_modify,
            ConnectionProgressEvent::TcpConnectionSuccessful,
            &subject.logger,
        );
        let addr = subject.start();
        let cpm_recipient = addr.clone().recipient();
        let system = System::new("testing");
        let connection_progress_message = ConnectionProgressMessage {
            peer_addr: node_ip_addr,
            event: ConnectionProgressEvent::IntroductionGossipReceived(make_ip(2)),
        };

        cpm_recipient.try_send(connection_progress_message).unwrap();

        let assertions = Box::new(move |actor: &mut Neighborhood| {
            assert_eq!(
                actor.overall_connection_status,
                OverallConnectionStatus {
                    stage: OverallConnectionStage::ConnectedToNeighbor,
                    progress: vec![ConnectionProgress {
                        initial_node_descriptor: node_descriptor,
                        current_peer_addr: node_ip_addr,
                        connection_stage: ConnectionStage::NeighborshipEstablished
                    }]
                }
            );
        });
        addr.try_send(AssertionsMessage { assertions }).unwrap();
        assert_eq!(system.run(), 0);
        let node_to_ui_mutex = node_to_ui_recording_arc.lock().unwrap();
        let node_to_ui_message_opt = node_to_ui_mutex.get_record_opt::<NodeToUiMessage>(0);
        assert_eq!(node_to_ui_mutex.len(), 1);
        assert_eq!(
            node_to_ui_message_opt,
            Some(&NodeToUiMessage {
                target: MessageTarget::AllClients,
                body: UiConnectionChangeBroadcast {
                    stage: UiConnectionStage::ConnectedToNeighbor
                }
                .tmb(0)
            })
        );
    }

    #[test]
    fn neighborhood_handles_a_connection_progress_message_with_standard_gossip_received() {
        let (node_ip_addr, node_descriptor) = make_node(1);
        let mut subject = make_subject_from_node_descriptor(
            &node_descriptor,
            "neighborhood_handles_a_connection_progress_message_with_standard_gossip_received",
        );
        let (node_to_ui_recipient, node_to_ui_recording_arc) =
            make_recipient_and_recording_arc(Some(TypeId::of::<NodeToUiMessage>()));
        subject.node_to_ui_recipient_opt = Some(node_to_ui_recipient);
        let connection_progress_to_modify = subject
            .overall_connection_status
            .get_connection_progress_by_ip(node_ip_addr)
            .unwrap();
        OverallConnectionStatus::update_connection_stage(
            connection_progress_to_modify,
            ConnectionProgressEvent::TcpConnectionSuccessful,
            &subject.logger,
        );
        let addr = subject.start();
        let cpm_recipient = addr.clone().recipient();
        let system = System::new("testing");
        let connection_progress_message = ConnectionProgressMessage {
            peer_addr: node_ip_addr,
            event: ConnectionProgressEvent::StandardGossipReceived,
        };

        cpm_recipient.try_send(connection_progress_message).unwrap();

        let assertions = Box::new(move |actor: &mut Neighborhood| {
            assert_eq!(
                actor.overall_connection_status,
                OverallConnectionStatus {
                    stage: OverallConnectionStage::ConnectedToNeighbor,
                    progress: vec![ConnectionProgress {
                        initial_node_descriptor: node_descriptor,
                        current_peer_addr: node_ip_addr,
                        connection_stage: ConnectionStage::NeighborshipEstablished
                    }]
                }
            );
        });
        addr.try_send(AssertionsMessage { assertions }).unwrap();
        assert_eq!(system.run(), 0);
        let node_to_ui_mutex = node_to_ui_recording_arc.lock().unwrap();
        let node_to_ui_message_opt = node_to_ui_mutex.get_record_opt::<NodeToUiMessage>(0);
        assert_eq!(node_to_ui_mutex.len(), 1);
        assert_eq!(
            node_to_ui_message_opt,
            Some(&NodeToUiMessage {
                target: MessageTarget::AllClients,
                body: UiConnectionChangeBroadcast {
                    stage: UiConnectionStage::ConnectedToNeighbor
                }
                .tmb(0)
            })
        );
    }

    #[test]
    fn neighborhood_handles_a_connection_progress_message_with_no_gossip_response_received() {
        let (node_ip_addr, node_descriptor) = make_node(1);
        let mut subject = make_subject_from_node_descriptor(
            &node_descriptor,
            "neighborhood_handles_a_connection_progress_message_with_no_gossip_response_received",
        );
        let connection_progress_to_modify = subject
            .overall_connection_status
            .get_connection_progress_by_ip(node_ip_addr)
            .unwrap();
        OverallConnectionStatus::update_connection_stage(
            connection_progress_to_modify,
            ConnectionProgressEvent::TcpConnectionSuccessful,
            &subject.logger,
        );
        let addr = subject.start();
        let cpm_recipient = addr.clone().recipient();
        let system = System::new("testing");
        let connection_progress_message = ConnectionProgressMessage {
            peer_addr: node_ip_addr,
            event: ConnectionProgressEvent::NoGossipResponseReceived,
        };

        cpm_recipient.try_send(connection_progress_message).unwrap();

        let assertions = Box::new(move |actor: &mut Neighborhood| {
            assert_eq!(
                actor.overall_connection_status,
                OverallConnectionStatus {
                    stage: OverallConnectionStage::NotConnected,
                    progress: vec![ConnectionProgress {
                        initial_node_descriptor: node_descriptor,
                        current_peer_addr: node_ip_addr,
                        connection_stage: ConnectionStage::Failed(NoGossipResponseReceived)
                    }]
                }
            );
        });
        addr.try_send(AssertionsMessage { assertions }).unwrap();
        System::current().stop();
        assert_eq!(system.run(), 0);
    }

    #[test]
    pub fn progress_in_the_stage_of_overall_connection_status_made_by_one_cpm_is_not_overriden_by_the_other(
    ) {
        let peer_1 = make_ip(1);
        let peer_2 = make_ip(2);
        let initial_node_descriptors =
            vec![make_node_descriptor(peer_1), make_node_descriptor(peer_2)];
        let neighborhood_config = NeighborhoodConfig {
            mode: NeighborhoodMode::Standard(
                NodeAddr::new(&make_ip(3), &[1234]),
                initial_node_descriptors,
                rate_pack(100),
            ),
        };
        let mut subject = Neighborhood::new(
            main_cryptde(),
            &bc_from_nc_plus(
                neighborhood_config,
                make_wallet("earning"),
                None,
                "progress_in_the_stage_of_overall_connection_status_made_by_one_cpm_is_not_overriden_by_the_other"),
        );
        let (node_to_ui_recipient, _) = make_node_to_ui_recipient();
        subject.node_to_ui_recipient_opt = Some(node_to_ui_recipient);
        let addr = subject.start();
        let cpm_recipient = addr.clone().recipient();
        let system = System::new("testing");
        cpm_recipient
            .try_send(ConnectionProgressMessage {
                peer_addr: peer_1,
                event: ConnectionProgressEvent::TcpConnectionSuccessful,
            })
            .unwrap();
        cpm_recipient
            .try_send(ConnectionProgressMessage {
                peer_addr: peer_1,
                event: ConnectionProgressEvent::IntroductionGossipReceived(make_ip(4)),
            })
            .unwrap(); // By this step, the OverallConnectionStage will be changed from NotConnected to ConnectedToNeighbor
        cpm_recipient
            .try_send(ConnectionProgressMessage {
                peer_addr: peer_2,
                event: ConnectionProgressEvent::TcpConnectionSuccessful,
            })
            .unwrap();

        cpm_recipient
            .try_send(ConnectionProgressMessage {
                peer_addr: peer_2,
                event: ConnectionProgressEvent::PassGossipReceived(make_ip(5)),
            })
            .unwrap(); // This step won't override the stage as it doesn't lead to any stage advancement

        let assertions = Box::new(move |actor: &mut Neighborhood| {
            assert_eq!(
                actor.overall_connection_status.stage(),
                OverallConnectionStage::ConnectedToNeighbor
            );
        });
        addr.try_send(AssertionsMessage { assertions }).unwrap();
        System::current().stop();
        assert_eq!(system.run(), 0);
    }

    #[test]
    fn gossip_failures_eventually_stop_the_neighborhood() {
        init_test_logging();
        let cryptde: &dyn CryptDE = main_cryptde();
        let earning_wallet = make_wallet("earning");
        let one_neighbor_node: NodeRecord = make_node_record(3456, true);
        let another_neighbor_node: NodeRecord = make_node_record(4567, true);
        let this_node_addr = NodeAddr::new(&IpAddr::from_str("5.4.3.2").unwrap(), &[5678]);

        let subject = Neighborhood::new(
            cryptde,
            &bc_from_nc_plus(
                NeighborhoodConfig {
                    mode: NeighborhoodMode::Standard(
                        this_node_addr.clone(),
                        vec![
                            NodeDescriptor::from((&one_neighbor_node, Chain::EthRopsten, cryptde)),
                            NodeDescriptor::from((
                                &another_neighbor_node,
                                Chain::EthRopsten,
                                cryptde,
                            )),
                        ],
                        rate_pack(100),
                    ),
                },
                earning_wallet.clone(),
                None,
                "gossip_failures_eventually_stop_the_neighborhood",
            ),
        );
        let ecp1 = ExpiredCoresPackage::new(
            one_neighbor_node.node_addr_opt().unwrap().into(),
            None,
            make_meaningless_route(),
            GossipFailure_0v1::NoNeighbors,
            0,
        );
        let ecp2 = ExpiredCoresPackage::new(
            another_neighbor_node.node_addr_opt().unwrap().into(),
            None,
            make_meaningless_route(),
            GossipFailure_0v1::ManualRejection,
            0,
        );
        let system = System::new("responds_with_none_when_initially_configured_with_no_data");
        let addr = subject.start();
        let sub = addr.recipient::<ExpiredCoresPackage<GossipFailure_0v1>>();

        sub.try_send(ecp1).unwrap();
        sub.try_send(ecp2).unwrap();

        system.run(); // If this never halts, it's because the Neighborhood isn't properly killing its actor

        let tlh = TestLogHandler::new();
        tlh.exists_log_containing ("WARN: Neighborhood: Node at 3.4.5.6 refused Debut: No neighbors for Introduction or Pass");
        tlh.exists_log_containing ("WARN: Neighborhood: Node at 4.5.6.7 refused Debut: Node owner manually rejected your Debut");
        tlh.exists_log_containing ("ERROR: Neighborhood: None of the Nodes listed in the --neighbors parameter could accept your Debut; shutting down");
    }

    #[test]
    fn node_query_responds_with_none_when_initially_configured_with_no_data() {
        let system = System::new("responds_with_none_when_initially_configured_with_no_data");
        let subject = make_standard_subject();
        let addr = subject.start();
        let sub: Recipient<NodeQueryMessage> = addr.recipient::<NodeQueryMessage>();

        let future = sub.send(NodeQueryMessage::PublicKey(PublicKey::new(&b"booga"[..])));

        System::current().stop_with_code(0);
        system.run();
        let result = future.wait().unwrap();
        assert_eq!(result.is_none(), true);
    }

    #[test]
    fn node_query_responds_with_none_when_key_query_matches_no_configured_data() {
        let cryptde: &dyn CryptDE = main_cryptde();
        let earning_wallet = make_wallet("earning");
        let consuming_wallet = Some(make_paying_wallet(b"consuming"));
        let system =
            System::new("node_query_responds_with_none_when_key_query_matches_no_configured_data");
        let subject = Neighborhood::new(
            cryptde,
            &bc_from_nc_plus(
                NeighborhoodConfig {
                    mode: NeighborhoodMode::Standard(
                        NodeAddr::new(&IpAddr::from_str("5.4.3.2").unwrap(), &[5678]),
                        vec![NodeDescriptor::from((
                            &PublicKey::new(&b"booga"[..]),
                            &NodeAddr::new(&IpAddr::from_str("1.2.3.4").unwrap(), &[1234, 2345]),
                            Chain::EthRopsten,
                            cryptde,
                        ))],
                        rate_pack(100),
                    ),
                },
                earning_wallet.clone(),
                consuming_wallet.clone(),
                "node_query_responds_with_none_when_key_query_matches_no_configured_data",
            ),
        );
        let addr: Addr<Neighborhood> = subject.start();
        let sub: Recipient<NodeQueryMessage> = addr.recipient::<NodeQueryMessage>();

        let future = sub.send(NodeQueryMessage::PublicKey(PublicKey::new(&b"blah"[..])));

        System::current().stop_with_code(0);
        system.run();
        let result = future.wait().unwrap();
        assert_eq!(result.is_none(), true);
    }

    #[test]
    fn node_query_responds_with_result_when_key_query_matches_configured_data() {
        let cryptde = main_cryptde();
        let earning_wallet = make_wallet("earning");
        let consuming_wallet = Some(make_paying_wallet(b"consuming"));
        let system =
            System::new("node_query_responds_with_result_when_key_query_matches_configured_data");
        let one_neighbor = make_node_record(2345, true);
        let another_neighbor = make_node_record(3456, true);
        let mut subject = Neighborhood::new(
            cryptde,
            &bc_from_nc_plus(
                NeighborhoodConfig {
                    mode: NeighborhoodMode::Standard(
                        NodeAddr::new(&IpAddr::from_str("5.4.3.2").unwrap(), &[5678]),
                        vec![node_record_to_neighbor_config(&one_neighbor)],
                        rate_pack(100),
                    ),
                },
                earning_wallet.clone(),
                consuming_wallet.clone(),
                "node_query_responds_with_result_when_key_query_matches_configured_data",
            ),
        );
        subject
            .neighborhood_database
            .add_node(another_neighbor.clone())
            .unwrap();
        let addr: Addr<Neighborhood> = subject.start();
        let sub: Recipient<NodeQueryMessage> = addr.recipient::<NodeQueryMessage>();

        let future = sub.send(NodeQueryMessage::PublicKey(
            another_neighbor.public_key().clone(),
        ));

        System::current().stop_with_code(0);
        system.run();
        let result = future.wait().unwrap();
        assert_eq!(
            result.unwrap(),
            NodeQueryResponseMetadata::new(
                another_neighbor.public_key().clone(),
                Some(another_neighbor.node_addr_opt().unwrap().clone()),
                another_neighbor.rate_pack().clone(),
            )
        );
    }

    #[test]
    fn node_query_responds_with_none_when_ip_address_query_matches_no_configured_data() {
        let cryptde: &dyn CryptDE = main_cryptde();
        let earning_wallet = make_wallet("earning");
        let consuming_wallet = Some(make_paying_wallet(b"consuming"));
        let system = System::new(
            "node_query_responds_with_none_when_ip_address_query_matches_no_configured_data",
        );
        let subject = Neighborhood::new(
            cryptde,
            &bc_from_nc_plus(
                NeighborhoodConfig {
                    mode: NeighborhoodMode::Standard(
                        NodeAddr::new(&IpAddr::from_str("5.4.3.2").unwrap(), &[5678]),
                        vec![NodeDescriptor::from((
                            &PublicKey::new(&b"booga"[..]),
                            &NodeAddr::new(&IpAddr::from_str("1.2.3.4").unwrap(), &[1234, 2345]),
                            Chain::EthRopsten,
                            cryptde,
                        ))],
                        rate_pack(100),
                    ),
                },
                earning_wallet.clone(),
                consuming_wallet.clone(),
                "node_query_responds_with_none_when_ip_address_query_matches_no_configured_data",
            ),
        );
        let addr: Addr<Neighborhood> = subject.start();
        let sub: Recipient<NodeQueryMessage> = addr.recipient::<NodeQueryMessage>();

        let future = sub.send(NodeQueryMessage::IpAddress(
            IpAddr::from_str("2.3.4.5").unwrap(),
        ));

        System::current().stop_with_code(0);
        system.run();
        let result = future.wait().unwrap();
        assert_eq!(result.is_none(), true);
    }

    #[test]
    fn node_query_responds_with_result_when_ip_address_query_matches_configured_data() {
        let cryptde: &dyn CryptDE = main_cryptde();
        let system = System::new(
            "node_query_responds_with_result_when_ip_address_query_matches_configured_data",
        );
        let node_record = make_node_record(1234, true);
        let another_node_record = make_node_record(2345, true);
        let mut subject = Neighborhood::new(
            cryptde,
            &bc_from_nc_plus(
                NeighborhoodConfig {
                    mode: NeighborhoodMode::Standard(
                        node_record.node_addr_opt().unwrap(),
                        vec![NodeDescriptor::from((
                            &node_record,
                            Chain::EthRopsten,
                            cryptde,
                        ))],
                        rate_pack(100),
                    ),
                },
                node_record.earning_wallet(),
                None,
                "node_query_responds_with_result_when_ip_address_query_matches_configured_data",
            ),
        );
        subject
            .neighborhood_database
            .add_node(another_node_record.clone())
            .unwrap();
        let addr: Addr<Neighborhood> = subject.start();
        let sub: Recipient<NodeQueryMessage> = addr.recipient::<NodeQueryMessage>();

        let future = sub.send(NodeQueryMessage::IpAddress(
            IpAddr::from_str("2.3.4.5").unwrap(),
        ));

        System::current().stop_with_code(0);
        system.run();
        let result = future.wait().unwrap();
        assert_eq!(
            result.unwrap(),
            NodeQueryResponseMetadata::new(
                another_node_record.public_key().clone(),
                Some(another_node_record.node_addr_opt().unwrap().clone()),
                another_node_record.rate_pack().clone(),
            )
        );
    }

    #[test]
    fn route_query_responds_with_none_when_asked_for_route_with_too_many_hops() {
        let system =
            System::new("route_query_responds_with_none_when_asked_for_route_with_too_many_hops");
        let subject = make_standard_subject();
        let addr: Addr<Neighborhood> = subject.start();
        let sub: Recipient<RouteQueryMessage> = addr.recipient::<RouteQueryMessage>();

        let future = sub.send(RouteQueryMessage::data_indefinite_route_request(5, 400));

        System::current().stop_with_code(0);
        system.run();
        let result = future.wait().unwrap();
        assert_eq!(result, None);
    }

    #[test]
    fn route_query_responds_with_none_when_asked_for_two_hop_round_trip_route_without_consuming_wallet(
    ) {
        let system = System::new("route_query_responds_with_none_when_asked_for_two_hop_round_trip_route_without_consuming_wallet");
        let subject = make_standard_subject();
        let addr: Addr<Neighborhood> = subject.start();
        let sub: Recipient<RouteQueryMessage> = addr.recipient::<RouteQueryMessage>();

        let future = sub.send(RouteQueryMessage::data_indefinite_route_request(2, 430));

        System::current().stop_with_code(0);
        system.run();
        let result = future.wait().unwrap();
        assert_eq!(result, None);
    }

    #[test]
    fn route_query_succeeds_when_asked_for_one_hop_round_trip_route_without_consuming_wallet() {
        let cryptde = main_cryptde();
        let earning_wallet = make_wallet("earning");
        let system = System::new(
            "route_query_succeeds_when_asked_for_one_hop_round_trip_route_without_consuming_wallet",
        );
        let mut subject = make_standard_subject();
        subject
            .neighborhood_database
            .root_mut()
            .set_earning_wallet(earning_wallet);
        subject.consuming_wallet_opt = None;
        // These happen to be extracted in the desired order. We could not think of a way to guarantee it.
        let desirable_exit_node = make_node_record(2345, false);
        let mut undesirable_exit_node = make_node_record(3456, true);
        undesirable_exit_node.set_desirable_for_exit(false);
        let originating_node = &subject.neighborhood_database.root().clone();
        {
            let db = &mut subject.neighborhood_database;
            db.add_node(undesirable_exit_node.clone()).unwrap();
            db.add_node(desirable_exit_node.clone()).unwrap();
            db.add_arbitrary_full_neighbor(
                undesirable_exit_node.public_key(),
                originating_node.public_key(),
            );
            db.add_arbitrary_full_neighbor(
                desirable_exit_node.public_key(),
                originating_node.public_key(),
            );
        }
        let addr: Addr<Neighborhood> = subject.start();
        let sub: Recipient<RouteQueryMessage> = addr.recipient::<RouteQueryMessage>();
        let msg = RouteQueryMessage::data_indefinite_route_request(1, 54000);

        let future = sub.send(msg);

        System::current().stop_with_code(0);
        system.run();
        let segment = |nodes: Vec<&NodeRecord>, component: Component| {
            RouteSegment::new(
                nodes.into_iter().map(|n| n.public_key()).collect(),
                component,
            )
        };
        let result = future.wait().unwrap().unwrap();
        let expected_response = RouteQueryResponse {
            route: Route::round_trip(
                segment(
                    vec![originating_node, &desirable_exit_node],
                    Component::ProxyClient,
                ),
                segment(
                    vec![&desirable_exit_node, originating_node],
                    Component::ProxyServer,
                ),
                cryptde,
                None,
                0,
                None,
            )
            .unwrap(),
            expected_services: ExpectedServices::RoundTrip(
                vec![
                    ExpectedService::Nothing,
                    ExpectedService::Exit(
                        desirable_exit_node.public_key().clone(),
                        desirable_exit_node.earning_wallet(),
                        rate_pack(2345),
                    ),
                ],
                vec![
                    ExpectedService::Exit(
                        desirable_exit_node.public_key().clone(),
                        desirable_exit_node.earning_wallet(),
                        rate_pack(2345),
                    ),
                    ExpectedService::Nothing,
                ],
                0,
            ),
        };
        assert_eq!(expected_response, result);
    }

    #[test]
    fn route_query_responds_with_none_when_asked_for_one_hop_round_trip_route_without_consuming_wallet_when_back_route_needs_two_hops(
    ) {
        let system = System::new("route_query_responds_with_none_when_asked_for_one_hop_round_trip_route_without_consuming_wallet_when_back_route_needs_two_hops");
        let mut subject = make_standard_subject();
        let a = &make_node_record(1234, true);
        let b = &subject.neighborhood_database.root().clone();
        let c = &make_node_record(3456, true);
        {
            let db = &mut subject.neighborhood_database;
            db.add_node(a.clone()).unwrap();
            db.add_node(c.clone()).unwrap();
            let mut single_edge = |a: &NodeRecord, b: &NodeRecord| {
                db.add_arbitrary_half_neighbor(a.public_key(), b.public_key())
            };
            single_edge(a, b);
            single_edge(b, c);
            single_edge(c, a);
        }
        let addr: Addr<Neighborhood> = subject.start();
        let sub: Recipient<RouteQueryMessage> = addr.recipient::<RouteQueryMessage>();
        let msg = RouteQueryMessage::data_indefinite_route_request(1, 10000);

        let future = sub.send(msg);

        System::current().stop_with_code(0);
        system.run();
        let result = future.wait().unwrap();
        assert_eq!(result, None);
    }

    #[test]
    fn route_query_responds_with_none_when_asked_for_two_hop_one_way_route_without_consuming_wallet(
    ) {
        let system = System::new("route_query_responds_with_none_when_asked_for_two_hop_one_way_route_without_consuming_wallet");
        let subject = make_standard_subject();
        let addr: Addr<Neighborhood> = subject.start();
        let sub: Recipient<RouteQueryMessage> = addr.recipient::<RouteQueryMessage>();
        let msg = RouteQueryMessage::data_indefinite_route_request(2, 20000);

        let future = sub.send(msg);

        System::current().stop_with_code(0);
        system.run();
        let result = future.wait().unwrap();
        assert_eq!(result, None);
    }

    #[test]
    fn route_query_responds_with_standard_zero_hop_route_when_requested() {
        let cryptde = main_cryptde();
        let system = System::new("responds_with_standard_zero_hop_route_when_requested");
        let subject = make_standard_subject();
        let addr: Addr<Neighborhood> = subject.start();
        let sub: Recipient<RouteQueryMessage> = addr.recipient::<RouteQueryMessage>();

        let future = sub.send(RouteQueryMessage::data_indefinite_route_request(0, 12345));

        System::current().stop_with_code(0);
        system.run();
        let result = future.wait().unwrap().unwrap();
        let expected_response = RouteQueryResponse {
            route: Route::round_trip(
                RouteSegment::new(
                    vec![&cryptde.public_key(), &cryptde.public_key()],
                    Component::ProxyClient,
                ),
                RouteSegment::new(
                    vec![&cryptde.public_key(), &cryptde.public_key()],
                    Component::ProxyServer,
                ),
                cryptde,
                None,
                0,
                None,
            )
            .unwrap(),
            expected_services: ExpectedServices::RoundTrip(
                vec![ExpectedService::Nothing, ExpectedService::Nothing],
                vec![ExpectedService::Nothing, ExpectedService::Nothing],
                0,
            ),
        };
        assert_eq!(result, expected_response);
    }

    #[test]
    fn zero_hop_routing_handles_return_route_id_properly() {
        let mut subject = make_standard_subject();
        let result0 = subject.zero_hop_route_response();
        let result1 = subject.zero_hop_route_response();

        let return_route_id_0 = match result0.expected_services {
            ExpectedServices::RoundTrip(_, _, id) => id,
            _ => panic!("expected RoundTrip got OneWay"),
        };

        let return_route_id_1 = match result1.expected_services {
            ExpectedServices::RoundTrip(_, _, id) => id,
            _ => panic!("expected RoundTrip got OneWay"),
        };

        assert_eq!(return_route_id_0, 0);
        assert_eq!(return_route_id_1, 1);
    }

    /*
            Database:

                 P---Q---R---S
                     |
                     T

            Tests will be written from the viewpoint of P.
    */

    #[test]
    fn route_query_messages() {
        let cryptde = main_cryptde();
        let earning_wallet = make_wallet("earning");
        let system = System::new("route_query_messages");
        let mut subject = make_standard_subject();
        subject
            .neighborhood_database
            .root_mut()
            .set_earning_wallet(earning_wallet);
        let consuming_wallet_opt = subject.consuming_wallet_opt.clone();
        let p = &subject.neighborhood_database.root().clone();
        let q = &make_node_record(3456, true);
        let r = &make_node_record(4567, false);
        let s = &make_node_record(5678, false);
        let mut t = make_node_record(7777, false);
        t.set_desirable_for_exit(false);
        {
            let db = &mut subject.neighborhood_database;
            db.add_node(q.clone()).unwrap();
            db.add_node(t.clone()).unwrap();
            db.add_node(r.clone()).unwrap();
            db.add_node(s.clone()).unwrap();
            let mut dual_edge = |a: &NodeRecord, b: &NodeRecord| {
                db.add_arbitrary_full_neighbor(a.public_key(), b.public_key());
            };
            dual_edge(p, q);
            dual_edge(q, &t);
            dual_edge(q, r);
            dual_edge(r, s);
        }

        let addr: Addr<Neighborhood> = subject.start();
        let sub: Recipient<RouteQueryMessage> = addr.recipient::<RouteQueryMessage>();

        let data_route = sub.send(RouteQueryMessage::data_indefinite_route_request(2, 5000));

        System::current().stop_with_code(0);
        system.run();

        let result = data_route.wait().unwrap().unwrap();
        let contract_address = TEST_DEFAULT_CHAIN.rec().contract;
        let expected_response = RouteQueryResponse {
            route: Route::round_trip(
                segment(&[p, q, r], &Component::ProxyClient),
                segment(&[r, q, p], &Component::ProxyServer),
                cryptde,
                consuming_wallet_opt,
                0,
                Some(contract_address),
            )
            .unwrap(),
            expected_services: ExpectedServices::RoundTrip(
                vec![
                    ExpectedService::Nothing,
                    ExpectedService::Routing(
                        q.public_key().clone(),
                        q.earning_wallet(),
                        rate_pack(3456),
                    ),
                    ExpectedService::Exit(
                        r.public_key().clone(),
                        r.earning_wallet(),
                        rate_pack(4567),
                    ),
                ],
                vec![
                    ExpectedService::Exit(
                        r.public_key().clone(),
                        r.earning_wallet(),
                        rate_pack(4567),
                    ),
                    ExpectedService::Routing(
                        q.public_key().clone(),
                        q.earning_wallet(),
                        rate_pack(3456),
                    ),
                    ExpectedService::Nothing,
                ],
                0,
            ),
        };
        assert_eq!(expected_response, result);
    }

    #[test]
    fn compose_route_query_response_returns_an_error_when_route_segment_is_empty() {
        let mut subject = make_standard_subject();

        let result: Result<RouteQueryResponse, String> = subject.compose_route_query_response(
            RouteSegment::new(vec![], Component::Neighborhood),
            RouteSegment::new(vec![], Component::Neighborhood),
        );
        assert!(result.is_err());
        let error_expectation: String = result.expect_err("Expected an Err but got:");
        assert_eq!(
            error_expectation,
            "Cannot make multi-hop route without segment keys"
        );
    }

    #[test]
    fn next_return_route_id_wraps_around() {
        let mut subject = make_standard_subject();
        subject.next_return_route_id = 0xFFFFFFFF;

        let end = subject.advance_return_route_id();
        let beginning = subject.advance_return_route_id();

        assert_eq!(end, 0xFFFFFFFF);
        assert_eq!(beginning, 0x00000000);
    }

    /*
            Database:

                 O---R---E

            Tests will be written from the viewpoint of O.
    */

    #[test]
    fn return_route_ids_increase() {
        let cryptde = main_cryptde();
        let system = System::new("return_route_ids_increase");
        let (_, _, _, subject) = make_o_r_e_subject();

        let addr: Addr<Neighborhood> = subject.start();
        let sub: Recipient<RouteQueryMessage> = addr.recipient::<RouteQueryMessage>();

        let data_route_0 = sub.send(RouteQueryMessage::data_indefinite_route_request(2, 2000));
        let data_route_1 = sub.send(RouteQueryMessage::data_indefinite_route_request(2, 3000));

        System::current().stop_with_code(0);
        system.run();

        let result_0 = data_route_0.wait().unwrap().unwrap();
        let result_1 = data_route_1.wait().unwrap().unwrap();
        let juicy_parts = |result: RouteQueryResponse| {
            let last_element = result.route.hops.last().unwrap();
            let last_element_dec = cryptde.decode(last_element).unwrap();
            let network_return_route_id: u32 =
                serde_cbor::de::from_slice(last_element_dec.as_slice()).unwrap();
            let metadata_return_route_id = match result.expected_services {
                ExpectedServices::RoundTrip(_, _, id) => id,
                _ => panic!("expected RoundTrip got OneWay"),
            };
            (network_return_route_id, metadata_return_route_id)
        };
        assert_eq!(juicy_parts(result_0), (0, 0));
        assert_eq!(juicy_parts(result_1), (1, 1));
    }

    #[test]
    fn can_update_consuming_wallet() {
        let cryptde = main_cryptde();
        let system = System::new("can_update_consuming_wallet");
        let (o, r, e, subject) = make_o_r_e_subject();
        let addr: Addr<Neighborhood> = subject.start();
        let set_wallet_sub = addr.clone().recipient::<SetConsumingWalletMessage>();
        let route_sub = addr.recipient::<RouteQueryMessage>();
        let expected_new_wallet = make_paying_wallet(b"new consuming wallet");
        let expected_before_route = Route::round_trip(
            segment(&[&o, &r, &e], &Component::ProxyClient),
            segment(&[&e, &r, &o], &Component::ProxyServer),
            cryptde,
            Some(make_paying_wallet(b"consuming")),
            0,
            Some(TEST_DEFAULT_CHAIN.rec().contract),
        )
        .unwrap();
        let expected_after_route = Route::round_trip(
            segment(&[&o, &r, &e], &Component::ProxyClient),
            segment(&[&e, &r, &o], &Component::ProxyServer),
            cryptde,
            Some(expected_new_wallet.clone()),
            1,
            Some(TEST_DEFAULT_CHAIN.rec().contract),
        )
        .unwrap();

        let route_request_1 =
            route_sub.send(RouteQueryMessage::data_indefinite_route_request(2, 1000));
        let _ = set_wallet_sub.try_send(SetConsumingWalletMessage {
            wallet: expected_new_wallet,
        });
        let route_request_2 =
            route_sub.send(RouteQueryMessage::data_indefinite_route_request(2, 2000));

        System::current().stop();
        system.run();

        let route_1 = route_request_1.wait().unwrap().unwrap().route;
        let route_2 = route_request_2.wait().unwrap().unwrap().route;

        assert_eq!(route_1, expected_before_route);
        assert_eq!(route_2, expected_after_route);
    }

    #[test]
    fn compose_route_query_response_returns_an_error_when_route_segment_keys_is_empty() {
        let mut subject = make_standard_subject();

        let result: Result<RouteQueryResponse, String> = subject.compose_route_query_response(
            RouteSegment::new(vec![], Component::ProxyClient),
            RouteSegment::new(vec![], Component::ProxyServer),
        );
        assert!(result.is_err());
        let error_expectation: String = result.expect_err("Expected an Err but got:");
        assert_eq!(
            error_expectation,
            "Cannot make multi-hop route without segment keys"
        );
    }

    #[test]
    fn compose_route_query_response_returns_an_error_when_the_neighbor_is_none() {
        let mut subject = make_standard_subject();

        let result: Result<RouteQueryResponse, String> = subject.compose_route_query_response(
            RouteSegment::new(vec![&PublicKey::new(&[3, 3, 8])], Component::ProxyClient),
            RouteSegment::new(vec![&PublicKey::new(&[8, 3, 3])], Component::ProxyServer),
        );
        assert!(result.is_err());
        let error_expectation: String = result.expect_err("Expected an Err but got:");
        assert_eq!(
            error_expectation,
            "Cannot make multi_hop with unknown neighbor"
        );
        assert_eq!(subject.next_return_route_id, 0);
    }

    #[test]
    fn calculate_expected_service_returns_error_when_given_empty_segment() {
        let mut subject = make_standard_subject();
        let a = &make_node_record(3456, true);
        let db = &mut subject.neighborhood_database;
        db.add_node(a.clone()).unwrap();

        let result = subject.calculate_expected_service(a.public_key(), None, None);
        assert!(result.is_err());
        assert_eq!(
            result.unwrap_err(),
            "cannot calculate expected service, no keys provided in route segment"
        );
    }

    /*
            Database:

            Q---p---R
                |   |
            t---S---+

            p is consume-only, t is originate-only.
    */

    #[test]
    fn complete_routes_exercise() {
        let mut subject = make_standard_subject();
        let db = &mut subject.neighborhood_database;
        db.root_mut().inner.accepts_connections = false;
        db.root_mut().inner.routes_data = false;
        let p = &db.root_mut().public_key().clone(); // 9e7p7un06eHs6frl5A
        let q = &db.add_node(make_node_record(3456, true)).unwrap(); // AwQFBg
        let r = &db.add_node(make_node_record(4567, true)).unwrap(); // BAUGBw
        let s = &db.add_node(make_node_record(5678, true)).unwrap(); // BQYHCA
        let t = &db
            .add_node(make_node_record_f(6789, true, false, true))
            .unwrap(); // BgcICQ
        db.add_arbitrary_full_neighbor(q, p);
        db.add_arbitrary_full_neighbor(p, r);
        db.add_arbitrary_full_neighbor(p, s);
        db.add_arbitrary_full_neighbor(t, s);
        db.add_arbitrary_full_neighbor(s, r);

        // At least two hops from p to anywhere standard
        let route_opt = subject.find_best_route_segment(p, None, 2, 10000, RouteDirection::Over);

        assert_eq!(route_opt.unwrap(), vec![p, s, t]);
        // no [p, r, s] or [p, s, r] because s and r are both neighbors of p and can't exit for it

        // At least two hops over from p to t
        let route_opt = subject.find_best_route_segment(p, Some(t), 2, 10000, RouteDirection::Over);

        assert_eq!(route_opt.unwrap(), vec![p, s, t]);

        // At least two hops over from t to p
        let route_opt = subject.find_best_route_segment(t, Some(p), 2, 10000, RouteDirection::Over);

        assert_eq!(route_opt, None);
        // p is consume-only; can't be an exit Node.

        // At least two hops back from t to p
        let route_opt = subject.find_best_route_segment(t, Some(p), 2, 10000, RouteDirection::Back);

        assert_eq!(route_opt.unwrap(), vec![t, s, p]);
        // p is consume-only, but it's the originating Node, so including it is okay

        // At least two hops from p to Q - impossible
        let route_opt = subject.find_best_route_segment(p, Some(q), 2, 10000, RouteDirection::Over);

        assert_eq!(route_opt, None);
    }

    /*
            Database:

            A---B---C---D---E
            |   |   |   |   |
            F---G---H---I---J
            |   |   |   |   |
            K---L---M---N---O
            |   |   |   |   |
            P---Q---R---S---T
            |   |   |   |   |
            U---V---W---X---Y

            All these Nodes are standard-mode. L is the root Node.
    */

    #[test]
    fn route_optimization_test() {
        let mut subject = make_standard_subject();
        let db = &mut subject.neighborhood_database;
        let mut generator = 1000;
        let mut make_node = |db: &mut NeighborhoodDatabase| {
            let node = &db.add_node(make_node_record(generator, true)).unwrap();
            generator += 1;
            node.clone()
        };
        let mut make_row = |db: &mut NeighborhoodDatabase| {
            let n1 = make_node(db);
            let n2 = make_node(db);
            let n3 = make_node(db);
            let n4 = make_node(db);
            let n5 = make_node(db);
            db.add_arbitrary_full_neighbor(&n1, &n2);
            db.add_arbitrary_full_neighbor(&n2, &n3);
            db.add_arbitrary_full_neighbor(&n3, &n4);
            db.add_arbitrary_full_neighbor(&n4, &n5);
            (n1, n2, n3, n4, n5)
        };
        let join_rows = |db: &mut NeighborhoodDatabase, first_row, second_row| {
            let (f1, f2, f3, f4, f5) = first_row;
            let (s1, s2, s3, s4, s5) = second_row;
            db.add_arbitrary_full_neighbor(f1, s1);
            db.add_arbitrary_full_neighbor(f2, s2);
            db.add_arbitrary_full_neighbor(f3, s3);
            db.add_arbitrary_full_neighbor(f4, s4);
            db.add_arbitrary_full_neighbor(f5, s5);
        };
        let designate_root_node = |db: &mut NeighborhoodDatabase, key| {
            let root_node_key = db.root().public_key().clone();
            let node = db.node_by_key(key).unwrap().clone();
            db.root_mut().inner = node.inner.clone();
            db.root_mut().metadata = node.metadata.clone();
            db.remove_node(&root_node_key);
        };
        let (a, b, c, d, e) = make_row(db);
        let (f, g, h, i, j) = make_row(db);
        let (k, l, m, n, o) = make_row(db);
        let (p, q, r, s, t) = make_row(db);
        let (u, v, w, x, y) = make_row(db);
        join_rows(db, (&a, &b, &c, &d, &e), (&f, &g, &h, &i, &j));
        join_rows(db, (&f, &g, &h, &i, &j), (&k, &l, &m, &n, &o));
        join_rows(db, (&k, &l, &m, &n, &o), (&p, &q, &r, &s, &t));
        join_rows(db, (&p, &q, &r, &s, &t), (&u, &v, &w, &x, &y));
        designate_root_node(db, &l);
        let before = Instant::now();

        // All the target-designated routes from L to N
        let route = subject
            .find_best_route_segment(&l, Some(&n), 3, 10000, RouteDirection::Back)
            .unwrap();

        let after = Instant::now();
        assert_eq!(route, vec![&l, &g, &h, &i, &n]); // Cheaper than [&l, &q, &r, &s, &n]
        let interval = after.duration_since(before);
        assert!(
            interval.as_millis() <= 100,
            "Should have calculated route in <=100ms, but was {}ms",
            interval.as_millis()
        );
    }

    /*
            Database:

            P---q---R

            Test is written from the standpoint of P. Node q is non-routing.
    */

    #[test]
    fn cant_route_through_non_routing_node() {
        let mut subject = make_standard_subject();
        let db = &mut subject.neighborhood_database;
        let p = &db.root_mut().public_key().clone(); // 9e7p7un06eHs6frl5A
        let q = &db
            .add_node(make_node_record_f(4567, true, false, false))
            .unwrap(); // BAUGBw
        let r = &db.add_node(make_node_record(5678, true)).unwrap(); // BQYHCA
        db.add_arbitrary_full_neighbor(p, q);
        db.add_arbitrary_full_neighbor(q, r);

        // At least two hops from P to anywhere standard
        let route_opt = subject.find_best_route_segment(p, None, 2, 10000, RouteDirection::Over);

        assert_eq!(route_opt, None);
    }

    #[test]
    fn compute_undesirability_for_relay_nodes() {
        let subject = make_standard_subject();
        let mut node_record = make_node_record(1, false);
        node_record.metadata.desirable_for_exit = true; // not used as exit: irrelevant
        node_record.inner.rate_pack = RatePack {
            routing_byte_rate: 100,
            routing_service_rate: 200,
            exit_byte_rate: 123456,
            exit_service_rate: 234567,
        };

        let result = subject.compute_undesirability(&node_record, 10000, LinkType::Relay);

        assert_eq!(result, 200 + (100 * 10000));
    }

    #[test]
    fn compute_undesirability_for_exit_nodes() {
        let subject = make_standard_subject();
        let mut node_record = make_node_record(1, false);
        node_record.metadata.desirable_for_exit = true; // used as exit, but leave out penalty for now
        node_record.inner.rate_pack = RatePack {
            routing_byte_rate: 123456,
            routing_service_rate: 234567,
            exit_byte_rate: 100,
            exit_service_rate: 200,
        };

        let result = subject.compute_undesirability(&node_record, 10000, LinkType::Exit);

        assert_eq!(result, 200 + (100 * 10000));
    }

    #[test]
    fn compute_undesirability_for_origin() {
        let subject = make_standard_subject();
        let mut node_record = make_node_record(1, false);
        node_record.metadata.desirable_for_exit = true; // not used as exit: irrelevant
        node_record.inner.rate_pack = RatePack {
            routing_byte_rate: 123456,
            routing_service_rate: 234567,
            exit_byte_rate: 345678,
            exit_service_rate: 456789,
        };

        let result = subject.compute_undesirability(&node_record, 10000, LinkType::Origin);

        assert_eq!(result, 0);
    }

    #[test]
    fn compute_undesirability_for_undesirable_for_exit_node_used_as_exit() {
        let subject = make_standard_subject();
        let mut node_record = make_node_record(1, false);
        node_record.metadata.desirable_for_exit = false; // used as exit: penalty is effective
        node_record.inner.rate_pack = RatePack {
            routing_byte_rate: 123456,
            routing_service_rate: 234567,
            exit_byte_rate: 1,
            exit_service_rate: 1,
        };

        let result = subject.compute_undesirability(&node_record, 10000, LinkType::Exit);

        assert_eq!(result, 1 + (1 * 10000) + UNDESIRABLE_FOR_EXIT_PENALTY);
    }

    #[test]
    fn gossips_after_removing_a_neighbor() {
        let (hopper, hopper_awaiter, hopper_recording) = make_recorder();
        let cryptde = main_cryptde();
        let earning_wallet = make_wallet("earning");
        let consuming_wallet = Some(make_paying_wallet(b"consuming"));
        let this_node = NodeRecord::new_for_tests(
            &cryptde.public_key(),
            Some(&NodeAddr::new(
                &IpAddr::from_str("5.4.3.2").unwrap(),
                &[1234],
            )),
            100,
            true,
            true,
        );
        let this_node_inside = this_node.clone();
        let removed_neighbor = make_node_record(2345, true);
        let removed_neighbor_inside = removed_neighbor.clone();
        let other_neighbor = make_node_record(3456, true);
        let other_neighbor_inside = other_neighbor.clone();

        thread::spawn(move || {
            let system = System::new("gossips_after_removing_a_neighbor");
            let mut subject = Neighborhood::new(
                cryptde,
                &bc_from_nc_plus(
                    NeighborhoodConfig {
                        mode: NeighborhoodMode::Standard(
                            this_node_inside.node_addr_opt().unwrap(),
                            vec![],
                            rate_pack(100),
                        ),
                    },
                    earning_wallet.clone(),
                    consuming_wallet.clone(),
                    "gossips_after_removing_a_neighbor",
                ),
            );
            let db = &mut subject.neighborhood_database;

            db.add_node(removed_neighbor_inside.clone()).unwrap();
            db.add_node(other_neighbor_inside.clone()).unwrap();
            db.add_arbitrary_full_neighbor(
                &cryptde.public_key(),
                removed_neighbor_inside.public_key(),
            );
            db.add_arbitrary_full_neighbor(
                &cryptde.public_key(),
                other_neighbor_inside.public_key(),
            );
            db.add_arbitrary_full_neighbor(
                removed_neighbor_inside.public_key(),
                other_neighbor_inside.public_key(),
            );

            let addr: Addr<Neighborhood> = subject.start();
            let peer_actors = peer_actors_builder().hopper(hopper).build();
            addr.try_send(BindMessage { peer_actors }).unwrap();

            let sub: Recipient<RemoveNeighborMessage> = addr.recipient::<RemoveNeighborMessage>();
            sub.try_send(RemoveNeighborMessage {
                public_key: removed_neighbor_inside.public_key().clone(),
            })
            .unwrap();

            system.run();
        });

        let other_neighbor_cryptde =
            CryptDENull::from(other_neighbor.public_key(), TEST_DEFAULT_CHAIN);
        hopper_awaiter.await_message_count(1);
        let locked_recording = hopper_recording.lock().unwrap();
        let package: &IncipientCoresPackage = locked_recording.get_record(0);
        let gossip = match decodex(&other_neighbor_cryptde, &package.payload).unwrap() {
            MessageType::Gossip(vd) => Gossip_0v1::try_from(vd).unwrap(),
            x => panic!("Expected MessageType::Gossip, got {:?}", x),
        };
        type Digest = (PublicKey, Vec<u8>, bool, u32, Vec<PublicKey>);
        let to_actual_digest = |gnr: GossipNodeRecord| {
            let node_addr_opt = gnr.node_addr_opt.clone();
            let inner = NodeRecordInner_0v1::try_from(gnr).unwrap();
            let neighbors_vec = inner.neighbors.into_iter().collect::<Vec<PublicKey>>();
            (
                inner.public_key.clone(),
                inner.public_key.into(),
                node_addr_opt.is_some(),
                inner.version,
                neighbors_vec,
            )
        };

        let sort_digests = |digests: Vec<Digest>| {
            let mut digests = digests
                .into_iter()
                .map(|mut d| {
                    d.4.sort_unstable_by(|a, b| a.cmp(&b));
                    d
                })
                .collect_vec();
            digests.sort_unstable_by(|a, b| a.0.cmp(&b.0));
            digests
        };

        let actual_digests = sort_digests(
            gossip
                .node_records
                .into_iter()
                .map(|gnr| to_actual_digest(gnr))
                .collect::<Vec<Digest>>(),
        );

        let expected_digests = sort_digests(vec![
            (
                removed_neighbor.public_key().clone(),
                removed_neighbor.public_key().clone().into(),
                false,
                0,
                vec![
                    other_neighbor.public_key().clone(),
                    this_node.public_key().clone(),
                ],
            ),
            (
                this_node.public_key().clone(),
                this_node.public_key().clone().into(),
                true,
                1,
                vec![other_neighbor.public_key().clone()],
            ),
        ]);

        assert_eq!(expected_digests, actual_digests);
    }

    #[test]
    fn neighborhood_calls_gossip_acceptor_when_gossip_is_received() {
        let handle_params_arc = Arc::new(Mutex::new(vec![]));
        let gossip_acceptor = GossipAcceptorMock::new()
            .handle_params(&handle_params_arc)
            .handle_result(GossipAcceptanceResult::Ignored);
        let subject_node = make_global_cryptde_node_record(1234, true); // 9e7p7un06eHs6frl5A
        let neighbor = make_node_record(1111, true);
        let mut subject = neighborhood_from_nodes(&subject_node, Some(&neighbor));
        subject.gossip_acceptor_opt = Some(Box::new(gossip_acceptor));
        let gossip = GossipBuilder::new(&subject.neighborhood_database)
            .node(subject_node.public_key(), true)
            .build();
        let cores_package = ExpiredCoresPackage {
            immediate_neighbor: subject_node.node_addr_opt().unwrap().into(),
            paying_wallet: None,
            remaining_route: make_meaningless_route(),
            payload: gossip.clone(),
            payload_len: 0,
        };
        let system = System::new("test");
        let addr: Addr<Neighborhood> = subject.start();
        let sub = addr.recipient::<ExpiredCoresPackage<Gossip_0v1>>();

        sub.try_send(cores_package).unwrap();

        System::current().stop();
        system.run();
        let mut handle_params = handle_params_arc.lock().unwrap();
        let (call_database, call_agrs, call_gossip_source) = handle_params.remove(0);
        assert!(handle_params.is_empty());
        assert_eq!(&subject_node, call_database.root());
        assert_eq!(1, call_database.keys().len());
        let agrs: Vec<AccessibleGossipRecord> = gossip.try_into().unwrap();
        assert_eq!(agrs, call_agrs);
        let actual_gossip_source: SocketAddr = subject_node.node_addr_opt().unwrap().into();
        assert_eq!(actual_gossip_source, call_gossip_source);
    }

    #[test]
    fn neighborhood_sends_only_an_acceptance_debut_when_an_acceptance_debut_is_provided() {
        let introduction_target_node = make_node_record(7345, true);
        let subject_node = make_global_cryptde_node_record(5555, true); // 9e7p7un06eHs6frl5A
        let neighbor = make_node_record(1050, true);
        let mut subject = neighborhood_from_nodes(&subject_node, Some(&neighbor));
        subject
            .neighborhood_database
            .add_node(introduction_target_node.clone())
            .unwrap();

        subject.neighborhood_database.add_arbitrary_half_neighbor(
            subject_node.public_key(),
            introduction_target_node.public_key(),
        );
        let debut = GossipBuilder::new(&subject.neighborhood_database)
            .node(subject_node.public_key(), true)
            .build();
        let gossip_acceptor =
            GossipAcceptorMock::new().handle_result(GossipAcceptanceResult::Reply(
                debut.clone(),
                introduction_target_node.public_key().clone(),
                introduction_target_node.node_addr_opt().unwrap(),
            ));
        subject.gossip_acceptor_opt = Some(Box::new(gossip_acceptor));
        let (hopper, _, hopper_recording_arc) = make_recorder();
        let peer_actors = peer_actors_builder().hopper(hopper).build();
        let system = System::new("");
        subject.hopper_no_lookup_opt = Some(peer_actors.hopper.from_hopper_client_no_lookup);

        subject.handle_gossip(
            Gossip_0v1::new(vec![]),
            SocketAddr::from_str("1.1.1.1:1111").unwrap(),
        );

        System::current().stop();
        system.run();
        let hopper_recording = hopper_recording_arc.lock().unwrap();
        let package = hopper_recording.get_record::<NoLookupIncipientCoresPackage>(0);
        assert_eq!(1, hopper_recording.len());
        assert_eq!(introduction_target_node.public_key(), &package.public_key);
        let gossip = match decodex::<MessageType>(
            &CryptDENull::from(introduction_target_node.public_key(), TEST_DEFAULT_CHAIN),
            &package.payload,
        ) {
            Ok(MessageType::Gossip(vd)) => Gossip_0v1::try_from(vd).unwrap(),
            x => panic!("Wanted Gossip, found {:?}", x),
        };
        assert_eq!(debut, gossip);
    }

    #[test]
    fn neighborhood_transmits_gossip_failure_properly() {
        let subject_node = make_global_cryptde_node_record(5555, true); // 9e7p7un06eHs6frl5A
        let neighbor = make_node_record(1111, true);
        let public_key = PublicKey::new(&[1, 2, 3, 4]);
        let node_addr = NodeAddr::from_str("1.2.3.4:1234").unwrap();
        let gossip_acceptor =
            GossipAcceptorMock::new().handle_result(GossipAcceptanceResult::Failed(
                GossipFailure_0v1::NoSuitableNeighbors,
                public_key.clone(),
                node_addr.clone(),
            ));
        let mut subject: Neighborhood = neighborhood_from_nodes(&subject_node, Some(&neighbor));
        let (hopper, _, hopper_recording_arc) = make_recorder();
        let system = System::new("neighborhood_transmits_gossip_failure_properly");
        let peer_actors = peer_actors_builder().hopper(hopper).build();
        subject.hopper_no_lookup_opt = Some(peer_actors.hopper.from_hopper_client_no_lookup);
        subject.gossip_acceptor_opt = Some(Box::new(gossip_acceptor));

        subject.handle_gossip_agrs(vec![], SocketAddr::from_str("1.2.3.4:1234").unwrap());

        System::current().stop();
        system.run();
        let hopper_recording = hopper_recording_arc.lock().unwrap();
        let package = hopper_recording.get_record::<NoLookupIncipientCoresPackage>(0);
        assert_eq!(1, hopper_recording.len());
        assert_eq!(package.node_addr, node_addr);
        let payload = decodex::<MessageType>(
            &CryptDENull::from(&public_key, TEST_DEFAULT_CHAIN),
            &package.payload,
        )
        .unwrap();
        assert_eq!(
            payload,
            MessageType::GossipFailure(VersionedData::new(
                &crate::sub_lib::migrations::gossip_failure::MIGRATIONS,
                &GossipFailure_0v1::NoSuitableNeighbors
            ))
        );
    }

    struct DatabaseReplacementGossipAcceptor {
        pub replacement_database: NeighborhoodDatabase,
    }

    impl GossipAcceptor for DatabaseReplacementGossipAcceptor {
        fn handle(
            &self,
            database: &mut NeighborhoodDatabase,
            _agrs: Vec<AccessibleGossipRecord>,
            _gossip_source: SocketAddr,
        ) -> GossipAcceptanceResult {
            let non_root_database_keys = database
                .keys()
                .into_iter()
                .filter(|k| *k != database.root().public_key())
                .map(|k| k.clone())
                .collect_vec();
            non_root_database_keys
                .into_iter()
                .for_each(|k| database.remove_node(&k));
            let database_root_neighbor_keys = database
                .root()
                .half_neighbor_keys()
                .into_iter()
                .map(|k| k.clone())
                .collect_vec();
            database_root_neighbor_keys.into_iter().for_each(|k| {
                database.root_mut().remove_half_neighbor_key(&k);
            });
            self.replacement_database
                .keys()
                .into_iter()
                .filter(|k| *k != self.replacement_database.root().public_key())
                .for_each(|k| {
                    database
                        .add_node(self.replacement_database.node_by_key(k).unwrap().clone())
                        .unwrap();
                });
            self.replacement_database.keys().into_iter().for_each(|k| {
                let node_record = self.replacement_database.node_by_key(k).unwrap();
                node_record.half_neighbor_keys().into_iter().for_each(|n| {
                    database.add_arbitrary_half_neighbor(k, n);
                });
            });
            GossipAcceptanceResult::Ignored
        }
    }

    fn bind_subject(subject: &mut Neighborhood, peer_actors: PeerActors) {
        subject.hopper_opt = Some(peer_actors.hopper.from_hopper_client);
        subject.hopper_no_lookup_opt = Some(peer_actors.hopper.from_hopper_client_no_lookup);
        subject.connected_signal_opt = Some(peer_actors.accountant.start);
    }

    #[test]
    fn neighborhood_does_not_start_accountant_if_no_route_can_be_made() {
        let subject_node = make_global_cryptde_node_record(5555, true); // 9e7p7un06eHs6frl5A
        let neighbor = make_node_record(1111, true);
        let mut subject: Neighborhood = neighborhood_from_nodes(&subject_node, Some(&neighbor));
        let mut replacement_database = subject.neighborhood_database.clone();
        replacement_database.add_node(neighbor.clone()).unwrap();
        replacement_database
            .add_arbitrary_half_neighbor(subject_node.public_key(), neighbor.public_key());
        subject.gossip_acceptor_opt = Some(Box::new(DatabaseReplacementGossipAcceptor {
            replacement_database,
        }));
        let (accountant, _, accountant_recording_arc) = make_recorder();
        let system = System::new("neighborhood_does_not_start_accountant_if_no_route_can_be_made");
        let peer_actors = peer_actors_builder().accountant(accountant).build();
        bind_subject(&mut subject, peer_actors);

        subject.handle_gossip_agrs(vec![], SocketAddr::from_str("1.2.3.4:1234").unwrap());

        System::current().stop();
        system.run();
        let accountant_recording = accountant_recording_arc.lock().unwrap();
        assert_eq!(accountant_recording.len(), 0);
<<<<<<< HEAD
        assert_eq!(subject.is_connected_to_min_hop_count_radius, false);
=======
        assert_eq!(subject.overall_connection_status.can_make_routes(), false);
>>>>>>> e09c1e7c
    }

    #[test]
    fn neighborhood_does_not_start_accountant_if_already_connected() {
        let subject_node = make_global_cryptde_node_record(5555, true); // 9e7p7un06eHs6frl5A
        let neighbor = make_node_record(1111, true);
        let mut subject: Neighborhood = neighborhood_from_nodes(&subject_node, Some(&neighbor));
        let replacement_database = subject.neighborhood_database.clone();
        subject.gossip_acceptor_opt = Some(Box::new(DatabaseReplacementGossipAcceptor {
            replacement_database,
<<<<<<< HEAD
        });
        subject.is_connected_to_min_hop_count_radius = true;
=======
        }));
>>>>>>> e09c1e7c
        let (accountant, _, accountant_recording_arc) = make_recorder();
        let system = System::new("neighborhood_does_not_start_accountant_if_already_connected");
        let peer_actors = peer_actors_builder().accountant(accountant).build();
        bind_subject(&mut subject, peer_actors);

        subject.handle_gossip_agrs(vec![], SocketAddr::from_str("1.2.3.4:1234").unwrap());

        System::current().stop();
        system.run();
        let accountant_recording = accountant_recording_arc.lock().unwrap();
        assert_eq!(accountant_recording.len(), 0);
<<<<<<< HEAD
        assert_eq!(subject.is_connected_to_min_hop_count_radius, true);
=======
>>>>>>> e09c1e7c
    }

    #[test]
    fn neighborhood_starts_accountant_when_first_route_can_be_made() {
<<<<<<< HEAD
        let subject_node = make_global_cryptde_node_record(5555, true); // 9e7p7un06eHs6frl5A
        let relay1 = make_node_record(1111, true);
        let relay2 = make_node_record(2222, false);
        let exit = make_node_record(3333, false);
        let mut subject: Neighborhood = neighborhood_from_nodes(&subject_node, Some(&relay1));
        let mut replacement_database = subject.neighborhood_database.clone();
        replacement_database.add_node(relay1.clone()).unwrap();
        replacement_database.add_node(relay2.clone()).unwrap();
        replacement_database.add_node(exit.clone()).unwrap();
        replacement_database
            .add_arbitrary_full_neighbor(subject_node.public_key(), relay1.public_key());
        replacement_database.add_arbitrary_full_neighbor(relay1.public_key(), relay2.public_key());
        replacement_database.add_arbitrary_full_neighbor(relay2.public_key(), exit.public_key());
        subject.gossip_acceptor = Box::new(DatabaseReplacementGossipAcceptor {
            replacement_database,
        });
        subject.persistent_config_opt = Some(Box::new(
            PersistentConfigurationMock::new().set_past_neighbors_result(Ok(())),
        ));
        subject.is_connected_to_min_hop_count_radius = false;
=======
>>>>>>> e09c1e7c
        let (accountant, _, accountant_recording_arc) = make_recorder();
        let (ui_gateway, _, _) = make_recorder();
        let mut subject = make_neighborhood_linearly_connected_with_nodes(3);
        subject.node_to_ui_recipient_opt = Some(ui_gateway.start().recipient());
        let peer_actors = peer_actors_builder().accountant(accountant).build();
        bind_subject(&mut subject, peer_actors);
        let system = System::new("neighborhood_does_not_start_accountant_if_no_route_can_be_made");

        subject.handle_gossip_agrs(vec![], SocketAddr::from_str("1.2.3.4:1234").unwrap());

        System::current().stop();
        system.run();
        let accountant_recording = accountant_recording_arc.lock().unwrap();
        assert_eq!(accountant_recording.len(), 1);
<<<<<<< HEAD
        assert_eq!(subject.is_connected_to_min_hop_count_radius, true);
=======
    }

    #[test]
    fn neighborhood_updates_ocs_stage_and_sends_message_to_the_ui_when_first_route_can_be_made() {
        init_test_logging();
        let test_name = "neighborhood_updates_ocs_stage_and_sends_message_to_the_ui_when_first_route_can_be_made";
        let mut subject: Neighborhood = make_neighborhood_linearly_connected_with_nodes(3);
        let (ui_gateway, _, ui_gateway_arc) = make_recorder();
        let (accountant, _, _) = make_recorder();
        let node_to_ui_recipient = ui_gateway.start().recipient::<NodeToUiMessage>();
        let connected_signal = accountant.start().recipient();
        subject.logger = Logger::new(test_name);
        subject.node_to_ui_recipient_opt = Some(node_to_ui_recipient);
        subject.connected_signal_opt = Some(connected_signal);
        let system = System::new(test_name);

        subject.handle_gossip_agrs(vec![], SocketAddr::from_str("1.2.3.4:1234").unwrap());

        System::current().stop();
        system.run();
        let ui_recording = ui_gateway_arc.lock().unwrap();
        let node_to_ui_message = ui_recording.get_record::<NodeToUiMessage>(0);
        assert_eq!(ui_recording.len(), 1);
        assert_eq!(subject.overall_connection_status.can_make_routes(), true);
        assert_eq!(
            subject.overall_connection_status.stage(),
            OverallConnectionStage::ThreeHopsRouteFound
        );
        assert_eq!(
            node_to_ui_message,
            &NodeToUiMessage {
                target: MessageTarget::AllClients,
                body: UiConnectionChangeBroadcast {
                    stage: UiConnectionStage::ThreeHopsRouteFound
                }
                .tmb(0),
            }
        );
        TestLogHandler::new().exists_log_containing(&format!(
            "DEBUG: {}: The connectivity check has found a 3 hops route.",
            test_name
        ));
    }

    #[test]
    fn neighborhood_logs_when_three_hops_route_can_not_be_made() {
        init_test_logging();
        let test_name = "neighborhood_logs_when_three_hops_route_can_not_be_made";
        let mut subject: Neighborhood = make_neighborhood_linearly_connected_with_nodes(2);
        let (ui_gateway, _, ui_gateway_arc) = make_recorder();
        let (accountant, _, _) = make_recorder();
        let node_to_ui_recipient = ui_gateway.start().recipient::<NodeToUiMessage>();
        let connected_signal = accountant.start().recipient();
        subject.logger = Logger::new(test_name);
        subject.node_to_ui_recipient_opt = Some(node_to_ui_recipient);
        subject.connected_signal_opt = Some(connected_signal);
        let system = System::new(test_name);

        subject.handle_gossip_agrs(vec![], SocketAddr::from_str("1.2.3.4:1234").unwrap());

        System::current().stop();
        system.run();
        let ui_recording = ui_gateway_arc.lock().unwrap();
        assert_eq!(ui_recording.len(), 0);
        assert_eq!(subject.overall_connection_status.can_make_routes(), false);
        TestLogHandler::new().exists_log_containing(&format!(
            "DEBUG: {}: The connectivity check still can't find a good route.",
            test_name
        ));
>>>>>>> e09c1e7c
    }

    struct NeighborReplacementGossipAcceptor {
        pub new_neighbors: Vec<NodeRecord>,
    }

    impl GossipAcceptor for NeighborReplacementGossipAcceptor {
        fn handle(
            &self,
            database: &mut NeighborhoodDatabase,
            _agrs: Vec<AccessibleGossipRecord>,
            _gossip_source: SocketAddr,
        ) -> GossipAcceptanceResult {
            let half_neighbor_keys = database
                .root()
                .half_neighbor_keys()
                .into_iter()
                .map(|k| k.clone())
                .collect_vec();
            half_neighbor_keys
                .into_iter()
                .for_each(|k| database.remove_node(&k));
            let root_key = database.root().public_key().clone();
            self.new_neighbors.iter().for_each(|nr| {
                database.add_node(nr.clone()).unwrap();
                database.add_arbitrary_full_neighbor(&root_key, nr.public_key());
            });
            GossipAcceptanceResult::Ignored
        }
    }

    #[test]
    fn neighborhood_updates_past_neighbors_when_neighbor_list_changes() {
        let cryptde: &dyn CryptDE = main_cryptde();
        let subject_node = make_global_cryptde_node_record(5555, true); // 9e7p7un06eHs6frl5A
        let old_neighbor = make_node_record(1111, true);
        let new_neighbor = make_node_record(2222, true);
        let mut subject: Neighborhood = neighborhood_from_nodes(&subject_node, Some(&old_neighbor));
        subject
            .neighborhood_database
            .add_node(old_neighbor.clone())
            .unwrap();
        subject
            .neighborhood_database
            .add_arbitrary_full_neighbor(subject_node.public_key(), old_neighbor.public_key());
        let gossip_acceptor = NeighborReplacementGossipAcceptor {
            new_neighbors: vec![old_neighbor.clone(), new_neighbor.clone()],
        };
        let set_past_neighbors_params_arc = Arc::new(Mutex::new(vec![]));
        let persistent_config = PersistentConfigurationMock::new()
            .set_past_neighbors_params(&set_past_neighbors_params_arc)
            .set_past_neighbors_result(Ok(()));
        subject.gossip_acceptor_opt = Some(Box::new(gossip_acceptor));
        subject.persistent_config_opt = Some(Box::new(persistent_config));

        subject.handle_gossip_agrs(vec![], SocketAddr::from_str("1.2.3.4:1234").unwrap());

        let mut set_past_neighbors_params = set_past_neighbors_params_arc.lock().unwrap();
        let (neighbors_opt, db_password) = set_past_neighbors_params.remove(0);
        let neighbors = neighbors_opt.unwrap();
        assert_contains(
            &neighbors,
            &NodeDescriptor::from((&old_neighbor, TEST_DEFAULT_CHAIN, cryptde)),
        );
        assert_contains(
            &neighbors,
            &NodeDescriptor::from((&new_neighbor, TEST_DEFAULT_CHAIN, cryptde)),
        );
        assert_eq!(neighbors.len(), 2);
        assert_eq!(db_password, "password".to_string());
    }

    #[test]
    fn neighborhood_removes_past_neighbors_when_neighbor_list_goes_empty() {
        let subject_node = make_global_cryptde_node_record(5555, true); // 9e7p7un06eHs6frl5A
        let neighbor = make_node_record(1111, true);
        let mut subject: Neighborhood = neighborhood_from_nodes(&subject_node, Some(&neighbor));
        subject
            .neighborhood_database
            .add_node(neighbor.clone())
            .unwrap();
        subject
            .neighborhood_database
            .add_arbitrary_full_neighbor(subject_node.public_key(), neighbor.public_key());
        let gossip_acceptor = NeighborReplacementGossipAcceptor {
            new_neighbors: vec![],
        };
        let set_past_neighbors_params_arc = Arc::new(Mutex::new(vec![]));
        let persistent_config = PersistentConfigurationMock::new()
            .set_past_neighbors_params(&set_past_neighbors_params_arc)
            .set_past_neighbors_result(Ok(()));
        subject.gossip_acceptor_opt = Some(Box::new(gossip_acceptor));
        subject.persistent_config_opt = Some(Box::new(persistent_config));

        subject.handle_gossip_agrs(vec![], SocketAddr::from_str("1.2.3.4:1234").unwrap());

        let mut set_past_neighbors_params = set_past_neighbors_params_arc.lock().unwrap();
        let (neighbors_opt, db_password) = set_past_neighbors_params.remove(0);
        assert_eq!(neighbors_opt, None);
        assert_eq!(db_password, "password".to_string());
    }

    #[test]
    fn neighborhood_does_not_update_past_neighbors_when_neighbor_list_does_not_change() {
        let subject_node = make_global_cryptde_node_record(5555, true); // 9e7p7un06eHs6frl5A
        let steadfast_neighbor = make_node_record(1111, true);
        let mut subject: Neighborhood =
            neighborhood_from_nodes(&subject_node, Some(&steadfast_neighbor));
        subject
            .neighborhood_database
            .add_node(steadfast_neighbor.clone())
            .unwrap();
        subject.neighborhood_database.add_arbitrary_full_neighbor(
            subject_node.public_key(),
            steadfast_neighbor.public_key(),
        );
        let gossip_acceptor = NeighborReplacementGossipAcceptor {
            new_neighbors: vec![steadfast_neighbor.clone()],
        };
        let set_past_neighbors_params_arc = Arc::new(Mutex::new(vec![]));
        let persistent_config = PersistentConfigurationMock::new()
            .set_past_neighbors_params(&set_past_neighbors_params_arc);
        subject.gossip_acceptor_opt = Some(Box::new(gossip_acceptor));
        subject.persistent_config_opt = Some(Box::new(persistent_config));

        subject.handle_gossip_agrs(vec![], SocketAddr::from_str("1.2.3.4:1234").unwrap());

        let set_past_neighbors_params = set_past_neighbors_params_arc.lock().unwrap();
        assert!(set_past_neighbors_params.is_empty());
    }

    #[test]
    fn neighborhood_does_not_update_past_neighbors_without_password_even_when_neighbor_list_changes(
    ) {
        let subject_node = make_global_cryptde_node_record(5555, true); // 9e7p7un06eHs6frl5A
        let old_neighbor = make_node_record(1111, true);
        let new_neighbor = make_node_record(2222, true);
        let mut subject: Neighborhood = neighborhood_from_nodes(&subject_node, Some(&old_neighbor));
        subject
            .neighborhood_database
            .add_node(old_neighbor.clone())
            .unwrap();
        subject
            .neighborhood_database
            .add_arbitrary_full_neighbor(subject_node.public_key(), old_neighbor.public_key());
        let gossip_acceptor = NeighborReplacementGossipAcceptor {
            new_neighbors: vec![old_neighbor.clone(), new_neighbor.clone()],
        };
        let set_past_neighbors_params_arc = Arc::new(Mutex::new(vec![]));
        let persistent_config = PersistentConfigurationMock::new()
            .set_past_neighbors_params(&set_past_neighbors_params_arc);
        subject.gossip_acceptor_opt = Some(Box::new(gossip_acceptor));
        subject.persistent_config_opt = Some(Box::new(persistent_config));
        subject.db_password_opt = None;

        subject.handle_gossip_agrs(vec![], SocketAddr::from_str("1.2.3.4:1234").unwrap());

        let set_past_neighbors_params = set_past_neighbors_params_arc.lock().unwrap();
        assert!(set_past_neighbors_params.is_empty());
    }

    #[test]
    fn neighborhood_warns_when_past_neighbors_update_fails_because_of_database_lock() {
        init_test_logging();
        let subject_node = make_global_cryptde_node_record(5555, true); // 9e7p7un06eHs6frl5A
        let old_neighbor = make_node_record(1111, true);
        let new_neighbor = make_node_record(2222, true);
        let mut subject: Neighborhood = neighborhood_from_nodes(&subject_node, Some(&old_neighbor));
        subject
            .neighborhood_database
            .add_node(old_neighbor.clone())
            .unwrap();
        subject
            .neighborhood_database
            .add_arbitrary_full_neighbor(subject_node.public_key(), old_neighbor.public_key());
        let gossip_acceptor = NeighborReplacementGossipAcceptor {
            new_neighbors: vec![old_neighbor.clone(), new_neighbor.clone()],
        };
        let persistent_config = PersistentConfigurationMock::new().set_past_neighbors_result(Err(
            PersistentConfigError::DatabaseError("database is locked".to_string()),
        ));
        subject.gossip_acceptor_opt = Some(Box::new(gossip_acceptor));
        subject.persistent_config_opt = Some(Box::new(persistent_config));

        subject.handle_gossip_agrs(vec![], SocketAddr::from_str("1.2.3.4:1234").unwrap());

        TestLogHandler::new().exists_log_containing("WARN: Neighborhood: Could not persist immediate-neighbor changes: database locked - skipping");
    }

    #[test]
    fn neighborhood_logs_error_when_past_neighbors_update_fails_for_another_reason() {
        init_test_logging();
        let subject_node = make_global_cryptde_node_record(5555, true); // 9e7p7un06eHs6frl5A
        let old_neighbor = make_node_record(1111, true);
        let new_neighbor = make_node_record(2222, true);
        let mut subject: Neighborhood = neighborhood_from_nodes(&subject_node, Some(&old_neighbor));
        subject
            .neighborhood_database
            .add_node(old_neighbor.clone())
            .unwrap();
        subject
            .neighborhood_database
            .add_arbitrary_full_neighbor(subject_node.public_key(), old_neighbor.public_key());
        let gossip_acceptor = NeighborReplacementGossipAcceptor {
            new_neighbors: vec![old_neighbor.clone(), new_neighbor.clone()],
        };
        let persistent_config = PersistentConfigurationMock::new().set_past_neighbors_result(Err(
            PersistentConfigError::DatabaseError("Booga".to_string()),
        ));
        subject.gossip_acceptor_opt = Some(Box::new(gossip_acceptor));
        subject.persistent_config_opt = Some(Box::new(persistent_config));

        subject.handle_gossip_agrs(vec![], SocketAddr::from_str("1.2.3.4:1234").unwrap());

        TestLogHandler::new().exists_log_containing("ERROR: Neighborhood: Could not persist immediate-neighbor changes: DatabaseError(\"Booga\")");
    }

    #[test]
<<<<<<< HEAD
    #[ignore] // The test to drive the actual Gossip-an-IP-change code should start here
=======
>>>>>>> e09c1e7c
    fn handle_new_public_ip_changes_public_ip_and_nothing_else() {
        init_test_logging();
        let subject_node = make_global_cryptde_node_record(1234, true);
        let neighbor = make_node_record(1050, true);
        let mut subject: Neighborhood = neighborhood_from_nodes(&subject_node, Some(&neighbor));
        let new_public_ip = IpAddr::from_str("4.3.2.1").unwrap();

        subject.handle_new_public_ip(NewPublicIp {
            new_ip: new_public_ip,
        });

        assert_eq!(
            subject
                .neighborhood_database
                .root()
                .node_addr_opt()
                .unwrap()
                .ip_addr(),
            new_public_ip
        );
        TestLogHandler::new()
            .exists_log_containing("INFO: Neighborhood: Changed public IP from 1.2.3.4 to 4.3.2.1");
    }

    #[test]
<<<<<<< HEAD
    #[should_panic(
        expected = "The Node cannot currently tolerate IP changes from the ISP, so...down we go."
    )]
    fn handle_new_public_ip_kills_the_whole_node_until_we_can_gossip_the_change() {
        running_test();
        let subject_node = make_global_cryptde_node_record(1234, true);
        let neighbor = make_node_record(1050, true);
        let mut subject: Neighborhood = neighborhood_from_nodes(&subject_node, Some(&neighbor));
        let new_public_ip = IpAddr::from_str("4.3.2.1").unwrap();

        subject.handle_new_public_ip(NewPublicIp {
            new_ip: new_public_ip,
        });
    }

    #[test]
=======
>>>>>>> e09c1e7c
    fn neighborhood_sends_from_gossip_producer_when_acceptance_introductions_are_not_provided() {
        init_test_logging();
        let subject_node = make_global_cryptde_node_record(5555, true); // 9e7p7un06eHs6frl5A
        let neighbor = make_node_record(1050, true);
        let mut subject = neighborhood_from_nodes(&subject_node, Some(&neighbor));
        let full_neighbor = make_node_record(1234, true);
        let half_neighbor = make_node_record(2345, true);
        subject
            .neighborhood_database
            .add_node(full_neighbor.clone())
            .unwrap();
        subject
            .neighborhood_database
            .add_node(half_neighbor.clone())
            .unwrap();
        subject
            .neighborhood_database
            .add_arbitrary_full_neighbor(subject_node.public_key(), full_neighbor.public_key());
        subject
            .neighborhood_database
            .add_arbitrary_half_neighbor(subject_node.public_key(), half_neighbor.public_key());
        let gossip_acceptor =
            GossipAcceptorMock::new().handle_result(GossipAcceptanceResult::Accepted);
        subject.gossip_acceptor_opt = Some(Box::new(gossip_acceptor));
        let gossip = Gossip_0v1::new(vec![]);
        let produce_params_arc = Arc::new(Mutex::new(vec![]));
        let gossip_producer = GossipProducerMock::new()
            .produce_params(&produce_params_arc)
            .produce_result(Some(gossip.clone()))
            .produce_result(Some(gossip.clone()));
        subject.gossip_producer_opt = Some(Box::new(gossip_producer));
        let (hopper, _, hopper_recording_arc) = make_recorder();
        let peer_actors = peer_actors_builder().hopper(hopper).build();

        let system = System::new("");
        subject.hopper_opt = Some(peer_actors.hopper.from_hopper_client);

        subject.handle_gossip(
            Gossip_0v1::new(vec![]),
            SocketAddr::from_str("1.1.1.1:1111").unwrap(),
        );

        System::current().stop();
        system.run();

        let hopper_recording = hopper_recording_arc.lock().unwrap();
        let package_1 = hopper_recording.get_record::<IncipientCoresPackage>(0);
        let package_2 = hopper_recording.get_record::<IncipientCoresPackage>(1);
        assert_eq!(hopper_recording.len(), 2);
        fn digest(package: IncipientCoresPackage) -> (PublicKey, CryptData) {
            (
                package.route.next_hop(main_cryptde()).unwrap().public_key,
                package.payload,
            )
        }
        let digest_set = vec_to_set(vec![digest(package_1.clone()), digest(package_2.clone())]);
        assert_eq!(
            vec_to_set(vec![
                (
                    full_neighbor.public_key().clone(),
                    encodex(
                        main_cryptde(),
                        full_neighbor.public_key(),
                        &MessageType::Gossip(gossip.clone().into()),
                    )
                    .unwrap()
                ),
                (
                    half_neighbor.public_key().clone(),
                    encodex(
                        main_cryptde(),
                        half_neighbor.public_key(),
                        &MessageType::Gossip(gossip.into()),
                    )
                    .unwrap()
                ),
            ]),
            digest_set
        );
        let tlh = TestLogHandler::new();
        tlh.exists_log_containing(
            format!(
                "INFO: Neighborhood: Sending update Gossip about 0 Nodes to Node {}",
                full_neighbor.public_key()
            )
            .as_str(),
        );
        tlh.exists_log_containing(
            format!(
                "INFO: Neighborhood: Sending update Gossip about 0 Nodes to Node {}",
                half_neighbor.public_key()
            )
            .as_str(),
        );
        let key_as_str = format!("{}", main_cryptde().public_key());
        tlh.exists_log_containing(&format!("Sent Gossip: digraph db {{ \"src\" [label=\"Gossip From:\\n{}\\n5.5.5.5\"]; \"dest\" [label=\"Gossip To:\\nAQIDBA\\n1.2.3.4\"]; \"src\" -> \"dest\" [arrowhead=empty]; }}", &key_as_str[..8]));
        tlh.exists_log_containing(&format!("Sent Gossip: digraph db {{ \"src\" [label=\"Gossip From:\\n{}\\n5.5.5.5\"]; \"dest\" [label=\"Gossip To:\\nAgMEBQ\\n2.3.4.5\"]; \"src\" -> \"dest\" [arrowhead=empty]; }}", &key_as_str[..8]));
    }

    #[test]
    fn neighborhood_sends_no_gossip_when_target_does_not_exist() {
        let subject_node = make_global_cryptde_node_record(5555, true); // 9e7p7un06eHs6frl5A
                                                                        // This is ungossippable not because of any attribute of its own, but because the
                                                                        // GossipProducerMock is set to return None when ordered to target it.
        let ungossippable = make_node_record(1050, true);
        let mut subject = neighborhood_from_nodes(&subject_node, Some(&ungossippable));
        subject
            .neighborhood_database
            .add_node(ungossippable.clone())
            .unwrap();
        subject
            .neighborhood_database
            .add_arbitrary_full_neighbor(subject_node.public_key(), ungossippable.public_key());
        let gossip_acceptor =
            GossipAcceptorMock::new().handle_result(GossipAcceptanceResult::Accepted);
        subject.gossip_acceptor_opt = Some(Box::new(gossip_acceptor));
        let produce_params_arc = Arc::new(Mutex::new(vec![]));
        let gossip_producer = GossipProducerMock::new()
            .produce_params(&produce_params_arc)
            .produce_result(None);
        subject.gossip_producer_opt = Some(Box::new(gossip_producer));
        let (hopper, _, hopper_recording_arc) = make_recorder();
        let peer_actors = peer_actors_builder().hopper(hopper).build();

        let system = System::new("");
        subject.hopper_opt = Some(peer_actors.hopper.from_hopper_client);

        subject.handle_gossip(
            Gossip_0v1::new(vec![]),
            SocketAddr::from_str("1.1.1.1:1111").unwrap(),
        );

        System::current().stop();
        system.run();

        let hopper_recording = hopper_recording_arc.lock().unwrap();
        assert_eq!(hopper_recording.len(), 0);
    }

    #[test]
    fn neighborhood_sends_only_relay_gossip_when_gossip_acceptor_relays() {
        let subject_node = make_global_cryptde_node_record(5555, true); // 9e7p7un06eHs6frl5A
        let mut subject =
            neighborhood_from_nodes(&subject_node, Some(&make_node_record(1111, true)));
        let debut_node = make_node_record(1234, true);
        let debut_gossip = GossipBuilder::new(&subject.neighborhood_database)
            .node(subject_node.public_key(), true)
            .build();
        let gossip_acceptor =
            GossipAcceptorMock::new().handle_result(GossipAcceptanceResult::Reply(
                debut_gossip.clone(),
                debut_node.public_key().clone(),
                debut_node.node_addr_opt().unwrap(),
            ));
        subject.gossip_acceptor_opt = Some(Box::new(gossip_acceptor));
        let (hopper, _, hopper_recording_arc) = make_recorder();
        let peer_actors = peer_actors_builder().hopper(hopper).build();
        let system = System::new("");
        subject.hopper_no_lookup_opt = Some(peer_actors.hopper.from_hopper_client_no_lookup);
        let gossip_source = SocketAddr::from_str("8.6.5.4:8654").unwrap();

        subject.handle_gossip(
            // In real life this would be Relay Gossip from gossip_source to debut_node.
            Gossip_0v1::new(vec![]),
            gossip_source,
        );

        System::current().stop();
        system.run();
        let hopper_recording = hopper_recording_arc.lock().unwrap();
        let package = hopper_recording.get_record::<NoLookupIncipientCoresPackage>(0);
        assert_eq!(1, hopper_recording.len());
        assert_eq!(debut_node.public_key(), &package.public_key);
        assert_eq!(
            debut_node.node_addr_opt().as_ref().unwrap(),
            &package.node_addr
        );
        assert_eq!(
            debut_gossip,
            match decodex::<MessageType>(
                &CryptDENull::from(debut_node.public_key(), TEST_DEFAULT_CHAIN),
                &package.payload,
            ) {
                Ok(MessageType::Gossip(vd)) => Gossip_0v1::try_from(vd).unwrap(),
                x => panic!("Expected Gossip, but found {:?}", x),
            },
        );
    }

    #[test]
    fn neighborhood_sends_no_gossip_when_gossip_acceptor_ignores() {
        let subject_node = make_global_cryptde_node_record(5555, true); // 9e7p7un06eHs6frl5A
        let neighbor = make_node_record(1111, true);
        let mut subject = neighborhood_from_nodes(&subject_node, Some(&neighbor));
        let gossip_acceptor =
            GossipAcceptorMock::new().handle_result(GossipAcceptanceResult::Ignored);
        subject.gossip_acceptor_opt = Some(Box::new(gossip_acceptor));
        let subject_node = subject.neighborhood_database.root().clone();
        let (hopper, _, hopper_recording_arc) = make_recorder();
        let peer_actors = peer_actors_builder().hopper(hopper).build();
        let system = System::new("");
        subject.hopper_opt = Some(peer_actors.hopper.from_hopper_client);

        subject.handle_gossip(
            Gossip_0v1::new(vec![]),
            subject_node.node_addr_opt().unwrap().into(),
        );

        System::current().stop();
        system.run();
        let hopper_recording = hopper_recording_arc.lock().unwrap();
        assert_eq!(0, hopper_recording.len());
    }

    #[test]
    fn neighborhood_complains_about_inability_to_ban_when_gossip_acceptor_requests_it() {
        init_test_logging();
        let subject_node = make_global_cryptde_node_record(5555, true); // 9e7p7un06eHs6frl5A
        let neighbor = make_node_record(1111, true);
        let mut subject = neighborhood_from_nodes(&subject_node, Some(&neighbor));
        let gossip_acceptor = GossipAcceptorMock::new()
            .handle_result(GossipAcceptanceResult::Ban("Bad guy".to_string()));
        subject.gossip_acceptor_opt = Some(Box::new(gossip_acceptor));
        let subject_node = subject.neighborhood_database.root().clone();
        let (hopper, _, hopper_recording_arc) = make_recorder();
        let peer_actors = peer_actors_builder().hopper(hopper).build();
        let system = System::new("");
        subject.hopper_opt = Some(peer_actors.hopper.from_hopper_client);

        subject.handle_gossip(
            Gossip_0v1::new(vec![]),
            subject_node.node_addr_opt().unwrap().into(),
        );

        System::current().stop();
        system.run();
        let hopper_recording = hopper_recording_arc.lock().unwrap();
        assert_eq!(0, hopper_recording.len());
        let tlh = TestLogHandler::new();
        tlh.exists_log_containing("WARN: Neighborhood: Malefactor detected at 5.5.5.5:5555, but malefactor bans not yet implemented; ignoring: Bad guy");
    }

    #[test]
    fn neighborhood_does_not_accept_gossip_if_a_record_is_non_deserializable() {
        init_test_logging();
        let mut subject = make_standard_subject();
        let gossip_acceptor = GossipAcceptorMock::new();
        subject.gossip_acceptor_opt = Some(Box::new(gossip_acceptor));
        let db = &mut subject.neighborhood_database;
        let one_node_key = &db.add_node(make_node_record(2222, true)).unwrap();
        let another_node_key = &db.add_node(make_node_record(3333, true)).unwrap();
        let mut gossip = GossipBuilder::new(db)
            .node(one_node_key, true)
            .node(another_node_key, false)
            .build();
        gossip.node_records[1].signed_data = PlainData::new(&[1, 2, 3, 4]); // corrupt second record
        let gossip_source = SocketAddr::from_str("1.2.3.4:1234").unwrap();

        subject.handle_gossip(gossip, gossip_source);

        // No panic means that subject didn't try to invoke the GossipAcceptorMock: test passes!
        TestLogHandler::new().exists_log_containing(&format!(
            "ERROR: Neighborhood: Received non-deserializable Gossip from {}",
            gossip_source
        ));
    }

    #[test]
    fn neighborhood_does_not_accept_gossip_if_a_record_signature_is_invalid() {
        init_test_logging();
        let mut subject = make_standard_subject();
        let gossip_acceptor = GossipAcceptorMock::new();
        subject.gossip_acceptor_opt = Some(Box::new(gossip_acceptor));
        let db = &mut subject.neighborhood_database;
        let one_node_key = &db.add_node(make_node_record(2222, true)).unwrap();
        let another_node_key = &db.add_node(make_node_record(3333, true)).unwrap();
        let mut gossip = GossipBuilder::new(db)
            .node(one_node_key, true)
            .node(another_node_key, false)
            .build();
        gossip.node_records[1].signature = CryptData::new(&[1, 2, 3, 4]); // corrupt second record
        let gossip_source = SocketAddr::from_str("1.2.3.4:1234").unwrap();

        subject.handle_gossip(gossip, gossip_source);

        // No panic means that subject didn't try to invoke the GossipAcceptorMock: test passes!
        TestLogHandler::new().exists_log_containing(&format!(
            "ERROR: Neighborhood: Received Gossip with invalid signature from {}",
            gossip_source
        ));
    }

    #[test]
    fn neighborhood_logs_received_gossip_in_dot_graph_format() {
        init_test_logging();
        let cryptde = main_cryptde();
        let this_node = NodeRecord::new_for_tests(
            &cryptde.public_key(),
            Some(&NodeAddr::new(
                &IpAddr::from_str("5.4.3.2").unwrap(),
                &[1234],
            )),
            100,
            true,
            true,
        );
        let mut db = db_from_node(&this_node);
        let far_neighbor = make_node_record(1324, true);
        let gossip_neighbor = make_node_record(4657, true);
        db.add_node(far_neighbor.clone()).unwrap();
        db.add_node(gossip_neighbor.clone()).unwrap();
        db.add_arbitrary_full_neighbor(this_node.public_key(), gossip_neighbor.public_key());
        db.add_arbitrary_full_neighbor(gossip_neighbor.public_key(), far_neighbor.public_key());
        db.node_by_key_mut(this_node.public_key()).unwrap().resign();
        db.node_by_key_mut(gossip_neighbor.public_key())
            .unwrap()
            .resign();
        db.node_by_key_mut(far_neighbor.public_key())
            .unwrap()
            .resign();

        let gossip = GossipBuilder::new(&db)
            .node(gossip_neighbor.public_key(), true)
            .node(far_neighbor.public_key(), false)
            .build();
        let cores_package = ExpiredCoresPackage {
            immediate_neighbor: SocketAddr::from_str("1.2.3.4:1234").unwrap(),
            paying_wallet: Some(make_paying_wallet(b"consuming")),
            remaining_route: make_meaningless_route(),
            payload: gossip,
            payload_len: 0,
        };
        let hopper = Recorder::new();
        let this_node_inside = this_node.clone();
        thread::spawn(move || {
            let system = System::new("");
            let subject = Neighborhood::new(
                cryptde,
                &bc_from_nc_plus(
                    NeighborhoodConfig {
                        mode: NeighborhoodMode::Standard(
                            this_node_inside.node_addr_opt().unwrap(),
                            vec![],
                            rate_pack(100),
                        ),
                    },
                    this_node_inside.earning_wallet(),
                    None,
                    "neighborhood_logs_received_gossip_in_dot_graph_format",
                ),
            );

            let addr: Addr<Neighborhood> = subject.start();
            let peer_actors = peer_actors_builder().hopper(hopper).build();
            addr.try_send(BindMessage { peer_actors }).unwrap();

            let sub = addr.recipient::<ExpiredCoresPackage<Gossip_0v1>>();
            sub.try_send(cores_package).unwrap();

            system.run();
        });
        let tlh = TestLogHandler::new();
        tlh.await_log_containing(
            &format!("\"BAYFBw\" [label=\"AR v0\\nBAYFBw\\n4.6.5.7:4657\"];"),
            5000,
        );

        tlh.exists_log_containing("Received Gossip: digraph db { ");
        tlh.exists_log_containing("\"AQMCBA\" [label=\"AR v0\\nAQMCBA\"];");
        tlh.exists_log_containing(&format!(
            "\"{}\" [label=\"{}\"] [shape=none];",
            cryptde.public_key(),
            &format!("{}", cryptde.public_key())[..8]
        ));
        tlh.exists_log_containing(&format!("\"BAYFBw\" -> \"{}\";", cryptde.public_key()));
        tlh.exists_log_containing("\"AQMCBA\" -> \"BAYFBw\";");
        tlh.exists_log_containing("\"BAYFBw\" -> \"AQMCBA\";");
    }

    #[test]
    fn node_gossips_to_neighbors_on_startup() {
        init_test_logging();
        let data_dir = ensure_node_home_directory_exists(
            "neighborhood/mod",
            "node_gossips_to_neighbors_on_startup",
        );
        {
            let _ = DbInitializerReal::default()
                .initialize(&data_dir, true, MigratorConfig::test_default())
                .unwrap();
        }
        let cryptde: &dyn CryptDE = main_cryptde();
        let debut_target = NodeDescriptor::try_from((
            main_cryptde(), // Used to provide default cryptde
            "masq://eth-ropsten:AQIDBA@1.2.3.4:1234",
        ))
        .unwrap();
        let (hopper, _, hopper_recording) = make_recorder();
        let mut subject = Neighborhood::new(
            cryptde,
            &bc_from_nc_plus(
                NeighborhoodConfig {
                    mode: NeighborhoodMode::Standard(
                        NodeAddr::new(&IpAddr::from_str("5.4.3.2").unwrap(), &[1234]),
                        vec![debut_target.clone()],
                        rate_pack(100),
                    ),
                },
                NodeRecord::earning_wallet_from_key(&cryptde.public_key()),
                NodeRecord::consuming_wallet_from_key(&cryptde.public_key()),
                "node_gossips_to_neighbors_on_startup",
            ),
        );
        subject.data_directory = data_dir;
        subject.logger = Logger::new("node_gossips_to_neighbors_on_startup");
        let this_node = subject.neighborhood_database.root().clone();
        let system = System::new("node_gossips_to_neighbors_on_startup");
        let addr: Addr<Neighborhood> = subject.start();
        let peer_actors = peer_actors_builder().hopper(hopper).build();
        addr.try_send(BindMessage { peer_actors }).unwrap();
        let sub = addr.recipient::<StartMessage>();

        sub.try_send(StartMessage {}).unwrap();

        System::current().stop();
        system.run();
        let locked_recording = hopper_recording.lock().unwrap();
        let package_ref: &NoLookupIncipientCoresPackage = locked_recording.get_record(0);
        let neighbor_node_cryptde =
            CryptDENull::from(&debut_target.encryption_public_key, TEST_DEFAULT_CHAIN);
        let decrypted_payload = neighbor_node_cryptde.decode(&package_ref.payload).unwrap();
        let gossip = match serde_cbor::de::from_slice(decrypted_payload.as_slice()).unwrap() {
            MessageType::Gossip(vd) => Gossip_0v1::try_from(vd).unwrap(),
            x => panic!("Should have been MessageType::Gossip, but was {:?}", x),
        };
        let temp_db = db_from_node(&this_node);
        let expected_gnr = GossipNodeRecord::from((&temp_db, this_node.public_key(), true));
        assert_contains(&gossip.node_records, &expected_gnr);
        assert_eq!(1, gossip.node_records.len());
        TestLogHandler::new().exists_log_containing(&format!(
            "DEBUG: node_gossips_to_neighbors_on_startup: Debut Gossip sent to {:?}",
            debut_target
        ));
    }

    /*
            Database, where we'll fail to make a three-hop route to C after removing A:

                 NN--------+
                 NN        |
                 |         |
                 v         v
                 AA-->BB-->CC
                 AA<--BB<--CC

                 after removing A as neighbor...

                 NN--------+
                 NN        |
                           |
                           v
                 AA-->BB-->CC
                 AA<--BB<--CC

            Tests will be written from the viewpoint of N.
    */

    #[test]
    fn neighborhood_removes_neighbor_when_directed_to() {
        let system = System::new("neighborhood_removes_neighbor_when_directed_to");
        let hopper = Recorder::new();
        let mut subject = make_standard_subject();
        let n = &subject.neighborhood_database.root().clone();
        let a = &make_node_record(3456, true);
        let b = &make_node_record(4567, false);
        let c = &make_node_record(5678, true);
        {
            let db = &mut subject.neighborhood_database;
            db.add_node(a.clone()).unwrap();
            db.add_node(b.clone()).unwrap();
            db.add_node(c.clone()).unwrap();
            let mut single_edge = |a: &NodeRecord, b: &NodeRecord| {
                db.add_arbitrary_half_neighbor(a.public_key(), b.public_key())
            };
            single_edge(n, a);
            single_edge(n, c);
            single_edge(a, b);
            single_edge(b, a);
            single_edge(b, c);
            single_edge(c, b);
        }

        let addr: Addr<Neighborhood> = subject.start();
        let peer_actors = peer_actors_builder().hopper(hopper).build();
        addr.try_send(BindMessage { peer_actors }).unwrap();

        addr.try_send(RemoveNeighborMessage {
            public_key: a.public_key().clone(),
        })
        .unwrap();

        let three_hop_route_request = RouteQueryMessage {
            target_key_opt: Some(c.public_key().clone()),
            target_component: Component::ProxyClient,
            minimum_hop_count: 3,
            return_component_opt: None,
            payload_size: 10000,
        };
        let unsuccessful_three_hop_route = addr.send(three_hop_route_request);
        let public_key_query = addr.send(NodeQueryMessage::PublicKey(a.public_key().clone()));
        let failed_ip_address_query = addr.send(NodeQueryMessage::IpAddress(
            a.node_addr_opt().unwrap().ip_addr(),
        ));
        System::current().stop_with_code(0);

        system.run();
        assert_eq!(None, unsuccessful_three_hop_route.wait().unwrap());
        assert_eq!(
            a.public_key(),
            &public_key_query.wait().unwrap().unwrap().public_key
        );
        assert_eq!(None, failed_ip_address_query.wait().unwrap());
    }

    fn node_record_to_neighbor_config(node_record_ref: &NodeRecord) -> NodeDescriptor {
        let cryptde: &dyn CryptDE = main_cryptde();
        NodeDescriptor::from((node_record_ref, Chain::EthRopsten, cryptde))
    }

    #[test]
    fn neighborhood_sends_node_query_response_with_none_when_initially_configured_with_no_data() {
        let cryptde = main_cryptde();
        let (recorder, awaiter, recording_arc) = make_recorder();
        thread::spawn(move || {
            let system = System::new("responds_with_none_when_initially_configured_with_no_data");

            let addr: Addr<Recorder> = recorder.start();
            let recipient: Recipient<DispatcherNodeQueryResponse> =
                addr.recipient::<DispatcherNodeQueryResponse>();

            let subject = make_standard_subject();
            let addr: Addr<Neighborhood> = subject.start();
            let sub: Recipient<DispatcherNodeQueryMessage> =
                addr.recipient::<DispatcherNodeQueryMessage>();

            sub.try_send(DispatcherNodeQueryMessage {
                query: NodeQueryMessage::PublicKey(PublicKey::new(&b"booga"[..])),
                context: TransmitDataMsg {
                    endpoint: Endpoint::Key(cryptde.public_key().clone()),
                    last_data: false,
                    sequence_number: None,
                    data: Vec::new(),
                },
                recipient,
            })
            .unwrap();

            system.run();
        });

        awaiter.await_message_count(1);
        let recording = recording_arc.lock().unwrap();
        assert_eq!(recording.len(), 1);
        let message = recording.get_record::<DispatcherNodeQueryResponse>(0);
        assert_eq!(message.result, None);
    }

    #[test]
    fn neighborhood_sends_node_query_response_with_none_when_key_query_matches_no_configured_data()
    {
        let cryptde: &dyn CryptDE = main_cryptde();
        let earning_wallet = make_wallet("earning");
        let consuming_wallet = Some(make_paying_wallet(b"consuming"));
        let (recorder, awaiter, recording_arc) = make_recorder();
        thread::spawn(move || {
            let system = System::new("neighborhood_sends_node_query_response_with_none_when_key_query_matches_no_configured_data");
            let addr: Addr<Recorder> = recorder.start();
            let recipient: Recipient<DispatcherNodeQueryResponse> =
                addr.recipient::<DispatcherNodeQueryResponse>();

            let subject = Neighborhood::new(
                cryptde,
                &bc_from_nc_plus(
                    NeighborhoodConfig {
                        mode: NeighborhoodMode::Standard(
                            NodeAddr::new(&IpAddr::from_str("5.4.3.2").unwrap(), &[5678]),
                            vec![NodeDescriptor::from((
                                &PublicKey::new(&b"booga"[..]),
                                &NodeAddr::new(
                                    &IpAddr::from_str("1.2.3.4").unwrap(),
                                    &[1234, 2345],
                                ),
                                Chain::EthRopsten,
                                cryptde,
                            ))],
                            rate_pack(100),
                        ),
                    },
                    earning_wallet.clone(),
                    consuming_wallet.clone(),
                    "neighborhood_sends_node_query_response_with_none_when_key_query_matches_no_configured_data"
                ),
            );
            let addr: Addr<Neighborhood> = subject.start();
            let sub: Recipient<DispatcherNodeQueryMessage> =
                addr.recipient::<DispatcherNodeQueryMessage>();

            sub.try_send(DispatcherNodeQueryMessage {
                query: NodeQueryMessage::PublicKey(PublicKey::new(&b"blah"[..])),
                context: TransmitDataMsg {
                    endpoint: Endpoint::Key(cryptde.public_key().clone()),
                    last_data: false,
                    sequence_number: None,
                    data: Vec::new(),
                },
                recipient,
            })
            .unwrap();

            system.run();
        });

        awaiter.await_message_count(1);
        let recording = recording_arc.lock().unwrap();
        assert_eq!(recording.len(), 1);
        let message = recording.get_record::<DispatcherNodeQueryResponse>(0);
        assert_eq!(message.result, None);
    }

    #[test]
    fn neighborhood_sends_node_query_response_with_result_when_key_query_matches_configured_data() {
        let cryptde = main_cryptde();
        let earning_wallet = make_wallet("earning");
        let consuming_wallet = Some(make_paying_wallet(b"consuming"));
        let (recorder, awaiter, recording_arc) = make_recorder();
        let one_neighbor = make_node_record(2345, true);
        let another_neighbor = make_node_record(3456, true);
        let another_neighbor_a = another_neighbor.clone();
        let context = TransmitDataMsg {
            endpoint: Endpoint::Key(cryptde.public_key().clone()),
            last_data: false,
            sequence_number: None,
            data: Vec::new(),
        };
        let context_a = context.clone();
        thread::spawn(move || {
            let system = System::new("neighborhood_sends_node_query_response_with_result_when_key_query_matches_configured_data");
            let addr: Addr<Recorder> = recorder.start();
            let recipient = addr.recipient::<DispatcherNodeQueryResponse>();
            let mut subject = Neighborhood::new(
                cryptde,
                &bc_from_nc_plus(
                    NeighborhoodConfig {
                        mode: NeighborhoodMode::Standard(
                            NodeAddr::new(&IpAddr::from_str("5.4.3.2").unwrap(), &[5678]),
                            vec![node_record_to_neighbor_config(&one_neighbor)],
                            rate_pack(100),
                        ),
                    },
                    earning_wallet.clone(),
                    consuming_wallet.clone(),
                    "neighborhood_sends_node_query_response_with_result_when_key_query_matches_configured_data"
                ),
            );
            subject
                .neighborhood_database
                .add_node(another_neighbor.clone())
                .unwrap();
            let addr: Addr<Neighborhood> = subject.start();
            let sub: Recipient<DispatcherNodeQueryMessage> =
                addr.recipient::<DispatcherNodeQueryMessage>();

            sub.try_send(DispatcherNodeQueryMessage {
                query: NodeQueryMessage::PublicKey(another_neighbor.public_key().clone()),
                context,
                recipient,
            })
            .unwrap();

            system.run();
        });

        awaiter.await_message_count(1);
        let message = Recording::get::<DispatcherNodeQueryResponse>(&recording_arc, 0);
        assert_eq!(
            message.result.unwrap(),
            NodeQueryResponseMetadata::new(
                another_neighbor_a.public_key().clone(),
                Some(another_neighbor_a.node_addr_opt().unwrap().clone()),
                another_neighbor_a.rate_pack().clone(),
            )
        );
        assert_eq!(message.context, context_a);
    }

    #[test]
    fn neighborhood_sends_node_query_response_with_none_when_ip_address_query_matches_no_configured_data(
    ) {
        let cryptde: &dyn CryptDE = main_cryptde();
        let earning_wallet = make_wallet("earning");
        let consuming_wallet = Some(make_paying_wallet(b"consuming"));
        let (recorder, awaiter, recording_arc) = make_recorder();
        thread::spawn(move || {
            let system = System::new("neighborhood_sends_node_query_response_with_none_when_ip_address_query_matches_no_configured_data");
            let addr: Addr<Recorder> = recorder.start();
            let recipient: Recipient<DispatcherNodeQueryResponse> =
                addr.recipient::<DispatcherNodeQueryResponse>();
            let subject = Neighborhood::new(
                cryptde,
                &bc_from_nc_plus(
                    NeighborhoodConfig {
                        mode: NeighborhoodMode::Standard(
                            NodeAddr::new(&IpAddr::from_str("5.4.3.2").unwrap(), &[5678]),
                            vec![NodeDescriptor::from((
                                &PublicKey::new(&b"booga"[..]),
                                &NodeAddr::new(
                                    &IpAddr::from_str("1.2.3.4").unwrap(),
                                    &[1234, 2345],
                                ),
                                Chain::EthRopsten,
                                cryptde,
                            ))],
                            rate_pack(100),
                        ),
                    },
                    earning_wallet.clone(),
                    consuming_wallet.clone(),
                    "neighborhood_sends_node_query_response_with_none_when_ip_address_query_matches_no_configured_data"
                ),
            );
            let addr: Addr<Neighborhood> = subject.start();
            let sub: Recipient<DispatcherNodeQueryMessage> =
                addr.recipient::<DispatcherNodeQueryMessage>();

            sub.try_send(DispatcherNodeQueryMessage {
                query: NodeQueryMessage::IpAddress(IpAddr::from_str("2.3.4.5").unwrap()),
                context: TransmitDataMsg {
                    endpoint: Endpoint::Key(cryptde.public_key().clone()),
                    last_data: false,
                    sequence_number: None,
                    data: Vec::new(),
                },
                recipient,
            })
            .unwrap();

            system.run();
        });

        awaiter.await_message_count(1);
        let recording = recording_arc.lock().unwrap();
        assert_eq!(recording.len(), 1);
        let message = recording.get_record::<DispatcherNodeQueryResponse>(0);
        assert_eq!(message.result, None);
    }

    #[test]
    fn neighborhood_sends_node_query_response_with_result_when_ip_address_query_matches_configured_data(
    ) {
        let cryptde: &dyn CryptDE = main_cryptde();
        let (recorder, awaiter, recording_arc) = make_recorder();
        let node_record = make_node_record(1234, true);
        let another_node_record = make_node_record(2345, true);
        let another_node_record_a = another_node_record.clone();
        let context = TransmitDataMsg {
            endpoint: Endpoint::Key(cryptde.public_key().clone()),
            last_data: false,
            sequence_number: None,
            data: Vec::new(),
        };
        let context_a = context.clone();
        thread::spawn(move || {
            let system = System::new("neighborhood_sends_node_query_response_with_result_when_ip_address_query_matches_configured_data");
            let addr: Addr<Recorder> = recorder.start();
            let recipient: Recipient<DispatcherNodeQueryResponse> =
                addr.recipient::<DispatcherNodeQueryResponse>();
            let config = bc_from_nc_plus(
                NeighborhoodConfig {
                    mode: NeighborhoodMode::Standard(
                        node_record.node_addr_opt().unwrap(),
                        vec![NodeDescriptor::from((
                            &node_record,
                            Chain::EthRopsten,
                            cryptde,
                        ))],
                        rate_pack(100),
                    ),
                },
                node_record.earning_wallet(),
                None,
                "neighborhood_sends_node_query_response_with_result_when_ip_address_query_matches_configured_data"
            );
            let mut subject = Neighborhood::new(cryptde, &config);
            subject
                .neighborhood_database
                .add_node(another_node_record_a)
                .unwrap();
            let addr: Addr<Neighborhood> = subject.start();
            let sub: Recipient<DispatcherNodeQueryMessage> =
                addr.recipient::<DispatcherNodeQueryMessage>();

            sub.try_send(DispatcherNodeQueryMessage {
                query: NodeQueryMessage::IpAddress(IpAddr::from_str("2.3.4.5").unwrap()),
                context,
                recipient,
            })
            .unwrap();

            system.run();
        });

        awaiter.await_message_count(1);
        let message = Recording::get::<DispatcherNodeQueryResponse>(&recording_arc, 0);

        assert_eq!(
            message.result.unwrap(),
            NodeQueryResponseMetadata::new(
                another_node_record.public_key().clone(),
                Some(another_node_record.node_addr_opt().unwrap().clone()),
                another_node_record.rate_pack().clone(),
            )
        );
        assert_eq!(message.context, context_a);
    }

    #[test]
    fn make_round_trip_route_returns_error_when_no_non_next_door_neighbor_found() {
        // Make a triangle of Nodes
        let one_next_door_neighbor = make_node_record(3333, true);
        let another_next_door_neighbor = make_node_record(4444, true);
        let subject_node = make_global_cryptde_node_record(5555, true); // 9e7p7un06eHs6frl5A
        let mut subject = neighborhood_from_nodes(&subject_node, Some(&one_next_door_neighbor));

        subject
            .neighborhood_database
            .add_node(one_next_door_neighbor.clone())
            .unwrap();
        subject
            .neighborhood_database
            .add_node(another_next_door_neighbor.clone())
            .unwrap();

        subject.neighborhood_database.add_arbitrary_full_neighbor(
            subject_node.public_key(),
            one_next_door_neighbor.public_key(),
        );
        subject.neighborhood_database.add_arbitrary_full_neighbor(
            subject_node.public_key(),
            another_next_door_neighbor.public_key(),
        );
        subject.neighborhood_database.add_arbitrary_full_neighbor(
            one_next_door_neighbor.public_key(),
            another_next_door_neighbor.public_key(),
        );

        let minimum_hop_count = 2;

        let result = subject.make_round_trip_route(RouteQueryMessage {
            target_key_opt: None,
            target_component: Component::ProxyClient,
            minimum_hop_count,
            return_component_opt: Some(Component::ProxyServer),
            payload_size: 10000,
        });

        assert_eq!(
            Err(format!(
                "Couldn't find any routes: at least {}-hop from {} to ProxyClient at Unknown",
                minimum_hop_count,
                main_cryptde().public_key()
            )),
            result
        );
    }

    #[test]
    fn make_round_trip_succeeds_when_it_finds_non_next_door_neighbor_exit_node() {
        let next_door_neighbor = make_node_record(3333, true);
        let exit_node = make_node_record(5, false);

        let subject_node = make_global_cryptde_node_record(666, true); // 9e7p7un06eHs6frl5A
        let mut subject = neighborhood_from_nodes(&subject_node, Some(&next_door_neighbor));

        subject
            .neighborhood_database
            .add_node(next_door_neighbor.clone())
            .unwrap();
        subject
            .neighborhood_database
            .add_node(exit_node.clone())
            .unwrap();

        subject.neighborhood_database.add_arbitrary_full_neighbor(
            subject_node.public_key(),
            next_door_neighbor.public_key(),
        );

        subject
            .neighborhood_database
            .add_arbitrary_full_neighbor(next_door_neighbor.public_key(), exit_node.public_key());

        let minimum_hop_count = 2;

        let result = subject.make_round_trip_route(RouteQueryMessage {
            target_key_opt: None,
            target_component: Component::ProxyClient,
            minimum_hop_count,
            return_component_opt: Some(Component::ProxyServer),
            payload_size: 10000,
        });

        let next_door_neighbor_cryptde =
            CryptDENull::from(&next_door_neighbor.public_key(), TEST_DEFAULT_CHAIN);
        let exit_node_cryptde = CryptDENull::from(&exit_node.public_key(), TEST_DEFAULT_CHAIN);

        let hops = result.clone().unwrap().route.hops;
        let actual_keys: Vec<PublicKey> = match hops.as_slice() {
            [hop, exit, hop_back, origin, empty, _accounting] => vec![
                decodex::<LiveHop>(main_cryptde(), hop)
                    .expect("hop")
                    .public_key,
                decodex::<LiveHop>(&next_door_neighbor_cryptde, exit)
                    .expect("exit")
                    .public_key,
                decodex::<LiveHop>(&exit_node_cryptde, hop_back)
                    .expect("hop_back")
                    .public_key,
                decodex::<LiveHop>(&next_door_neighbor_cryptde, origin)
                    .expect("origin")
                    .public_key,
                decodex::<LiveHop>(main_cryptde(), empty)
                    .expect("empty")
                    .public_key,
            ],
            l => panic!("our match is wrong, real size is {}, {:?}", l.len(), l),
        };
        let expected_public_keys = vec![
            next_door_neighbor.public_key().clone(),
            exit_node.public_key().clone(),
            next_door_neighbor.public_key().clone(),
            subject_node.public_key().clone(),
            PublicKey::new(b""),
        ];
        assert_eq!(expected_public_keys, actual_keys);
    }

    /*
           For the next two tests, the database looks like this:

           +---A---+
           |       |
           O       X
           |       |
           +---B---+

           O is the originating Node, X is the exit Node. Minimum hop count is 2.
           Node A offers low per-packet rates and high per-byte rates; Node B offers
           low per-byte rates and high per-packet rates. Large packets should prefer
           route O -> A -> X -> A -> O; small packets should prefer route
           O -> B -> X -> B -> O.
    */

    #[test]
    fn handle_route_query_message_prefers_low_service_fees_for_small_packet() {
        check_fee_preference(100, true);
    }

    #[test]
    fn handle_route_query_message_prefers_low_byte_fees_for_large_packet() {
        check_fee_preference(100_000, false);
    }

    fn check_fee_preference(payload_size: usize, a_not_b: bool) {
        let mut subject = make_standard_subject();
        let db = &mut subject.neighborhood_database;
        let o = &db.root().public_key().clone();
        let a = &db.add_node(make_node_record(2345, true)).unwrap();
        let b = &db.add_node(make_node_record(3456, true)).unwrap();
        let x = &db.add_node(make_node_record(4567, true)).unwrap();
        db.add_arbitrary_full_neighbor(o, a);
        db.add_arbitrary_full_neighbor(a, x);
        db.add_arbitrary_full_neighbor(x, b);
        db.add_arbitrary_full_neighbor(b, o);
        db.node_by_key_mut(a).unwrap().inner.rate_pack = RatePack {
            routing_byte_rate: 100,     // high
            routing_service_rate: 1000, // low
            exit_byte_rate: 0,
            exit_service_rate: 0,
        };
        db.node_by_key_mut(b).unwrap().inner.rate_pack = RatePack {
            routing_byte_rate: 1,          // low
            routing_service_rate: 100_000, // high
            exit_byte_rate: 0,
            exit_service_rate: 0,
        };

        let response = subject
            .handle_route_query_message(RouteQueryMessage {
                target_key_opt: Some(x.clone()),
                target_component: Component::ProxyClient,
                minimum_hop_count: 2,
                return_component_opt: Some(Component::ProxyServer),
                payload_size,
            })
            .unwrap();

        let (over, back) = match response.expected_services {
            ExpectedServices::OneWay(_) => panic!("Expecting RoundTrip"),
            ExpectedServices::RoundTrip(o, b, _) => (o[1].clone(), b[1].clone()),
        };
        let extract_key = |es: ExpectedService| match es {
            ExpectedService::Routing(pk, _, _) => pk,
            x => panic!("Expecting Routing, found {:?}", x),
        };
        let expected_relay_key = if a_not_b { a.clone() } else { b.clone() };
        assert_eq!(extract_key(over), expected_relay_key);
        assert_eq!(extract_key(back), expected_relay_key);
    }

    #[test]
    #[should_panic(
        expected = "Neighborhood should never get ShutdownStreamMsg about non-clandestine stream"
    )]
    fn handle_stream_shutdown_complains_about_non_clandestine_message() {
        let subject_node = make_global_cryptde_node_record(1345, true);
        let mut subject = neighborhood_from_nodes(&subject_node, None);

        subject.handle_stream_shutdown_msg(StreamShutdownMsg {
            peer_addr: SocketAddr::from_str("1.2.3.4:5678").unwrap(),
            stream_type: RemovedStreamType::NonClandestine(NonClandestineAttributes {
                reception_port: TLS_PORT,
                sequence_number: 1234,
            }),
            report_to_counterpart: false,
        });
    }

    #[test]
    fn handle_stream_shutdown_handles_socket_addr_with_unknown_ip() {
        init_test_logging();
        let (hopper, _, hopper_recording_arc) = make_recorder();
        let system = System::new("test");
        let unrecognized_node = make_node_record(3123, true);
        let unrecognized_node_addr = unrecognized_node.node_addr_opt().unwrap();
        let unrecognized_socket_addr = SocketAddr::new(
            unrecognized_node_addr.ip_addr(),
            unrecognized_node_addr.ports()[0],
        );
        let subject_node = make_global_cryptde_node_record(1345, true);
        let mut subject = neighborhood_from_nodes(&subject_node, None);
        let peer_actors = peer_actors_builder().hopper(hopper).build();
        subject.hopper_opt = Some(peer_actors.hopper.from_hopper_client);

        subject.handle_stream_shutdown_msg(StreamShutdownMsg {
            peer_addr: unrecognized_socket_addr,
            stream_type: RemovedStreamType::Clandestine,
            report_to_counterpart: true,
        });

        System::current().stop_with_code(0);
        system.run();

        assert_eq!(subject.neighborhood_database.keys().len(), 1);
        let hopper_recording = hopper_recording_arc.lock().unwrap();
        assert_eq!(hopper_recording.len(), 0);
        TestLogHandler::new().exists_log_containing(&format!("WARN: Neighborhood: Received shutdown notification for stream to {}, but no Node with that IP is in the database - ignoring", unrecognized_socket_addr.ip()));
    }

    #[test]
    fn handle_stream_shutdown_handles_already_inactive_node() {
        init_test_logging();
        let (hopper, _, hopper_recording_arc) = make_recorder();
        let system = System::new("test");
        let gossip_neighbor_node = make_node_record(2456, true);
        let inactive_neighbor_node = make_node_record(3123, true);
        let inactive_neighbor_node_addr = inactive_neighbor_node.node_addr_opt().unwrap();
        let inactive_neighbor_node_socket_addr = SocketAddr::new(
            inactive_neighbor_node_addr.ip_addr(),
            inactive_neighbor_node_addr.ports()[0],
        );
        let subject_node = make_global_cryptde_node_record(1345, true);
        let mut subject = neighborhood_from_nodes(&subject_node, None);
        subject
            .neighborhood_database
            .add_node(gossip_neighbor_node.clone())
            .unwrap();
        subject
            .neighborhood_database
            .add_node(inactive_neighbor_node.clone())
            .unwrap();
        subject.neighborhood_database.add_arbitrary_full_neighbor(
            subject_node.public_key(),
            gossip_neighbor_node.public_key(),
        );
        subject.neighborhood_database.add_arbitrary_half_neighbor(
            inactive_neighbor_node.public_key(),
            subject_node.public_key(),
        );
        let peer_actors = peer_actors_builder().hopper(hopper).build();
        subject.hopper_opt = Some(peer_actors.hopper.from_hopper_client);

        subject.handle_stream_shutdown_msg(StreamShutdownMsg {
            peer_addr: inactive_neighbor_node_socket_addr,
            stream_type: RemovedStreamType::Clandestine,
            report_to_counterpart: true,
        });

        System::current().stop_with_code(0);
        system.run();

        assert_eq!(subject.neighborhood_database.keys().len(), 3);
        assert_eq!(
            subject.neighborhood_database.has_half_neighbor(
                subject_node.public_key(),
                inactive_neighbor_node.public_key(),
            ),
            false
        );
        let hopper_recording = hopper_recording_arc.lock().unwrap();
        assert_eq!(hopper_recording.len(), 0);
        TestLogHandler::new().exists_log_containing(&format!("DEBUG: Neighborhood: Received shutdown notification for {} at {}, but that Node is no neighbor - ignoring", inactive_neighbor_node.public_key(), inactive_neighbor_node_socket_addr.ip()));
    }

    #[test]
    fn handle_stream_shutdown_handles_existing_socket_addr() {
        init_test_logging();
        let (hopper, _, hopper_recording_arc) = make_recorder();
        let system = System::new("test");
        let gossip_neighbor_node = make_node_record(2456, true);
        let shutdown_neighbor_node = make_node_record(3123, true);
        let shutdown_neighbor_node_addr = shutdown_neighbor_node.node_addr_opt().unwrap();
        let shutdown_neighbor_node_socket_addr = SocketAddr::new(
            shutdown_neighbor_node_addr.ip_addr(),
            shutdown_neighbor_node_addr.ports()[0],
        );
        let subject_node = make_global_cryptde_node_record(1345, true);
        let mut subject = neighborhood_from_nodes(&subject_node, None);
        subject
            .neighborhood_database
            .add_node(gossip_neighbor_node.clone())
            .unwrap();
        subject
            .neighborhood_database
            .add_node(shutdown_neighbor_node.clone())
            .unwrap();
        subject.neighborhood_database.add_arbitrary_full_neighbor(
            subject_node.public_key(),
            gossip_neighbor_node.public_key(),
        );
        subject.neighborhood_database.add_arbitrary_full_neighbor(
            subject_node.public_key(),
            shutdown_neighbor_node.public_key(),
        );
        let peer_actors = peer_actors_builder().hopper(hopper).build();
        subject.hopper_opt = Some(peer_actors.hopper.from_hopper_client);
        subject.gossip_producer_opt = Some(Box::new(GossipProducerReal::new()));

        subject.handle_stream_shutdown_msg(StreamShutdownMsg {
            peer_addr: shutdown_neighbor_node_socket_addr,
            stream_type: RemovedStreamType::Clandestine,
            report_to_counterpart: true,
        });

        System::current().stop_with_code(0);
        system.run();
        assert_eq!(subject.neighborhood_database.keys().len(), 3);
        assert_eq!(
            subject.neighborhood_database.has_half_neighbor(
                subject_node.public_key(),
                shutdown_neighbor_node.public_key(),
            ),
            false
        );
        let hopper_recording = hopper_recording_arc.lock().unwrap();
        assert_eq!(hopper_recording.len(), 1);
        TestLogHandler::new().exists_log_containing(&format!(
            "DEBUG: Neighborhood: Received shutdown notification for {} at {}: removing neighborship",
            shutdown_neighbor_node.public_key(),
            shutdown_neighbor_node_socket_addr.ip()
        ));
    }

    #[should_panic(expected = "0: Received shutdown order from client 1234: shutting down hard")]
    #[test]
    fn shutdown_instruction_generates_log() {
        running_test();
        init_test_logging();
        let system = System::new("test");
        let subject = Neighborhood::new(
            main_cryptde(),
            &bc_from_nc_plus(
                NeighborhoodConfig {
                    mode: NeighborhoodMode::ZeroHop,
                },
                make_wallet("earning"),
                None,
                "shutdown_instruction_generates_log",
            ),
        );
        let (ui_gateway, _, ui_gateway_recording_arc) = make_recorder();
        let subject_addr = subject.start();
        let peer_actors = peer_actors_builder().ui_gateway(ui_gateway).build();
        subject_addr.try_send(BindMessage { peer_actors }).unwrap();

        subject_addr
            .try_send(NodeFromUiMessage {
                client_id: 1234,
                body: MessageBody {
                    opcode: "shutdown".to_string(),
                    path: Conversation(4321),
                    payload: Ok("{}".to_string()),
                },
            })
            .unwrap();

        System::current().stop();
        system.run();
        let ui_gateway_recording = ui_gateway_recording_arc.lock().unwrap();
        assert_eq!(ui_gateway_recording.len(), 0);
        TestLogHandler::new()
            .exists_log_containing("INFO: Neighborhood: Received shutdown order from client 1234");
    }

    #[test]
    fn connection_status_message_is_handled_properly_for_not_connected() {
        let stage = OverallConnectionStage::NotConnected;
        let client_id = 1234;
        let context_id = 4321;

        let message_opt = connection_status_message_received_by_ui(
            stage,
            client_id,
            context_id,
            "connection_status_message_is_handled_properly_for_not_connected",
        );

        assert_eq!(
            message_opt,
            Some(NodeToUiMessage {
                target: MessageTarget::ClientId(client_id),
                body: UiConnectionStatusResponse {
                    stage: stage.into()
                }
                .tmb(context_id),
            })
        )
    }

    #[test]
    fn connection_status_message_is_handled_properly_for_connected_to_neighbor() {
        let stage = OverallConnectionStage::ConnectedToNeighbor;
        let client_id = 1235;
        let context_id = 4322;

        let message_opt = connection_status_message_received_by_ui(
            stage,
            client_id,
            context_id,
            "connection_status_message_is_handled_properly_for_connected_to_neighbor",
        );

        assert_eq!(
            message_opt,
            Some(NodeToUiMessage {
                target: MessageTarget::ClientId(client_id),
                body: UiConnectionStatusResponse {
                    stage: stage.into()
                }
                .tmb(context_id),
            })
        )
    }

    #[test]
    fn connection_status_message_is_handled_properly_for_three_hops_route_found() {
        let stage = OverallConnectionStage::ThreeHopsRouteFound;
        let client_id = 1236;
        let context_id = 4323;

        let message_opt = connection_status_message_received_by_ui(
            stage,
            client_id,
            context_id,
            "connection_status_message_is_handled_properly_for_three_hops_route_found",
        );

        assert_eq!(
            message_opt,
            Some(NodeToUiMessage {
                target: MessageTarget::ClientId(client_id),
                body: UiConnectionStatusResponse {
                    stage: stage.into()
                }
                .tmb(context_id),
            })
        )
    }

    #[test]
    fn new_password_message_works() {
        let system = System::new("test");
        let mut subject = make_standard_subject();
        let root_node_record = subject.neighborhood_database.root().clone();
        let set_past_neighbors_params_arc = Arc::new(Mutex::new(vec![]));
        let persistent_config = PersistentConfigurationMock::new()
            .set_past_neighbors_params(&set_past_neighbors_params_arc)
            .set_past_neighbors_result(Ok(()));
        subject.persistent_config_opt = Some(Box::new(persistent_config));
        let subject_addr = subject.start();
        let peer_actors = peer_actors_builder().build();
        subject_addr.try_send(BindMessage { peer_actors }).unwrap();

        subject_addr
            .try_send(NewPasswordMessage {
                new_password: "borkety-bork".to_string(),
            })
            .unwrap();

        let mut db = db_from_node(&root_node_record);
        let new_neighbor = make_node_record(1324, true);
        db.add_node(new_neighbor.clone()).unwrap();
        db.add_arbitrary_half_neighbor(new_neighbor.public_key(), root_node_record.public_key());
        db.node_by_key_mut(root_node_record.public_key())
            .unwrap()
            .resign();
        db.node_by_key_mut(new_neighbor.public_key())
            .unwrap()
            .resign();
        let gossip = GossipBuilder::new(&db)
            .node(new_neighbor.public_key(), true)
            .build();
        let cores_package = ExpiredCoresPackage {
            immediate_neighbor: new_neighbor.node_addr_opt().unwrap().into(),
            paying_wallet: None,
            remaining_route: make_meaningless_route(),
            payload: gossip,
            payload_len: 0,
        };
        subject_addr.try_send(cores_package).unwrap();
        System::current().stop();
        system.run();
        let set_past_neighbors_params = set_past_neighbors_params_arc.lock().unwrap();
        assert_eq!(set_past_neighbors_params[0].1, "borkety-bork");
    }

    #[test]
    #[should_panic(
        expected = "panic message (processed with: node_lib::sub_lib::utils::crash_request_analyzer)"
    )]
    fn neighborhood_can_be_crashed_properly_but_not_improperly() {
        let mut neighborhood = make_standard_subject();
        neighborhood.crashable = true;

        prove_that_crash_request_handler_is_hooked_up(neighborhood, CRASH_KEY);
    }

    #[test]
    fn curate_past_neighbors_does_not_write_to_database_if_neighbors_are_same_but_order_has_changed(
    ) {
        let mut subject = make_standard_subject();
        // This mock is completely unprepared: any call to it should cause a panic
        let persistent_config = PersistentConfigurationMock::new();
        subject.persistent_config_opt = Some(Box::new(persistent_config));
        let neighbor_keys_before = vec![PublicKey::new(b"ABCDE"), PublicKey::new(b"FGHIJ")]
            .into_iter()
            .collect();
        let neighbor_keys_after = vec![PublicKey::new(b"FGHIJ"), PublicKey::new(b"ABCDE")]
            .into_iter()
            .collect();

        subject.curate_past_neighbors(neighbor_keys_before, neighbor_keys_after);

        // No panic; therefore no attempt was made to persist: test passes!
    }

    fn make_standard_subject() -> Neighborhood {
        let root_node = make_global_cryptde_node_record(9999, true);
        let neighbor_node = make_node_record(9998, true);
        let mut subject = neighborhood_from_nodes(&root_node, Some(&neighbor_node));
        let persistent_config = PersistentConfigurationMock::new();
        subject.persistent_config_opt = Some(Box::new(persistent_config));
        assert!(subject.gossip_acceptor_opt.is_none());
        subject
    }

    fn make_o_r_e_subject() -> (NodeRecord, NodeRecord, NodeRecord, Neighborhood) {
        let mut subject = make_standard_subject();
        let o = &subject.neighborhood_database.root().clone();
        let r = &make_node_record(4567, false);
        let e = &make_node_record(5678, false);
        {
            let db = &mut subject.neighborhood_database;
            db.add_node(r.clone()).unwrap();
            db.add_node(e.clone()).unwrap();
            let mut dual_edge = |a: &NodeRecord, b: &NodeRecord| {
                db.add_arbitrary_full_neighbor(a.public_key(), b.public_key())
            };
            dual_edge(o, r);
            dual_edge(r, e);
        }
        (o.clone(), r.clone(), e.clone(), subject)
    }

    fn segment(nodes: &[&NodeRecord], component: &Component) -> RouteSegment {
        RouteSegment::new(
            nodes.into_iter().map(|n| n.public_key()).collect(),
            component.clone(),
        )
    }

    pub struct GossipAcceptorMock {
        handle_params: Arc<
            Mutex<
                Vec<(
                    NeighborhoodDatabase,
                    Vec<AccessibleGossipRecord>,
                    SocketAddr,
                )>,
            >,
        >,
        handle_results: RefCell<Vec<GossipAcceptanceResult>>,
    }

    impl GossipAcceptor for GossipAcceptorMock {
        fn handle(
            &self,
            database: &mut NeighborhoodDatabase,
            agrs: Vec<AccessibleGossipRecord>,
            gossip_source: SocketAddr,
        ) -> GossipAcceptanceResult {
            self.handle_params
                .lock()
                .unwrap()
                .push((database.clone(), agrs, gossip_source));
            self.handle_results.borrow_mut().remove(0)
        }
    }

    impl GossipAcceptorMock {
        pub fn new() -> GossipAcceptorMock {
            GossipAcceptorMock {
                handle_params: Arc::new(Mutex::new(vec![])),
                handle_results: RefCell::new(vec![]),
            }
        }

        pub fn handle_params(
            mut self,
            params_arc: &Arc<
                Mutex<
                    Vec<(
                        NeighborhoodDatabase,
                        Vec<AccessibleGossipRecord>,
                        SocketAddr,
                    )>,
                >,
            >,
        ) -> GossipAcceptorMock {
            self.handle_params = params_arc.clone();
            self
        }

        pub fn handle_result(self, result: GossipAcceptanceResult) -> GossipAcceptorMock {
            self.handle_results.borrow_mut().push(result);
            self
        }
    }

    #[derive(Default)]
    pub struct GossipProducerMock {
        produce_params: Arc<Mutex<Vec<(NeighborhoodDatabase, PublicKey)>>>,
        produce_results: RefCell<Vec<Option<Gossip_0v1>>>,
    }

    impl GossipProducer for GossipProducerMock {
        fn produce(
            &self,
            database: &mut NeighborhoodDatabase,
            target: &PublicKey,
        ) -> Option<Gossip_0v1> {
            self.produce_params
                .lock()
                .unwrap()
                .push((database.clone(), target.clone()));
            self.produce_results.borrow_mut().remove(0)
        }

        fn produce_debut(&self, _database: &NeighborhoodDatabase) -> Gossip_0v1 {
            unimplemented!()
        }
    }

    impl GossipProducerMock {
        pub fn new() -> GossipProducerMock {
            Self::default()
        }

        pub fn produce_params(
            mut self,
            params_arc: &Arc<Mutex<Vec<(NeighborhoodDatabase, PublicKey)>>>,
        ) -> GossipProducerMock {
            self.produce_params = params_arc.clone();
            self
        }

        pub fn produce_result(self, result: Option<Gossip_0v1>) -> GossipProducerMock {
            self.produce_results.borrow_mut().push(result);
            self
        }
    }

    fn bc_from_nc_plus(
        nc: NeighborhoodConfig,
        earning_wallet: Wallet,
        consuming_wallet_opt: Option<Wallet>,
        test_name: &str,
    ) -> BootstrapperConfig {
        let home_dir = ensure_node_home_directory_exists("neighborhood", test_name);
        let mut config = BootstrapperConfig::new();
        config.neighborhood_config = nc;
        config.earning_wallet = earning_wallet;
        config.consuming_wallet_opt = consuming_wallet_opt;
        config.data_directory = home_dir;
        config
    }

    fn make_subject_from_node_descriptor(
        node_descriptor: &NodeDescriptor,
        test_name: &str,
    ) -> Neighborhood {
        let this_node_addr = NodeAddr::new(&IpAddr::from_str("111.111.111.111").unwrap(), &[8765]);
        let initial_node_descriptors = vec![node_descriptor.clone()];
        let neighborhood_config = NeighborhoodConfig {
            mode: NeighborhoodMode::Standard(
                this_node_addr,
                initial_node_descriptors,
                rate_pack(100),
            ),
        };
        let bootstrap_config =
            bc_from_nc_plus(neighborhood_config, make_wallet("earning"), None, test_name);

        let mut neighborhood = Neighborhood::new(main_cryptde(), &bootstrap_config);

        let (node_to_ui_recipient, _) = make_node_to_ui_recipient();
        neighborhood.node_to_ui_recipient_opt = Some(node_to_ui_recipient);
        neighborhood
    }

    fn connection_status_message_received_by_ui(
        stage: OverallConnectionStage,
        client_id: u64,
        context_id: u64,
        test_name: &str,
    ) -> Option<NodeToUiMessage> {
        let system = System::new("test");
        let mut subject = Neighborhood::new(
            main_cryptde(),
            &bc_from_nc_plus(
                NeighborhoodConfig {
                    mode: NeighborhoodMode::ConsumeOnly(vec![make_node_descriptor(make_ip(1))]),
                },
                make_wallet("earning"),
                None,
                test_name,
            ),
        );
        subject.overall_connection_status.stage = stage;
        let (ui_gateway, _, ui_gateway_recording_arc) = make_recorder();
        let subject_addr = subject.start();
        let peer_actors = peer_actors_builder().ui_gateway(ui_gateway).build();
        subject_addr.try_send(BindMessage { peer_actors }).unwrap();

        subject_addr
            .try_send(NodeFromUiMessage {
                client_id,
                body: MessageBody {
                    opcode: "connectionStatus".to_string(),
                    path: Conversation(context_id),
                    payload: Ok("{}".to_string()),
                },
            })
            .unwrap();

        System::current().stop();
        system.run();
        let ui_gateway_recording = ui_gateway_recording_arc.lock().unwrap();
        let message_opt = ui_gateway_recording
            .get_record_opt::<NodeToUiMessage>(0)
            .cloned();

        message_opt
    }

    fn make_neighborhood_linearly_connected_with_nodes(hops: u16) -> Neighborhood {
        let subject_node = make_global_cryptde_node_record(1234, true);
        let relay1 = make_node_record(1111, true);
        let mut nodes = vec![
            subject_node.public_key().clone(),
            relay1.public_key().clone(),
        ];
        let mut neighborhood: Neighborhood = neighborhood_from_nodes(&subject_node, Some(&relay1));
        let mut replacement_database = neighborhood.neighborhood_database.clone();

        fn nonce(x: u16) -> u16 {
            x + (10 * x) + (100 * x) + (1000 * x)
        }

        for i in 1..=hops {
            match i {
                1 => {
                    replacement_database.add_node(relay1.clone()).unwrap();
                }
                i if i < hops => {
                    let relay_node = make_node_record(nonce(i), false);
                    replacement_database.add_node(relay_node.clone()).unwrap();
                    nodes.push(relay_node.public_key().clone());
                }
                i if i == hops => {
                    let exit_node = make_node_record(nonce(i), false);
                    replacement_database.add_node(exit_node.clone()).unwrap();
                    nodes.push(exit_node.public_key().clone());
                }
                _ => panic!("The match statement should be exhaustive."),
            }
            replacement_database
                .add_arbitrary_full_neighbor(&nodes[i as usize - 1], &nodes[i as usize]);
        }

        neighborhood.gossip_acceptor_opt = Some(Box::new(DatabaseReplacementGossipAcceptor {
            replacement_database,
        }));
        neighborhood.persistent_config_opt = Some(Box::new(
            PersistentConfigurationMock::new().set_past_neighbors_result(Ok(())),
        ));

        neighborhood
    }

    pub struct NeighborhoodDatabaseMessage {}

    impl Message for NeighborhoodDatabaseMessage {
        type Result = NeighborhoodDatabase;
    }

    impl<A, M> MessageResponse<A, M> for NeighborhoodDatabase
    where
        A: Actor,
        M: Message<Result = NeighborhoodDatabase>,
    {
        fn handle<R: ResponseChannel<M>>(self, _: &mut A::Context, tx: Option<R>) {
            if let Some(tx) = tx {
                tx.send(self);
            }
        }
    }

    impl Handler<NeighborhoodDatabaseMessage> for Neighborhood {
        type Result = NeighborhoodDatabase;

        fn handle(
            &mut self,
            _msg: NeighborhoodDatabaseMessage,
            _ctx: &mut Self::Context,
        ) -> Self::Result {
            self.neighborhood_database.clone()
        }
    }
}<|MERGE_RESOLUTION|>--- conflicted
+++ resolved
@@ -46,13 +46,6 @@
 use crate::sub_lib::dispatcher::{Component, StreamShutdownMsg};
 use crate::sub_lib::hopper::{ExpiredCoresPackage, NoLookupIncipientCoresPackage};
 use crate::sub_lib::hopper::{IncipientCoresPackage, MessageType};
-<<<<<<< HEAD
-use crate::sub_lib::neighborhood::ExpectedService;
-use crate::sub_lib::neighborhood::ExpectedServices;
-use crate::sub_lib::neighborhood::NeighborhoodSubs;
-use crate::sub_lib::neighborhood::NodeDescriptor;
-=======
->>>>>>> e09c1e7c
 use crate::sub_lib::neighborhood::NodeQueryMessage;
 use crate::sub_lib::neighborhood::NodeQueryResponseMetadata;
 use crate::sub_lib::neighborhood::NodeRecordMetadataMessage;
@@ -78,19 +71,9 @@
 use gossip_acceptor::GossipAcceptorReal;
 use gossip_producer::GossipProducer;
 use gossip_producer::GossipProducerReal;
-<<<<<<< HEAD
-use itertools::Itertools;
-use masq_lib::constants::DEFAULT_CHAIN_NAME;
-use masq_lib::logger::Logger;
-use masq_lib::messages::FromMessageBody;
-use masq_lib::messages::UiShutdownRequest;
-use masq_lib::ui_gateway::{NodeFromUiMessage, NodeToUiMessage};
-use masq_lib::utils::{exit_process, ExpectValue};
-=======
 use masq_lib::blockchains::chains::Chain;
 use masq_lib::crash_point::CrashPoint;
 use masq_lib::logger::Logger;
->>>>>>> e09c1e7c
 use neighborhood_database::NeighborhoodDatabase;
 use node_record::NodeRecord;
 
@@ -99,22 +82,12 @@
 
 pub struct Neighborhood {
     cryptde: &'static dyn CryptDE,
-<<<<<<< HEAD
-    hopper: Option<Recipient<IncipientCoresPackage>>,
-    hopper_no_lookup: Option<Recipient<NoLookupIncipientCoresPackage>>,
-    is_connected_to_min_hop_count_radius: bool,
-    connected_signal: Option<Recipient<StartMessage>>,
-    _to_ui_message_sub: Option<Recipient<NodeToUiMessage>>,
-    gossip_acceptor: Box<dyn GossipAcceptor>,
-    gossip_producer: Box<dyn GossipProducer>,
-=======
     hopper_opt: Option<Recipient<IncipientCoresPackage>>,
     hopper_no_lookup_opt: Option<Recipient<NoLookupIncipientCoresPackage>>,
     connected_signal_opt: Option<Recipient<StartMessage>>,
     node_to_ui_recipient_opt: Option<Recipient<NodeToUiMessage>>,
     gossip_acceptor_opt: Option<Box<dyn GossipAcceptor>>,
     gossip_producer_opt: Option<Box<dyn GossipProducer>>,
->>>>>>> e09c1e7c
     neighborhood_database: NeighborhoodDatabase,
     consuming_wallet_opt: Option<Wallet>,
     next_return_route_id: u32,
@@ -483,22 +456,12 @@
 
         Neighborhood {
             cryptde,
-<<<<<<< HEAD
-            hopper: None,
-            hopper_no_lookup: None,
-            connected_signal: None,
-            _to_ui_message_sub: None,
-            is_connected_to_min_hop_count_radius: false,
-            gossip_acceptor,
-            gossip_producer,
-=======
             hopper_opt: None,
             hopper_no_lookup_opt: None,
             connected_signal_opt: None,
             node_to_ui_recipient_opt: None,
             gossip_acceptor_opt: None,
             gossip_producer_opt: None,
->>>>>>> e09c1e7c
             neighborhood_database,
             consuming_wallet_opt: config.consuming_wallet_opt.clone(),
             next_return_route_id: 0,
@@ -855,11 +818,7 @@
     }
 
     fn check_connectedness(&mut self) {
-<<<<<<< HEAD
-        if self.is_connected_to_min_hop_count_radius {
-=======
         if self.overall_connection_status.can_make_routes() {
->>>>>>> e09c1e7c
             return;
         }
         let msg = RouteQueryMessage {
@@ -870,10 +829,6 @@
             payload_size: 10000,
         };
         if self.handle_route_query_message(msg).is_some() {
-<<<<<<< HEAD
-            self.is_connected_to_min_hop_count_radius = true;
-            self.connected_signal
-=======
             debug!(
                 &self.logger,
                 "The connectivity check has found a 3 hops route."
@@ -887,7 +842,6 @@
                     &self.logger,
                 );
             self.connected_signal_opt
->>>>>>> e09c1e7c
                 .as_ref()
                 .expect("Accountant was not bound")
                 .try_send(StartMessage {})
@@ -1623,23 +1577,10 @@
     };
     use crate::test_utils::vec_to_set;
     use crate::test_utils::{main_cryptde, make_paying_wallet};
-<<<<<<< HEAD
-    use actix::dev::{MessageResponse, ResponseChannel};
-    use actix::Message;
-    use actix::Recipient;
-    use actix::System;
-    use itertools::Itertools;
-    use masq_lib::constants::TLS_PORT;
-    use masq_lib::test_utils::logging::init_test_logging;
-    use masq_lib::test_utils::logging::TestLogHandler;
-    use masq_lib::test_utils::utils::{
-        ensure_node_home_directory_exists, DEFAULT_CHAIN_ID, TEST_DEFAULT_CHAIN_NAME,
-=======
 
     use super::*;
     use crate::neighborhood::overall_connection_status::ConnectionStageErrors::{
         NoGossipResponseReceived, PassLoopFound, TcpConnectionFailed,
->>>>>>> e09c1e7c
     };
     use crate::neighborhood::overall_connection_status::{
         ConnectionProgress, ConnectionStage, OverallConnectionStage,
@@ -3712,11 +3653,7 @@
         system.run();
         let accountant_recording = accountant_recording_arc.lock().unwrap();
         assert_eq!(accountant_recording.len(), 0);
-<<<<<<< HEAD
-        assert_eq!(subject.is_connected_to_min_hop_count_radius, false);
-=======
         assert_eq!(subject.overall_connection_status.can_make_routes(), false);
->>>>>>> e09c1e7c
     }
 
     #[test]
@@ -3727,12 +3664,7 @@
         let replacement_database = subject.neighborhood_database.clone();
         subject.gossip_acceptor_opt = Some(Box::new(DatabaseReplacementGossipAcceptor {
             replacement_database,
-<<<<<<< HEAD
-        });
-        subject.is_connected_to_min_hop_count_radius = true;
-=======
         }));
->>>>>>> e09c1e7c
         let (accountant, _, accountant_recording_arc) = make_recorder();
         let system = System::new("neighborhood_does_not_start_accountant_if_already_connected");
         let peer_actors = peer_actors_builder().accountant(accountant).build();
@@ -3744,37 +3676,10 @@
         system.run();
         let accountant_recording = accountant_recording_arc.lock().unwrap();
         assert_eq!(accountant_recording.len(), 0);
-<<<<<<< HEAD
-        assert_eq!(subject.is_connected_to_min_hop_count_radius, true);
-=======
->>>>>>> e09c1e7c
     }
 
     #[test]
     fn neighborhood_starts_accountant_when_first_route_can_be_made() {
-<<<<<<< HEAD
-        let subject_node = make_global_cryptde_node_record(5555, true); // 9e7p7un06eHs6frl5A
-        let relay1 = make_node_record(1111, true);
-        let relay2 = make_node_record(2222, false);
-        let exit = make_node_record(3333, false);
-        let mut subject: Neighborhood = neighborhood_from_nodes(&subject_node, Some(&relay1));
-        let mut replacement_database = subject.neighborhood_database.clone();
-        replacement_database.add_node(relay1.clone()).unwrap();
-        replacement_database.add_node(relay2.clone()).unwrap();
-        replacement_database.add_node(exit.clone()).unwrap();
-        replacement_database
-            .add_arbitrary_full_neighbor(subject_node.public_key(), relay1.public_key());
-        replacement_database.add_arbitrary_full_neighbor(relay1.public_key(), relay2.public_key());
-        replacement_database.add_arbitrary_full_neighbor(relay2.public_key(), exit.public_key());
-        subject.gossip_acceptor = Box::new(DatabaseReplacementGossipAcceptor {
-            replacement_database,
-        });
-        subject.persistent_config_opt = Some(Box::new(
-            PersistentConfigurationMock::new().set_past_neighbors_result(Ok(())),
-        ));
-        subject.is_connected_to_min_hop_count_radius = false;
-=======
->>>>>>> e09c1e7c
         let (accountant, _, accountant_recording_arc) = make_recorder();
         let (ui_gateway, _, _) = make_recorder();
         let mut subject = make_neighborhood_linearly_connected_with_nodes(3);
@@ -3789,9 +3694,6 @@
         system.run();
         let accountant_recording = accountant_recording_arc.lock().unwrap();
         assert_eq!(accountant_recording.len(), 1);
-<<<<<<< HEAD
-        assert_eq!(subject.is_connected_to_min_hop_count_radius, true);
-=======
     }
 
     #[test]
@@ -3861,7 +3763,6 @@
             "DEBUG: {}: The connectivity check still can't find a good route.",
             test_name
         ));
->>>>>>> e09c1e7c
     }
 
     struct NeighborReplacementGossipAcceptor {
@@ -4080,10 +3981,7 @@
     }
 
     #[test]
-<<<<<<< HEAD
     #[ignore] // The test to drive the actual Gossip-an-IP-change code should start here
-=======
->>>>>>> e09c1e7c
     fn handle_new_public_ip_changes_public_ip_and_nothing_else() {
         init_test_logging();
         let subject_node = make_global_cryptde_node_record(1234, true);
@@ -4109,7 +4007,6 @@
     }
 
     #[test]
-<<<<<<< HEAD
     #[should_panic(
         expected = "The Node cannot currently tolerate IP changes from the ISP, so...down we go."
     )]
@@ -4126,8 +4023,6 @@
     }
 
     #[test]
-=======
->>>>>>> e09c1e7c
     fn neighborhood_sends_from_gossip_producer_when_acceptance_introductions_are_not_provided() {
         init_test_logging();
         let subject_node = make_global_cryptde_node_record(5555, true); // 9e7p7un06eHs6frl5A
