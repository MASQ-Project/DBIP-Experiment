// Copyright (c) 2019, MASQ (https://masq.ai) and/or its affiliates. All rights reserved.

pub mod dot_graph;
pub mod gossip;
pub mod gossip_acceptor;
pub mod gossip_producer;
pub mod neighborhood_database;
pub mod node_location;
pub mod node_record;
pub mod overall_connection_status;

use actix::Context;
use actix::Handler;
use actix::MessageResult;
use actix::Recipient;
use actix::{Actor, System};
use actix::{Addr, AsyncContext};
use itertools::Itertools;
use masq_lib::messages::{
    FromMessageBody, ToMessageBody, UiConnectionStage, UiConnectionStatusRequest,
    UiSetExitLocationRequest, UiSetExitLocationResponse,
};
use masq_lib::messages::{UiConnectionStatusResponse, UiShutdownRequest};
use masq_lib::ui_gateway::{MessageTarget, NodeFromUiMessage, NodeToUiMessage};
use masq_lib::utils::{exit_process, ExpectValue, NeighborhoodModeLight};
use std::collections::HashSet;
use std::convert::TryFrom;
use std::fmt::Debug;
use std::net::{IpAddr, SocketAddr};
use std::path::PathBuf;
use std::string::ToString;

use crate::bootstrapper::BootstrapperConfig;
use crate::database::db_initializer::DbInitializationConfig;
use crate::database::db_initializer::{DbInitializer, DbInitializerReal};
use crate::db_config::persistent_configuration::{
    PersistentConfigError, PersistentConfiguration, PersistentConfigurationReal,
};
use crate::neighborhood::gossip::{DotGossipEndpoint, GossipNodeRecord, Gossip_0v1};
use crate::neighborhood::gossip_acceptor::GossipAcceptanceResult;
use crate::neighborhood::node_location::get_node_location;
use crate::neighborhood::node_record::NodeRecordInner_0v1;
use crate::neighborhood::overall_connection_status::{
    OverallConnectionStage, OverallConnectionStatus,
};
use crate::stream_messages::RemovedStreamType;
use crate::sub_lib::configurator::NewPasswordMessage;
use crate::sub_lib::cryptde::PublicKey;
use crate::sub_lib::cryptde::{CryptDE, CryptData, PlainData};
use crate::sub_lib::dispatcher::{Component, StreamShutdownMsg};
use crate::sub_lib::hopper::{ExpiredCoresPackage, NoLookupIncipientCoresPackage};
use crate::sub_lib::hopper::{IncipientCoresPackage, MessageType};
<<<<<<< HEAD
use crate::sub_lib::neighborhood::{ExitLocation, RouteQueryResponse};
use crate::sub_lib::neighborhood::UpdateNodeRecordMetadataMessage;
=======
>>>>>>> 641001e5
use crate::sub_lib::neighborhood::{AskAboutDebutGossipMessage, NodeDescriptor};
use crate::sub_lib::neighborhood::{ConfigurationChange, RemoveNeighborMessage};
use crate::sub_lib::neighborhood::{ConfigurationChangeMessage, RouteQueryMessage};
use crate::sub_lib::neighborhood::{ConnectionProgressEvent, ExpectedServices};
use crate::sub_lib::neighborhood::{ConnectionProgressMessage, ExpectedService};
use crate::sub_lib::neighborhood::{DispatcherNodeQueryMessage, GossipFailure_0v1};
use crate::sub_lib::neighborhood::{ExitLocation, UpdateNodeRecordMetadataMessage};
use crate::sub_lib::neighborhood::{ExitLocationSet, RouteQueryResponse};
use crate::sub_lib::neighborhood::{Hops, NeighborhoodMetadata, NodeQueryResponseMetadata};
use crate::sub_lib::neighborhood::{NRMetadataChange, NodeQueryMessage};
use crate::sub_lib::neighborhood::{NeighborhoodSubs, NeighborhoodTools};
use crate::sub_lib::node_addr::NodeAddr;
use crate::sub_lib::peer_actors::{BindMessage, NewPublicIp, StartMessage};
use crate::sub_lib::route::Route;
use crate::sub_lib::route::RouteSegment;
use crate::sub_lib::stream_handler_pool::DispatcherNodeQueryResponse;
use crate::sub_lib::utils::{
    db_connection_launch_panic, handle_ui_crash_request, NODE_MAILBOX_CAPACITY,
};
use crate::sub_lib::versioned_data::VersionedData;
use crate::sub_lib::wallet::Wallet;
use gossip_acceptor::GossipAcceptor;
use gossip_acceptor::GossipAcceptorReal;
use gossip_producer::GossipProducer;
use gossip_producer::GossipProducerReal;
use masq_lib::blockchains::chains::Chain;
use masq_lib::crash_point::CrashPoint;
use masq_lib::logger::Logger;
use neighborhood_database::NeighborhoodDatabase;
use node_record::NodeRecord;

pub const CRASH_KEY: &str = "NEIGHBORHOOD";
pub const DEFAULT_MIN_HOPS: Hops = Hops::ThreeHops;
pub const UNREACHABLE_HOST_PENALTY: i64 = 100_000_000;
<<<<<<< HEAD

pub const WRONG_COUNTRY_PENALTY: i64 = 100_000_000;
=======
pub const UNREACHABLE_COUNTRY_PENALTY: u32 = 100_000_000;
pub const COUNTRY_UNDESIRABILITY_FACTOR: u32 = 1_000;
>>>>>>> 641001e5
pub const RESPONSE_UNDESIRABILITY_FACTOR: usize = 1_000; // assumed response length is request * this
pub const ZZ_COUNTRY_CODE_STRING: &str = "ZZ";

#[derive(Debug, PartialEq, Eq, Clone)]
pub enum ExitPreference {
    Nothing,
    ExitCountryWithFallback,
    ExitCountryNoFallback,
}

//TODO rename for UserExitPreferences
#[derive(Clone)]
pub struct UserExitPreferences {
    exit_countries: Vec<String>, //if we cross number of countries used in one workflow, we want to change this member to HashSet<String>
    exit_location_preference: ExitPreference,
    exit_locations_opt: Option<Vec<ExitLocation>>,
}

impl UserExitPreferences {
    fn new() -> UserExitPreferences {
        UserExitPreferences {
            //TODO remove exit from members names
            exit_countries: vec![],
            exit_location_preference: ExitPreference::Nothing,
            exit_locations_opt: None,
        }
    }

    pub fn assign_nodes_country_undesirability(&self, node_record: &mut NodeRecord) {
        let country_code = match node_record.inner.country_code_opt.as_ref() {
            Some(code) => code.clone(),
            None => ZZ_COUNTRY_CODE_STRING.to_string(),
        };
        match &self.exit_locations_opt {
            Some(exit_locations_by_priority) => {
                for exit_location in exit_locations_by_priority {
                    if exit_location.country_codes.contains(&country_code)
                        && country_code != ZZ_COUNTRY_CODE_STRING
                    {
                        node_record.metadata.country_undesirability =
                            COUNTRY_UNDESIRABILITY_FACTOR * (exit_location.priority - 1) as u32;
                    }
                    if (self.exit_location_preference == ExitPreference::ExitCountryWithFallback
                        && !self.exit_countries.contains(&country_code))
                        || country_code == ZZ_COUNTRY_CODE_STRING
                    {
                        node_record.metadata.country_undesirability = UNREACHABLE_COUNTRY_PENALTY;
                    }
                }
            }
            None => (),
        }
    }
}

pub struct Neighborhood {
    cryptde: &'static dyn CryptDE,
    hopper_opt: Option<Recipient<IncipientCoresPackage>>,
    hopper_no_lookup_opt: Option<Recipient<NoLookupIncipientCoresPackage>>,
    connected_signal_opt: Option<Recipient<StartMessage>>,
    node_to_ui_recipient_opt: Option<Recipient<NodeToUiMessage>>,
    gossip_acceptor: Box<dyn GossipAcceptor>,
    gossip_producer: Box<dyn GossipProducer>,
    neighborhood_database: NeighborhoodDatabase,
    consuming_wallet_opt: Option<Wallet>,
    mode: NeighborhoodModeLight,
    min_hops: Hops,
    db_patch_size: u8,
    next_return_route_id: u32,
    overall_connection_status: OverallConnectionStatus,
    chain: Chain,
    crashable: bool,
    data_directory: PathBuf,
    persistent_config_opt: Option<Box<dyn PersistentConfiguration>>,
    db_password_opt: Option<String>,
    logger: Logger,
    tools: NeighborhoodTools,
<<<<<<< HEAD
    exit_location: Option<Vec<ExitLocation>>,
    fallback_routing: bool,
=======
    user_exit_preferences: UserExitPreferences,
>>>>>>> 641001e5
}

impl Actor for Neighborhood {
    type Context = Context<Self>;
}

impl Handler<BindMessage> for Neighborhood {
    type Result = ();

    fn handle(&mut self, msg: BindMessage, ctx: &mut Self::Context) -> Self::Result {
        ctx.set_mailbox_capacity(NODE_MAILBOX_CAPACITY);
        self.hopper_opt = Some(msg.peer_actors.hopper.from_hopper_client);
        self.hopper_no_lookup_opt = Some(msg.peer_actors.hopper.from_hopper_client_no_lookup);
        self.connected_signal_opt = Some(msg.peer_actors.accountant.start);
        self.node_to_ui_recipient_opt = Some(msg.peer_actors.ui_gateway.node_to_ui_message_sub);
    }
}

impl Handler<StartMessage> for Neighborhood {
    type Result = ();

    fn handle(&mut self, _msg: StartMessage, _ctx: &mut Self::Context) -> Self::Result {
        self.handle_start_message();
    }
}

impl Handler<NewPublicIp> for Neighborhood {
    type Result = ();

    fn handle(&mut self, msg: NewPublicIp, _ctx: &mut Self::Context) -> Self::Result {
        self.handle_new_public_ip(msg);
    }
}

impl Handler<ConfigurationChangeMessage> for Neighborhood {
    type Result = ();

    fn handle(
        &mut self,
        msg: ConfigurationChangeMessage,
        _ctx: &mut Self::Context,
    ) -> Self::Result {
        match msg.change {
            ConfigurationChange::UpdateConsumingWallet(new_wallet) => {
                self.consuming_wallet_opt = Some(new_wallet)
            }
            ConfigurationChange::UpdateMinHops(new_min_hops) => {
                self.set_min_hops_and_patch_size(new_min_hops);
                if self.overall_connection_status.can_make_routes() {
                    let node_to_ui_recipient = self
                        .node_to_ui_recipient_opt
                        .as_ref()
                        .expect("UI gateway is dead");
                    self.overall_connection_status
                        .update_ocs_stage_and_send_message_to_ui(
                            OverallConnectionStage::ConnectedToNeighbor,
                            node_to_ui_recipient,
                            &self.logger,
                        );
                }
                self.search_for_a_new_route();
            }
        }
    }
}

impl Handler<DispatcherNodeQueryMessage> for Neighborhood {
    type Result = ();

    fn handle(
        &mut self,
        msg: DispatcherNodeQueryMessage,
        _ctx: &mut Self::Context,
    ) -> <Self as Handler<DispatcherNodeQueryMessage>>::Result {
        let node_record_ref_opt = match msg.query {
            NodeQueryMessage::IpAddress(ip_addr) => self.neighborhood_database.node_by_ip(&ip_addr),
            NodeQueryMessage::PublicKey(key) => self.neighborhood_database.node_by_key(&key),
        };

        let node_descriptor = node_record_ref_opt.map(|node_record_ref| {
            NodeQueryResponseMetadata::new(
                node_record_ref.public_key().clone(),
                node_record_ref.node_addr_opt(),
                *node_record_ref.rate_pack(),
            )
        });

        let response = DispatcherNodeQueryResponse {
            result: node_descriptor,
            context: msg.context,
        };

        msg.recipient
            .try_send(response)
            .expect("Dispatcher's StreamHandlerPool is dead");
    }
}

impl Handler<RouteQueryMessage> for Neighborhood {
    type Result = MessageResult<RouteQueryMessage>;

    fn handle(
        &mut self,
        msg: RouteQueryMessage,
        _ctx: &mut Self::Context,
    ) -> <Self as Handler<RouteQueryMessage>>::Result {
        let response = self.handle_route_query_message(msg);
        MessageResult(response)
    }
}

impl Handler<ExpiredCoresPackage<Gossip_0v1>> for Neighborhood {
    type Result = ();

    fn handle(
        &mut self,
        msg: ExpiredCoresPackage<Gossip_0v1>,
        ctx: &mut Self::Context,
    ) -> Self::Result {
        let incoming_gossip = msg.payload;
        let cpm_recipient = ctx.address().recipient::<ConnectionProgressMessage>();
        self.log_incoming_gossip(&incoming_gossip, msg.immediate_neighbor);
        self.handle_gossip(incoming_gossip, msg.immediate_neighbor, cpm_recipient);
    }
}

impl Handler<ExpiredCoresPackage<GossipFailure_0v1>> for Neighborhood {
    type Result = ();

    fn handle(
        &mut self,
        msg: ExpiredCoresPackage<GossipFailure_0v1>,
        _ctx: &mut Self::Context,
    ) -> Self::Result {
        self.handle_gossip_failure(msg.immediate_neighbor, msg.payload);
    }
}

impl Handler<RemoveNeighborMessage> for Neighborhood {
    type Result = ();

    fn handle(&mut self, msg: RemoveNeighborMessage, _ctx: &mut Self::Context) -> Self::Result {
        let public_key = &msg.public_key;
        match self.neighborhood_database.remove_neighbor(public_key) {
            Err(s) => error!(self.logger, "{}", s),
            Ok(db_changed) => {
                if db_changed {
                    self.gossip_to_neighbors();
                    info!(
                        self.logger,
                        "removed neighbor by public key: {}", public_key
                    )
                }
            }
        }
    }
}

impl Handler<ConnectionProgressMessage> for Neighborhood {
    type Result = ();

    fn handle(&mut self, msg: ConnectionProgressMessage, ctx: &mut Self::Context) -> Self::Result {
        match self
            .overall_connection_status
            .get_connection_progress_to_modify(&msg)
        {
            Ok(connection_progress) => {
                OverallConnectionStatus::update_connection_stage(
                    connection_progress,
                    msg.event.clone(),
                    &self.logger,
                );
                match msg.event {
                    ConnectionProgressEvent::TcpConnectionSuccessful => {
                        self.send_ask_about_debut_gossip_message(ctx, msg.peer_addr);
                    }
                    ConnectionProgressEvent::IntroductionGossipReceived(_)
                    | ConnectionProgressEvent::StandardGossipReceived => {
                        self.overall_connection_status
                            .update_ocs_stage_and_send_message_to_ui(
                                OverallConnectionStage::ConnectedToNeighbor,
                                self.node_to_ui_recipient_opt
                                    .as_ref()
                                    .expect("UI Gateway is unbound"),
                                &self.logger,
                            );
                    }
                    _ => (),
                }
            }
            Err(e) => {
                trace!(
                    self.logger,
                    "Found unnecessary connection progress message - {}",
                    e
                );
            }
        }
    }
}

impl Handler<AskAboutDebutGossipMessage> for Neighborhood {
    type Result = ();

    fn handle(
        &mut self,
        msg: AskAboutDebutGossipMessage,
        _ctx: &mut Self::Context,
    ) -> Self::Result {
        let node_descriptor = &msg.prev_connection_progress.initial_node_descriptor;
        if let Ok(current_connection_progress) = self
            .overall_connection_status
            .get_connection_progress_by_desc(node_descriptor)
        {
            if msg.prev_connection_progress == *current_connection_progress {
                // No change, hence no response was received
                OverallConnectionStatus::update_connection_stage(
                    current_connection_progress,
                    ConnectionProgressEvent::NoGossipResponseReceived,
                    &self.logger,
                );
            }
        } else {
            trace!(
                self.logger,
                "Received an AskAboutDebutGossipMessage for an unknown node descriptor: {:?}; ignoring",
                node_descriptor
            )
        }
    }
}

impl Handler<UpdateNodeRecordMetadataMessage> for Neighborhood {
    type Result = ();

    fn handle(
        &mut self,
        msg: UpdateNodeRecordMetadataMessage,
        _ctx: &mut Self::Context,
    ) -> Self::Result {
        match msg.metadata_change {
            NRMetadataChange::AddUnreachableHost { hostname } => {
                let public_key = msg.public_key;
                let node_record = self
                    .neighborhood_database
                    .node_by_key_mut(&public_key)
                    .unwrap_or_else(|| {
                        panic!("No Node Record found for public_key: {:?}", public_key)
                    });
                debug!(
                    self.logger,
                    "Marking host {hostname} unreachable for the Node with public key {:?}",
                    public_key
                );
                node_record.metadata.unreachable_hosts.insert(hostname);
            }
        }
    }
}

// GH-728
impl Handler<NewPasswordMessage> for Neighborhood {
    type Result = ();

    fn handle(&mut self, msg: NewPasswordMessage, _ctx: &mut Self::Context) -> Self::Result {
        self.handle_new_password(msg.new_password);
    }
}

impl Handler<StreamShutdownMsg> for Neighborhood {
    type Result = ();

    fn handle(&mut self, msg: StreamShutdownMsg, _ctx: &mut Self::Context) -> Self::Result {
        self.handle_stream_shutdown_msg(msg);
    }
}

impl Handler<NodeFromUiMessage> for Neighborhood {
    type Result = ();

    fn handle(&mut self, msg: NodeFromUiMessage, _ctx: &mut Self::Context) -> Self::Result {
        let client_id = msg.client_id;
        if let Ok((message, context_id)) = UiSetExitLocationRequest::fmb(msg.body.clone()) {
            self.handle_exit_location_message(message, client_id, context_id);
        } else if let Ok((_, context_id)) = UiConnectionStatusRequest::fmb(msg.body.clone()) {
            self.handle_connection_status_message(client_id, context_id);
        } else if let Ok((body, _)) = UiShutdownRequest::fmb(msg.body.clone()) {
            self.handle_shutdown_order(client_id, body);
        } else {
            handle_ui_crash_request(msg, &self.logger, self.crashable, CRASH_KEY)
        }
    }
}

#[derive(Debug, PartialEq, Eq, Clone)]
pub struct AccessibleGossipRecord {
    pub signed_gossip: PlainData,
    pub signature: CryptData,
    pub node_addr_opt: Option<NodeAddr>,
    pub inner: NodeRecordInner_0v1,
}

impl AccessibleGossipRecord {
    pub fn regenerate_signed_gossip(&mut self, cryptde: &dyn CryptDE) {
        let (signed_gossip, signature) = regenerate_signed_gossip(&self.inner, cryptde);
        self.signed_gossip = signed_gossip;
        self.signature = signature;
    }
}

impl TryFrom<GossipNodeRecord> for AccessibleGossipRecord {
    type Error = String;

    fn try_from(value: GossipNodeRecord) -> Result<Self, Self::Error> {
        match serde_cbor::de::from_slice(value.signed_data.as_slice()) {
            Ok(inner) => Ok(AccessibleGossipRecord {
                signed_gossip: value.signed_data,
                signature: value.signature,
                node_addr_opt: value.node_addr_opt,
                inner,
            }),
            Err(e) => Err(format!("{}", e)),
        }
    }
}

#[derive(Debug, PartialEq, Eq, Clone, Copy)]
enum RouteDirection {
    Over,
    Back,
}

impl Neighborhood {
    pub fn new(cryptde: &'static dyn CryptDE, config: &BootstrapperConfig) -> Self {
        let neighborhood_config = &config.neighborhood_config;
        let min_hops = neighborhood_config.min_hops;
        let db_patch_size = Neighborhood::calculate_db_patch_size(min_hops);
        let neighborhood_mode = &neighborhood_config.mode;
        let mode: NeighborhoodModeLight = neighborhood_mode.into();
        let neighbor_configs = neighborhood_mode.neighbor_configs();
        if mode == NeighborhoodModeLight::ZeroHop && !neighbor_configs.is_empty() {
            panic!(
                "A zero-hop MASQ Node is not decentralized and cannot have a --neighbors setting"
            )
        }
        let neighborhood_database = NeighborhoodDatabase::new(
            cryptde.public_key(),
            neighborhood_mode.clone(),
            config.earning_wallet.clone(),
            cryptde,
        );
        let is_mainnet = config.blockchain_bridge_config.chain.is_mainnet();
        let initial_neighbors: Vec<NodeDescriptor> = neighbor_configs
            .iter()
            .map(|nc| {
                let mainnet_nc = nc.blockchain.is_mainnet();
                if mainnet_nc != is_mainnet {
                    panic!(
                        "Neighbor {} is {}on the mainnet blockchain",
                        nc.to_string(cryptde),
                        if mainnet_nc { "" } else { "not " }
                    );
                }
                nc.clone()
            })
            .collect_vec();

        let overall_connection_status = OverallConnectionStatus::new(initial_neighbors);

        Neighborhood {
            cryptde,
            hopper_opt: None,
            hopper_no_lookup_opt: None,
            connected_signal_opt: None,
            node_to_ui_recipient_opt: None,
            gossip_acceptor: Box::new(GossipAcceptorReal::new(cryptde)),
            gossip_producer: Box::new(GossipProducerReal::new()),
            neighborhood_database,
            consuming_wallet_opt: config.consuming_wallet_opt.clone(),
            mode,
            min_hops,
            db_patch_size,
            next_return_route_id: 0,
            overall_connection_status,
            chain: config.blockchain_bridge_config.chain,
            crashable: config.crash_point == CrashPoint::Message,
            data_directory: config.data_directory.clone(),
            persistent_config_opt: None,
            db_password_opt: config.db_password_opt.clone(),
            logger: Logger::new("Neighborhood"),
            tools: NeighborhoodTools::default(),
<<<<<<< HEAD
            exit_location: None,
            fallback_routing: true
=======
            user_exit_preferences: UserExitPreferences::new(),
>>>>>>> 641001e5
        }
    }

    pub fn make_subs_from(addr: &Addr<Neighborhood>) -> NeighborhoodSubs {
        NeighborhoodSubs {
            bind: addr.clone().recipient::<BindMessage>(),
            start: addr.clone().recipient::<StartMessage>(),
            new_public_ip: addr.clone().recipient::<NewPublicIp>(),
            route_query: addr.clone().recipient::<RouteQueryMessage>(),
            update_node_record_metadata: addr
                .clone()
                .recipient::<UpdateNodeRecordMetadataMessage>(),
            from_hopper: addr.clone().recipient::<ExpiredCoresPackage<Gossip_0v1>>(),
            gossip_failure: addr
                .clone()
                .recipient::<ExpiredCoresPackage<GossipFailure_0v1>>(),
            dispatcher_node_query: addr.clone().recipient::<DispatcherNodeQueryMessage>(),
            remove_neighbor: addr.clone().recipient::<RemoveNeighborMessage>(),
            configuration_change_msg_sub: addr.clone().recipient::<ConfigurationChangeMessage>(),
            stream_shutdown_sub: addr.clone().recipient::<StreamShutdownMsg>(),
            from_ui_message_sub: addr.clone().recipient::<NodeFromUiMessage>(),
            new_password_sub: addr.clone().recipient::<NewPasswordMessage>(), // GH-728
            connection_progress_sub: addr.clone().recipient::<ConnectionProgressMessage>(),
        }
    }

    fn handle_start_message(&mut self) {
        debug!(self.logger, "Connecting to persistent database");
        self.connect_database();
        self.validate_or_replace_min_hops_value();
        self.send_debut_gossip_to_all_initial_descriptors();
    }

    fn handle_new_public_ip(&mut self, msg: NewPublicIp) {
        let new_public_ip = msg.new_ip;
        let old_public_ip = self
            .neighborhood_database
            .root()
            .node_addr_opt()
            .expectv("Root node")
            .ip_addr();
        self.neighborhood_database.new_public_ip(new_public_ip);
        self.handle_new_ip_location(new_public_ip);
        info!(
            self.logger,
            "Changed public IP from {} to {}", old_public_ip, new_public_ip
        );
    }

    fn handle_new_ip_location(&mut self, new_public_ip: IpAddr) {
        let node_location_opt = get_node_location(Some(new_public_ip));
        self.neighborhood_database
            .root_mut()
            .metadata
            .node_location_opt = node_location_opt.clone();
        self.neighborhood_database.root_mut().inner.country_code_opt =
            node_location_opt.map(|nl| nl.country_code);
    }

    fn handle_route_query_message(&mut self, msg: RouteQueryMessage) -> Option<RouteQueryResponse> {
        let debug_msg_opt = self.logger.debug_enabled().then(|| format!("{:?}", msg));
        let route_result = if self.mode == NeighborhoodModeLight::ZeroHop {
            Ok(self.zero_hop_route_response())
        } else {
            self.make_round_trip_route(msg)
        };
        match route_result {
            Ok(response) => {
                debug!(
                    self.logger,
                    "Processed {} into {}-hop response",
                    debug_msg_opt.expect("Debug msg unprepared but expected"),
                    response.route.hops.len(),
                );
                Some(response)
            }
            Err(msg) => {
                error!(self.logger, "Unsatisfied route query: {}", msg);
                None
            }
        }
    }

    fn connect_database(&mut self) {
        if self.persistent_config_opt.is_none() {
            let db_initializer = DbInitializerReal::default();
            let conn = db_initializer
                .initialize(
                    &self.data_directory,
                    DbInitializationConfig::panic_on_migration(),
                )
                .unwrap_or_else(|err| db_connection_launch_panic(err, &self.data_directory));
            self.persistent_config_opt = Some(Box::new(PersistentConfigurationReal::from(conn)));
        }
    }

    fn validate_or_replace_min_hops_value(&mut self) {
        if let Some(persistent_config) = self.persistent_config_opt.as_ref() {
            let value_in_db = persistent_config
                .min_hops()
                .expect("Min Hops value is not initialized inside Database");
            let value_in_neighborhood = self.min_hops;
            if value_in_neighborhood != value_in_db {
                info!(
                    self.logger,
                    "Database with different min hops value detected; \
                    currently set: {:?}, found in db: {:?}; changing to {:?}",
                    value_in_neighborhood,
                    value_in_db,
                    value_in_db
                );
                self.min_hops = value_in_db;
            }
        }
    }

    fn send_debut_gossip_to_all_initial_descriptors(&mut self) {
        if self.overall_connection_status.is_empty() {
            info!(self.logger, "Empty. No Nodes to report to; continuing");
            return;
        }

        let gossip = self
            .gossip_producer
            .produce_debut(&self.neighborhood_database);
        self.overall_connection_status
            .iter_initial_node_descriptors()
            .for_each(|node_descriptor| {
                self.send_debut_gossip_to_descriptor(&gossip, node_descriptor)
            });
    }

    fn send_debut_gossip_to_descriptor(
        &self,
        debut_gossip: &Gossip_0v1,
        node_descriptor: &NodeDescriptor,
    ) {
        let node_addr = &node_descriptor
            .node_addr_opt
            .as_ref()
            .expect("Node descriptor without IP Address got through Neighborhood constructor.");
        self.send_no_lookup_package(
            MessageType::Gossip(debut_gossip.clone().into()),
            &node_descriptor.encryption_public_key,
            node_addr,
        );
        debug!(self.logger, "Debut Gossip sent to {:?}.", node_descriptor);
        trace!(
            self.logger,
            "Sent Gossip: {}",
            debut_gossip.to_dot_graph(
                self.neighborhood_database.root(),
                (
                    &node_descriptor.encryption_public_key,
                    &node_descriptor.node_addr_opt
                ),
            )
        )
    }

    fn log_incoming_gossip(&self, incoming_gossip: &Gossip_0v1, gossip_source: SocketAddr) {
        let source = match self.neighborhood_database.node_by_ip(&gossip_source.ip()) {
            Some(node) => DotGossipEndpoint::from(node),
            None => DotGossipEndpoint::from(gossip_source),
        };
        trace!(
            self.logger,
            "Received Gossip: {}",
            incoming_gossip.to_dot_graph(source, self.neighborhood_database.root())
        );
    }

    fn handle_gossip(
        &mut self,
        incoming_gossip: Gossip_0v1,
        gossip_source: SocketAddr,
        cpm_recipient: Recipient<ConnectionProgressMessage>,
    ) {
        let record_count = incoming_gossip.node_records.len();
        info!(
            self.logger,
            "Processing Gossip about {} Nodes", record_count
        );
        let agrs: Vec<AccessibleGossipRecord> = incoming_gossip
            .node_records
            .into_iter()
            .flat_map(AccessibleGossipRecord::try_from)
            .collect();

        if agrs.len() < record_count {
            // TODO: Instead of ignoring non-deserializable Gossip, ban the Node that sent it
            error!(
                self.logger,
                "Received non-deserializable Gossip from {}", gossip_source
            );
            self.announce_gossip_handling_completion(record_count);
            return;
        }

        let signature_invalid = |agr: &AccessibleGossipRecord| {
            !self.cryptde.verify_signature(
                &agr.signed_gossip,
                &agr.signature,
                &agr.inner.public_key,
            )
        };
        if agrs.iter().any(signature_invalid) {
            // TODO: Instead of ignoring badly-signed Gossip, ban the Node that sent it
            error!(
                self.logger,
                "Received Gossip with invalid signature from {}", gossip_source
            );
            self.announce_gossip_handling_completion(record_count);
            return;
        }

        self.handle_gossip_agrs(agrs, gossip_source, cpm_recipient);
        self.announce_gossip_handling_completion(record_count);
    }

    fn handle_gossip_failure(&mut self, failure_source: SocketAddr, failure: GossipFailure_0v1) {
        let tuple_opt = match self
            .overall_connection_status
            .iter_initial_node_descriptors()
            .find_position(|n| match &n.node_addr_opt {
                None => false,
                Some(node_addr) => node_addr.ip_addr() == failure_source.ip(),
            }) {
            None => unimplemented!("TODO: Test-drive me (or replace me with a panic)"),
            Some(tuple) => Some(tuple),
        };
        if let Some((position, node_descriptor)) = tuple_opt {
            warning!(
                self.logger,
                "Node at {} refused Debut: {}",
                node_descriptor
                    .node_addr_opt
                    .as_ref()
                    .expectv("NodeAddr")
                    .ip_addr(),
                failure
            );

            self.overall_connection_status.remove(position);
            if self.overall_connection_status.is_empty() {
                error!(self.logger, "None of the Nodes listed in the --neighbors parameter could accept your Debut; shutting down");
                System::current().stop_with_code(1)
            }
        };
    }

    fn to_node_descriptors(&self, keys: &[PublicKey]) -> Vec<NodeDescriptor> {
        keys.iter()
            .map(|k| {
                NodeDescriptor::from((
                    self.neighborhood_database
                        .node_by_key(k)
                        .expectv("NodeRecord"),
                    self.chain,
                    self.cryptde,
                ))
            })
            .collect()
    }

    fn handle_gossip_agrs(
        &mut self,
        agrs: Vec<AccessibleGossipRecord>,
        gossip_source: SocketAddr,
        cpm_recipient: Recipient<ConnectionProgressMessage>,
    ) {
        let neighbor_keys_before = self.neighbor_keys();
        self.handle_agrs(agrs, gossip_source, cpm_recipient);
        let neighbor_keys_after = self.neighbor_keys();
        self.handle_database_changes(neighbor_keys_before, neighbor_keys_after);
    }

    fn neighbor_keys(&self) -> HashSet<PublicKey> {
        self.neighborhood_database
            .root()
            .full_neighbor_keys(&self.neighborhood_database)
            .into_iter()
            .cloned()
            .collect()
    }

    fn handle_agrs(
        &mut self,
        agrs: Vec<AccessibleGossipRecord>,
        gossip_source: SocketAddr,
        cpm_recipient: Recipient<ConnectionProgressMessage>,
    ) {
        let ignored_node_name = self.gossip_source_name(&agrs, gossip_source);
        let gossip_record_count = agrs.len();
        let neighborhood_metadata = NeighborhoodMetadata {
            connection_progress_peers: self.overall_connection_status.get_peer_addrs(),
            cpm_recipient,
            db_patch_size: self.db_patch_size,
            user_exit_preferences_opt: Some(self.user_exit_preferences.clone()),
        };
        // TODO 468 clone all needed structs from Neighborhood to NeighborhoodMetadata and send it in
        let acceptance_result = self.gossip_acceptor.handle(
            &mut self.neighborhood_database,
            agrs,
            gossip_source,
            neighborhood_metadata,
        );
        match acceptance_result {
            GossipAcceptanceResult::Accepted => self.gossip_to_neighbors(),
            GossipAcceptanceResult::Reply(next_debut, target_key, target_node_addr) => {
                self.handle_gossip_reply(next_debut, &target_key, &target_node_addr)
            }
            GossipAcceptanceResult::Failed(failure, target_key, target_node_addr) => {
                self.handle_gossip_failed(failure, &target_key, &target_node_addr)
            }
            GossipAcceptanceResult::Ignored => {
                trace!(self.logger, "Gossip from {} ignored", gossip_source);
                self.handle_gossip_ignored(ignored_node_name, gossip_record_count)
            }
            GossipAcceptanceResult::Ban(reason) => {
                warning!(self.logger, "Malefactor detected at {}, but malefactor bans not yet implemented; ignoring: {}", gossip_source, reason
            );
                self.handle_gossip_ignored(ignored_node_name, gossip_record_count);
            }
        }
    }

    fn handle_database_changes(
        &mut self,
        neighbor_keys_before: HashSet<PublicKey>,
        neighbor_keys_after: HashSet<PublicKey>,
    ) {
        self.curate_past_neighbors(neighbor_keys_before, neighbor_keys_after);
        self.check_connectedness();
    }

    fn curate_past_neighbors(
        &mut self,
        neighbor_keys_before: HashSet<PublicKey>,
        neighbor_keys_after: HashSet<PublicKey>,
    ) {
        if neighbor_keys_after != neighbor_keys_before {
            if let Some(db_password) = &self.db_password_opt {
                let nds = self
                    .to_node_descriptors(neighbor_keys_after.into_iter().collect_vec().as_slice());
                let node_descriptors_opt = if nds.is_empty() { None } else { Some(nds) };
                debug!(
                    self.logger,
                    "Saving neighbor list: {:?}", node_descriptors_opt
                );
                match self
                    .persistent_config_opt
                    .as_mut()
                    .expect("PersistentConfig was not set by StartMessage")
                    .set_past_neighbors(node_descriptors_opt, db_password)
                {
                    Ok(_) => info!(self.logger, "Persisted neighbor changes for next run"),
                    Err(PersistentConfigError::DatabaseError(msg))
                        if &msg == "database is locked" =>
                    {
                        warning! (
                        self.logger,
                        "Could not persist immediate-neighbor changes: database locked - skipping"
                    )
                    }
                    Err(e) => error!(
                        self.logger,
                        "Could not persist immediate-neighbor changes: {:?}", e
                    ),
                };
            } else {
                info!(self.logger, "Declining to persist neighbor changes for next run: no database password supplied")
            }
        } else {
            debug!(self.logger, "No neighbor changes; database is unchanged")
        }
    }

    fn check_connectedness(&mut self) {
        if !self.overall_connection_status.can_make_routes() {
            self.search_for_a_new_route();
        }
    }

    fn search_for_a_new_route(&mut self) {
        debug!(
            self.logger,
            "Searching for a {}-hop route...", self.min_hops
        );
        let msg = RouteQueryMessage {
            target_key_opt: None,
            target_component: Component::ProxyClient,
            return_component_opt: Some(Component::ProxyServer),
            payload_size: 10000,
            hostname_opt: None,
            target_country_opt: None,
        };
        if self.handle_route_query_message(msg).is_some() {
            debug!(
                &self.logger,
                "The connectivity check has found a {}-hop route.", self.min_hops as usize
            );
            self.overall_connection_status
                .update_ocs_stage_and_send_message_to_ui(
                    OverallConnectionStage::RouteFound,
                    self.node_to_ui_recipient_opt
                        .as_ref()
                        .expect("UI was not bound."),
                    &self.logger,
                );
            self.connected_signal_opt
                .as_ref()
                .expect("Accountant was not bound")
                .try_send(StartMessage {})
                .expect("Accountant is dead")
        } else {
            debug!(
                &self.logger,
                "The connectivity check still can't find a good route."
            );
        }
    }

    fn announce_gossip_handling_completion(&self, record_count: usize) {
        info!(
            self.logger,
            "Finished processing Gossip about {} Nodes", record_count
        );
    }

    fn gossip_to_neighbors(&mut self) {
        self.neighborhood_database
            .root_mut()
            .regenerate_signed_gossip(self.cryptde);
        let neighbors = self
            .neighborhood_database
            .root()
            .half_neighbor_keys()
            .into_iter()
            .cloned()
            .collect_vec();
        neighbors.iter().for_each(|neighbor| {
            if let Some(gossip) = self
                .gossip_producer
                .produce(&mut self.neighborhood_database, neighbor)
            {
                self.gossip_to_neighbor(neighbor, gossip)
            }
        });
    }

    fn gossip_to_neighbor(&self, neighbor: &PublicKey, gossip: Gossip_0v1) {
        let gossip_len = gossip.node_records.len();
        let route = self.create_single_hop_route(neighbor);
        let package =
            IncipientCoresPackage::new(self.cryptde, route, gossip.clone().into(), neighbor)
                .expect("Key magically disappeared");
        info!(
            self.logger,
            "Sending update Gossip about {} Nodes to Node {}", gossip_len, neighbor
        );
        self.hopper_opt
            .as_ref()
            .expect("unbound hopper")
            .try_send(package)
            .expect("hopper is dead");
        trace!(
            self.logger,
            "Sent Gossip: {}",
            gossip.to_dot_graph(
                self.neighborhood_database.root(),
                self.neighborhood_database
                    .node_by_key(neighbor)
                    .expect("Node magically disappeared"),
            )
        );
    }

    fn create_single_hop_route(&self, destination: &PublicKey) -> Route {
        Route::one_way(
            RouteSegment::new(
                vec![self.cryptde.public_key(), destination],
                Component::Neighborhood,
            ),
            self.cryptde,
            None,
            None,
        )
        .expect("route creation error")
    }

    fn zero_hop_route_response(&mut self) -> RouteQueryResponse {
        let return_route_id = self.advance_return_route_id();
        let route = Route::round_trip(
            RouteSegment::new(
                vec![self.cryptde.public_key(), self.cryptde.public_key()],
                Component::ProxyClient,
            ),
            RouteSegment::new(
                vec![self.cryptde.public_key(), self.cryptde.public_key()],
                Component::ProxyServer,
            ),
            self.cryptde,
            None,
            return_route_id,
            None,
        )
        .expect("Couldn't create route");
        RouteQueryResponse {
            route,
            expected_services: ExpectedServices::RoundTrip(
                vec![ExpectedService::Nothing, ExpectedService::Nothing],
                vec![ExpectedService::Nothing, ExpectedService::Nothing],
                return_route_id,
            ),
        }
    }

    fn make_round_trip_route(
        &mut self,
        request_msg: RouteQueryMessage,
    ) -> Result<RouteQueryResponse, String> {
        let hostname_opt = request_msg.hostname_opt.as_deref();
        let over = self.make_route_segment(
            self.cryptde.public_key(),
            request_msg.target_key_opt.as_ref(),
            self.min_hops as usize,
            request_msg.target_component,
            request_msg.payload_size,
            RouteDirection::Over,
            hostname_opt,
            request_msg.target_country_opt.clone(),
        )?;
        debug!(self.logger, "Route over: {:?}", over);
        // Estimate for routing-undesirability calculations.
        // We don't know what the size of response will be.
        // So, we estimate the value by multiplying the payload_size of request with a constant value.
        let anticipated_response_payload_len =
            request_msg.payload_size * RESPONSE_UNDESIRABILITY_FACTOR;
        let back = self.make_route_segment(
            over.keys.last().expect("Empty segment"),
            Some(self.cryptde.public_key()),
            self.min_hops as usize,
            request_msg
                .return_component_opt
                .expect("No return component"),
            anticipated_response_payload_len,
            RouteDirection::Back,
            hostname_opt,
            request_msg.target_country_opt,
        )?;
        debug!(self.logger, "Route back: {:?}", back);
        self.compose_route_query_response(over, back)
    }

    fn compose_route_query_response(
        &mut self,
        over: RouteSegment,
        back: RouteSegment,
    ) -> Result<RouteQueryResponse, String> {
        let segments = vec![&over, &back];

        if segments.iter().any(|rs| rs.keys.is_empty()) {
            return Err("Cannot make multi-hop route without segment keys".to_string());
        }

        let has_long_segment = segments.iter().any(|segment| segment.keys.len() > 2);
        if self.consuming_wallet_opt.is_none() && has_long_segment {
            return Err("Cannot make multi-hop route segment without consuming wallet".to_string());
        }

        let expected_request_services = match self.make_expected_services(&over) {
            Ok(services) => services,
            Err(e) => return Err(e),
        };

        let expected_response_services = match self.make_expected_services(&back) {
            Ok(services) => services,
            Err(e) => return Err(e),
        };

        let return_route_id = self.advance_return_route_id();
        Ok(RouteQueryResponse {
            route: Route::round_trip(
                over,
                back,
                self.cryptde,
                self.consuming_wallet_opt.clone(),
                return_route_id,
                Some(self.chain.rec().contract),
            )
            .expect("Internal error: bad route"),
            expected_services: ExpectedServices::RoundTrip(
                expected_request_services,
                expected_response_services,
                return_route_id,
            ),
        })
    }

    #[allow(clippy::too_many_arguments)]
    fn make_route_segment(
        &self,
        origin: &PublicKey,
        target_opt: Option<&PublicKey>,
        minimum_hop_count: usize,
        target_component: Component,
        payload_size: usize,
        direction: RouteDirection,
        hostname_opt: Option<&str>,
        exit_location_opt: Option<String>,
    ) -> Result<RouteSegment, String> {
        let route_opt = self.find_best_route_segment(
            origin,
            target_opt,
            minimum_hop_count,
            payload_size,
            direction,
            hostname_opt,
            exit_location_opt,
        );
        match route_opt {
            None => {
                let target_str = match target_opt {
                    Some(t) => format!(" {}", t),
                    None => String::from("Unknown"),
                };
                Err(format!(
                    "Couldn't find any routes: at least {}-hop from {} to {:?} at {}",
                    minimum_hop_count, origin, target_component, target_str
                ))
            }
            Some(route) => Ok(RouteSegment::new(route, target_component)),
        }
    }

    fn make_expected_services(
        &self,
        segment: &RouteSegment,
    ) -> Result<Vec<ExpectedService>, String> {
        segment
            .keys
            .iter()
            .map(|key| {
                self.calculate_expected_service(key, segment.keys.first(), segment.keys.last())
            })
            .collect()
    }

    fn calculate_expected_service(
        &self,
        route_segment_key: &PublicKey,
        originator_key: Option<&PublicKey>,
        exit_key: Option<&PublicKey>,
    ) -> Result<ExpectedService, String> {
        match self.neighborhood_database.node_by_key(route_segment_key) {
            Some(node) => {
                if route_segment_key == self.neighborhood_database.root().public_key() {
                    Ok(ExpectedService::Nothing)
                } else {
                    match (originator_key, exit_key) {
                        (Some(originator_key), Some(exit_key))
                            if route_segment_key == originator_key
                                || route_segment_key == exit_key =>
                        {
                            Ok(ExpectedService::Exit(
                                route_segment_key.clone(),
                                node.earning_wallet(),
                                *node.rate_pack(),
                            ))
                        }
                        (Some(_), Some(_)) => Ok(ExpectedService::Routing(
                            route_segment_key.clone(),
                            node.earning_wallet(),
                            *node.rate_pack(),
                        )),
                        _ => Err(
                            "cannot calculate expected service, no keys provided in route segment"
                                .to_string(),
                        ),
                    }
                }
            }
            None => Err("Cannot make multi_hop with unknown neighbor".to_string()),
        }
    }

    fn route_length_qualifies(&self, hops_remaining: usize) -> bool {
        hops_remaining == 0
    }

    fn last_key_qualifies(
        &self,
        last_node_ref: &NodeRecord,
        target_key_ref_opt: Option<&PublicKey>,
    ) -> bool {
        match target_key_ref_opt {
            Some(target_key_ref) => last_node_ref.public_key() == target_key_ref,
            None => true,
        }
    }

    fn validate_last_node_not_too_close_to_first_node(
        &self,
        prefix_len: usize,
        first_node_key: &PublicKey,
        candidate_node_key: &PublicKey,
    ) -> bool {
        if prefix_len <= 2 {
            true // Zero- and single-hop routes are not subject to exit-too-close restrictions
        } else {
            !self
                .neighborhood_database
                .has_half_neighbor(candidate_node_key, first_node_key)
        }
    }

    fn compute_undesirability(
        node_record: &NodeRecord,
        payload_size: u64,
        undesirability_type: UndesirabilityType,
        logger: &Logger,
    ) -> i64 {
        let rate_undesirability = match undesirability_type {
            UndesirabilityType::Relay => node_record.inner.rate_pack.routing_charge(payload_size),
            UndesirabilityType::ExitRequest(_, Some(exit_location_opt)) => {
                node_record.inner.rate_pack.exit_charge(payload_size)
                    + node_record.country_code_exeption(exit_location_opt)
            }
            UndesirabilityType::ExitRequest(_, None) => {
                node_record.inner.rate_pack.exit_charge(payload_size)
            }
            UndesirabilityType::ExitAndRouteResponse => {
                node_record.inner.rate_pack.exit_charge(payload_size)
                    + node_record.inner.rate_pack.routing_charge(payload_size)
            }
        } as i64;
        let exit_undesirability = if let UndesirabilityType::ExitRequest(
            hostname_opt,
            exit_location_opt,
        ) = undesirability_type
        {
            let unreachable_host_undesirability = if let Some(hostname) = hostname_opt {
                if node_record.metadata.unreachable_hosts.contains(hostname) {
                    trace!(
                        logger,
                        "Node with PubKey {:?} failed to reach host {:?} during ExitRequest; Undesirability: {} + {} = {}",
                        node_record.public_key(),
                        hostname,
                        rate_undesirability,
                        UNREACHABLE_HOST_PENALTY,
                        rate_undesirability + UNREACHABLE_HOST_PENALTY
                    );
                    UNREACHABLE_HOST_PENALTY
                } else {
                    0
                }
            } else {
                0
            };
            let unreachable_exit_country_undesirability = if let Some(exit_location) =
                exit_location_opt
            {
                if &node_record.inner.country_code != exit_location {
                    trace!(
                        logger,
                        "Node with PubKey {:?} is not from requested Country {:?} during ExitRequest; Undesirability: {} + {} = {}",
                        node_record.public_key(),
                        exit_location,
                        rate_undesirability,
                        WRONG_COUNTRY_PENALTY,
                        rate_undesirability + WRONG_COUNTRY_PENALTY
                    );
                    WRONG_COUNTRY_PENALTY
                } else {
                    0
                }
            } else {
                0
            };

            unreachable_host_undesirability + unreachable_exit_country_undesirability
        } else {
            0
        };

        rate_undesirability + exit_undesirability
    }

    fn is_orig_node_on_back_leg(
        node: &NodeRecord,
        target_key_opt: Option<&PublicKey>,
        direction: RouteDirection,
    ) -> bool {
        match direction {
            RouteDirection::Over => false,
            RouteDirection::Back => match target_key_opt {
                None => false,
                Some(target_key) => node.public_key() == target_key,
            },
        }
    }

    fn advance_return_route_id(&mut self) -> u32 {
        let return_route_id = self.next_return_route_id;
        self.next_return_route_id = return_route_id.wrapping_add(1);
        return_route_id
    }

    // Interface to main routing engine. Supply source key, target key--if any--in target_opt,
    // minimum hops, size of payload in bytes, the route direction, and the hostname if you know it.
    //
    // Return value is the least undesirable route that will either go from the origin to the
    // target in hops_remaining or more hops with no cycles, or from the origin hops_remaining hops
    // out into the MASQ Network. No round trips; if you want a round trip, call this method twice.
    // If the return value is None, no qualifying route was found.
    #[allow(clippy::too_many_arguments)]
    fn find_best_route_segment<'a>(
        &'a self,
        source: &'a PublicKey,
        target_opt: Option<&'a PublicKey>,
        minimum_hops: usize,
        payload_size: usize,
        direction: RouteDirection,
        hostname_opt: Option<&str>,
        exit_location_opt: Option<String>,
    ) -> Option<Vec<&'a PublicKey>> {
        let mut minimum_undesirability = i64::MAX;
        let exit_country_opt = exit_location_opt.as_ref();
        let initial_undesirability =
            self.compute_initial_undesirability(source, payload_size as u64, direction);
        let result = self
            .routing_engine(
                vec![source],
                initial_undesirability,
                target_opt,
                minimum_hops,
                payload_size,
                direction,
                &mut minimum_undesirability,
                hostname_opt,
                exit_country_opt,
            )
            .into_iter()
            .filter_map(|cr| match cr.undesirability <= minimum_undesirability {
                true => Some(cr.nodes),
                false => None,
            })
            .next();

        result
    }

    #[allow(clippy::too_many_arguments)]
    fn routing_engine<'a>(
        &'a self,
        prefix: Vec<&'a PublicKey>,
        undesirability: i64,
        target_opt: Option<&'a PublicKey>,
        hops_remaining: usize,
        payload_size: usize,
        direction: RouteDirection,
        minimum_undesirability: &mut i64,
        hostname_opt: Option<&str>,
        exit_country_opt: Option<&String>,
    ) -> Vec<ComputedRouteSegment<'a>> {
        if undesirability > *minimum_undesirability {
            return vec![];
        }
        let first_node_key = prefix.first().expect("Empty prefix");
        let previous_node = self
            .neighborhood_database
            .node_by_key(prefix.last().expect("Empty prefix"))
            .expect("Last Node magically disappeared");
        // Check to see if we're done. If we are, all three of these qualifications will pass.
        if self.route_length_qualifies(hops_remaining)
            && self.last_key_qualifies(previous_node, target_opt)
            && self.validate_last_node_not_too_close_to_first_node(
                prefix.len(),
                *first_node_key,
                previous_node.public_key(),
            )
        {
            if undesirability < *minimum_undesirability {
                *minimum_undesirability = undesirability;
            }
            vec![ComputedRouteSegment::new(prefix, undesirability)]
        } else if (hops_remaining == 0) && target_opt.is_none() {
            // don't continue a targetless search past the minimum hop count
            vec![]
        } else {
            // Go through all the neighbors and compute shorter routes through all the ones we're not already using.
            previous_node
                .full_neighbors(&self.neighborhood_database)
                .iter()
                .filter(|node_record| !prefix.contains(&node_record.public_key()))
                .filter(|node_record| {
                    node_record.routes_data()
                        || Self::is_orig_node_on_back_leg(**node_record, target_opt, direction)
                })
                .flat_map(|node_record| {
                    let mut new_prefix = prefix.clone();
                    new_prefix.push(node_record.public_key());

                    let new_hops_remaining = if hops_remaining == 0 {
                        0
                    } else {
                        hops_remaining - 1
                    };

                    let new_undesirability = self.compute_new_undesirability(
                        node_record,
                        undesirability,
                        target_opt,
                        new_hops_remaining,
                        payload_size as u64,
                        direction,
                        hostname_opt,
                        exit_country_opt,
                    );

                    self.routing_engine(
                        new_prefix.clone(),
                        new_undesirability,
                        target_opt,
                        new_hops_remaining,
                        payload_size,
                        direction,
                        minimum_undesirability,
                        hostname_opt,
                        exit_country_opt,
                    )
                })
                .collect()
        }
    }

    fn send_ask_about_debut_gossip_message(
        &mut self,
        ctx: &mut Context<Neighborhood>,
        current_peer_addr: IpAddr,
    ) {
        let message = AskAboutDebutGossipMessage {
            prev_connection_progress: self
                .overall_connection_status
                .get_connection_progress_by_ip(current_peer_addr)
                .unwrap()
                .clone(),
        };
        self.tools.notify_later_ask_about_gossip.notify_later(
            message,
            self.tools.ask_about_gossip_interval,
            ctx,
        );
    }

    fn compute_initial_undesirability(
        &self,
        public_key: &PublicKey,
        payload_size: u64,
        direction: RouteDirection,
    ) -> i64 {
        if direction == RouteDirection::Over {
            return 0;
        }
        let node_record = self
            .neighborhood_database
            .node_by_key(public_key)
            .expect("Exit node disappeared");
        Self::compute_undesirability(
            node_record,
            payload_size,
            UndesirabilityType::ExitAndRouteResponse,
            &self.logger,
        )
    }

    #[allow(clippy::too_many_arguments)]
    fn compute_new_undesirability(
        &self,
        node_record: &NodeRecord,
        undesirability: i64,
        target_opt: Option<&PublicKey>,
        hops_remaining: usize,
        payload_size: u64,
        direction: RouteDirection,
        hostname_opt: Option<&str>,
        exit_country_opt: Option<&String>,
    ) -> i64 {
        let undesirability_type = match (direction, target_opt) {
            (RouteDirection::Over, None) if hops_remaining == 0 => {
                UndesirabilityType::ExitRequest(hostname_opt, exit_country_opt)
            }
            (RouteDirection::Over, _) => UndesirabilityType::Relay,
            // The exit-and-relay undesirability is initial_undesirability
            (RouteDirection::Back, _) => UndesirabilityType::Relay,
        };
        let node_undesirability = Self::compute_undesirability(
            node_record,
            payload_size,
            undesirability_type,
            &self.logger,
        );
        undesirability + node_undesirability
    }

    fn handle_exit_location_message(
        &mut self,
        message: UiSetExitLocationRequest,
        client_id: u64,
        context_id: u64,
    ) {
        let exit_locations_by_priority: Vec<ExitLocation> =
            self.extract_exit_locations_from_message(&message);
        self.user_exit_preferences.exit_location_preference = match (
            message.fallback_routing,
            exit_locations_by_priority.is_empty(),
        ) {
            (true, true) => ExitPreference::Nothing,
            (true, false) => ExitPreference::ExitCountryWithFallback,
            (false, false) => ExitPreference::ExitCountryNoFallback,
            (false, true) => ExitPreference::Nothing,
        };
        let fallback_status = match self.user_exit_preferences.exit_location_preference {
            ExitPreference::Nothing => "Fallback Routing is set.",
            ExitPreference::ExitCountryWithFallback => "Fallback Routing is set.",
            ExitPreference::ExitCountryNoFallback => "Fallback Routing NOT set.",
        };
        self.user_exit_preferences.exit_locations_opt = Some(exit_locations_by_priority.clone());
        match self.neighborhood_database.keys().len() > 1 {
            true => {
                self.set_country_undesirability(&exit_locations_by_priority);
                let location_set = ExitLocationSet {
                    locations: exit_locations_by_priority,
                };
                let exit_location_status = match location_set.locations.is_empty() {
                    false => "Exit location set: ",
                    true => "Exit location unset.",
                };
                info!(
                    self.logger,
                    "{} {}{}", fallback_status, exit_location_status, location_set
                );
            }
            false => info!(
                self.logger,
                "Neighborhood is empty, no exit Nodes are available.",
            ),
        }
        let message = NodeToUiMessage {
            target: MessageTarget::ClientId(client_id),
            body: UiSetExitLocationResponse {}.tmb(context_id),
        };
        self.node_to_ui_recipient_opt
            .as_ref()
            .expect("UI Gateway is unbound")
            .try_send(message)
            .expect("UiGateway is dead");
    }

    fn set_country_undesirability(&mut self, exit_locations_by_priority: &Vec<ExitLocation>) {
        let nodes = self.neighborhood_database.nodes_mut();
        match !&exit_locations_by_priority.is_empty() {
            true => {
                for node_record in nodes {
                    self.user_exit_preferences
                        .assign_nodes_country_undesirability(node_record)
                }
            }
            false => {
                self.user_exit_preferences.exit_countries = vec![];
                for node_record in nodes {
                    node_record.metadata.country_undesirability = 0u32;
                }
            }
        }
    }

    fn extract_exit_locations_from_message(
        &mut self,
        message: &UiSetExitLocationRequest,
    ) -> Vec<ExitLocation> {
        message
            .to_owned()
            .exit_locations
            .into_iter()
            .map(|cc| {
                for code in &cc.country_codes {
                    self.user_exit_preferences.exit_countries.push(code.clone());
                }
                ExitLocation {
                    country_codes: cc.country_codes,
                    priority: cc.priority,
                }
            })
            .collect()
    }

    fn handle_gossip_reply(
        &self,
        gossip: Gossip_0v1,
        target_key: &PublicKey,
        target_node_addr: &NodeAddr,
    ) {
        self.send_no_lookup_package(
            MessageType::Gossip(gossip.clone().into()),
            target_key,
            target_node_addr,
        );
        trace!(
            self.logger,
            "Sent Gossip: {}",
            gossip.to_dot_graph(
                self.neighborhood_database.root(),
                (target_key, &Some(target_node_addr.clone())),
            )
        );
    }

    fn handle_gossip_failed(
        &self,
        gossip_failure: GossipFailure_0v1,
        target_key: &PublicKey,
        target_node_addr: &NodeAddr,
    ) {
        self.send_no_lookup_package(
            MessageType::GossipFailure(VersionedData::new(
                &crate::sub_lib::migrations::gossip_failure::MIGRATIONS,
                &gossip_failure,
            )),
            target_key,
            target_node_addr,
        );
        trace!(self.logger, "Sent GossipFailure_0v1: {}", gossip_failure);
    }

    fn handle_gossip_ignored(&self, _ignored_node_name: String, _gossip_record_count: usize) {
        // Maybe something here eventually for keeping statistics
    }

    fn send_no_lookup_package(
        &self,
        message_type: MessageType,
        target_key: &PublicKey,
        target_node_addr: &NodeAddr,
    ) {
        let package = match NoLookupIncipientCoresPackage::new(
            self.cryptde,
            target_key,
            target_node_addr,
            message_type,
        ) {
            Ok(p) => p,
            Err(e) => {
                error!(self.logger, "{}", e);
                return;
            }
        };
        self.hopper_no_lookup_opt
            .as_ref()
            .expect("No-lookup Hopper is unbound")
            .try_send(package)
            .expect("Hopper is dead");
    }

    fn gossip_source_name(
        &self,
        accessible_gossip: &[AccessibleGossipRecord],
        gossip_source: SocketAddr,
    ) -> String {
        match accessible_gossip.iter().find(|agr| {
            if let Some(ref node_addr) = agr.node_addr_opt {
                node_addr.ip_addr() == gossip_source.ip()
            } else {
                false
            }
        }) {
            Some(agr) => format!("{}", agr.inner.public_key),
            None => format!("{}", gossip_source),
        }
    }

    fn handle_stream_shutdown_msg(&mut self, msg: StreamShutdownMsg) {
        if msg.stream_type != RemovedStreamType::Clandestine {
            panic!("Neighborhood should never get ShutdownStreamMsg about non-clandestine stream")
        }
        let neighbor_key = match self.neighborhood_database.node_by_ip(&msg.peer_addr.ip()) {
            None => {
                warning!(self.logger, "Received shutdown notification for stream to {}, but no Node with that IP is in the database - ignoring", msg.peer_addr.ip());
                return;
            }
            Some(n) => (n.public_key().clone()),
        };
        self.remove_neighbor(&neighbor_key, &msg.peer_addr);
    }

    fn handle_connection_status_message(&self, client_id: u64, context_id: u64) {
        let stage: UiConnectionStage = self.overall_connection_status.stage.into();
        let message = NodeToUiMessage {
            target: MessageTarget::ClientId(client_id),
            body: UiConnectionStatusResponse { stage }.tmb(context_id),
        };

        self.node_to_ui_recipient_opt
            .as_ref()
            .expect("UI Gateway is unbound")
            .try_send(message)
            .expect("UiGateway is dead");
    }

    fn remove_neighbor(&mut self, neighbor_key: &PublicKey, peer_addr: &SocketAddr) {
        match self.neighborhood_database.remove_neighbor(neighbor_key) {
            Err(e) => panic!("Node suddenly disappeared: {:?}", e),
            Ok(true) => {
                debug!(
                    self.logger,
                    "Received shutdown notification for {} at {}: removing neighborship",
                    neighbor_key,
                    peer_addr.ip()
                );
                self.gossip_to_neighbors()
            }
            Ok(false) => {
                debug!(self.logger, "Received shutdown notification for {} at {}, but that Node is no neighbor - ignoring", neighbor_key, peer_addr.ip());
            }
        };
    }

    #[allow(unreachable_code)]
    fn handle_shutdown_order(&self, client_id: u64, _msg: UiShutdownRequest) {
        info!(
            self.logger,
            "Received shutdown order from client {}: shutting down hard", client_id
        );
        exit_process(
            0,
            &format!(
                "Received shutdown order from client {}: shutting down hard",
                client_id
            ),
        );
    }

    fn calculate_db_patch_size(min_hops: Hops) -> u8 {
        let db_patch_size = if min_hops <= DEFAULT_MIN_HOPS {
            DEFAULT_MIN_HOPS
        } else {
            min_hops
        };

        db_patch_size as u8
    }

    fn set_min_hops_and_patch_size(&mut self, new_min_hops: Hops) {
        let (prev_min_hops, prev_db_patch_size) = (self.min_hops, self.db_patch_size);
        self.min_hops = new_min_hops;
        self.db_patch_size = Neighborhood::calculate_db_patch_size(new_min_hops);
        debug!(self.logger, "The value of min_hops ({}-hop -> {}-hop) and db_patch_size ({} -> {}) has been changed", prev_min_hops, self.min_hops, prev_db_patch_size, self.db_patch_size);
    }

    // GH-728
    fn handle_new_password(&mut self, new_password: String) {
        self.db_password_opt = Some(new_password);
    }
}

pub fn regenerate_signed_gossip(
    inner: &NodeRecordInner_0v1,
    cryptde: &dyn CryptDE, // Must be the correct CryptDE for the Node from which inner came: used for signing
) -> (PlainData, CryptData) {
    let signed_gossip =
        PlainData::from(serde_cbor::ser::to_vec(&inner).expect("Serialization failed"));
    let signature = match cryptde.sign(&signed_gossip) {
        Ok(sig) => sig,
        Err(e) => unimplemented!("TODO: Signing error: {:?}", e),
    };
    (signed_gossip, signature)
}

#[derive(PartialEq, Eq, Debug)]
enum UndesirabilityType<'hostname, 'country_code> {
    Relay,
    ExitRequest(Option<&'hostname str>, Option<&'country_code String>),
    ExitAndRouteResponse,
}

struct ComputedRouteSegment<'a> {
    pub nodes: Vec<&'a PublicKey>,
    pub undesirability: i64,
}

impl<'a> ComputedRouteSegment<'a> {
    pub fn new(nodes: Vec<&'a PublicKey>, undesirability: i64) -> Self {
        Self {
            nodes,
            undesirability,
        }
    }
}

#[cfg(test)]
mod tests {
    use actix::Recipient;
    use actix::System;
    use itertools::Itertools;
    use serde_cbor;
    use std::any::TypeId;
    use std::cell::RefCell;
    use std::convert::TryInto;
    use std::net::SocketAddr;
    use std::path::Path;
    use std::str::FromStr;
    use std::sync::{Arc, Mutex};
    use std::thread;
    use std::time::Duration;
    use std::time::Instant;
    use tokio::prelude::Future;

    use masq_lib::constants::{DEFAULT_CHAIN, TLS_PORT};
    use masq_lib::messages::{
        CountryCodes, ToMessageBody, UiConnectionChangeBroadcast, UiConnectionStage,
    };
    use masq_lib::test_utils::utils::{ensure_node_home_directory_exists, TEST_DEFAULT_CHAIN};
    use masq_lib::ui_gateway::MessageBody;
    use masq_lib::ui_gateway::MessagePath::Conversation;
    use masq_lib::ui_gateway::MessageTarget;
    use masq_lib::utils::running_test;

    use crate::db_config::persistent_configuration::PersistentConfigError;
    use crate::neighborhood::gossip::GossipBuilder;
    use crate::neighborhood::gossip::Gossip_0v1;
    use crate::neighborhood::node_record::{NodeRecordInner_0v1, NodeRecordInputs};
    use crate::stream_messages::{NonClandestineAttributes, RemovedStreamType};
    use crate::sub_lib::cryptde::{decodex, encodex, CryptData};
    use crate::sub_lib::cryptde_null::CryptDENull;
    use crate::sub_lib::dispatcher::Endpoint;
    use crate::sub_lib::hop::LiveHop;
    use crate::sub_lib::hopper::MessageType;
    use crate::sub_lib::neighborhood::{
        AskAboutDebutGossipMessage, ConfigurationChange, ConfigurationChangeMessage,
        ExpectedServices, NeighborhoodMode,
    };
    use crate::sub_lib::neighborhood::{NeighborhoodConfig, DEFAULT_RATE_PACK};
    use crate::sub_lib::neighborhood::{NeighborhoodMetadata, RatePack};
    use crate::sub_lib::peer_actors::PeerActors;
    use crate::sub_lib::stream_handler_pool::TransmitDataMsg;
    use crate::sub_lib::versioned_data::VersionedData;
    use crate::test_utils::assert_contains;
    use crate::test_utils::make_meaningless_route;
    use crate::test_utils::make_wallet;
    use crate::test_utils::neighborhood_test_utils::{
        cryptdes_from_node_records, db_from_node, linearly_connect_nodes,
        make_global_cryptde_node_record, make_ip, make_node, make_node_descriptor,
        make_node_record, make_node_record_f, make_node_records, neighborhood_from_nodes,
        MIN_HOPS_FOR_TEST,
    };
    use crate::test_utils::persistent_configuration_mock::PersistentConfigurationMock;
    use crate::test_utils::rate_pack;
    use crate::test_utils::recorder::make_recorder;
    use crate::test_utils::recorder::peer_actors_builder;
    use crate::test_utils::recorder::Recorder;
    use crate::test_utils::recorder::Recording;
    use crate::test_utils::unshared_test_utils::{
        assert_on_initialization_with_panic_on_migration, make_cpm_recipient,
        make_node_to_ui_recipient, make_recipient_and_recording_arc,
        prove_that_crash_request_handler_is_hooked_up, AssertionsMessage,
    };
    use crate::test_utils::vec_to_set;
    use crate::test_utils::{main_cryptde, make_paying_wallet};

    use super::*;
    use crate::accountant::test_utils::bc_from_earning_wallet;
    use crate::neighborhood::overall_connection_status::ConnectionStageErrors::{
        NoGossipResponseReceived, PassLoopFound, TcpConnectionFailed,
    };
    use crate::neighborhood::overall_connection_status::{
        ConnectionProgress, ConnectionStage, OverallConnectionStage,
    };
    use crate::test_utils::unshared_test_utils::notify_handlers::NotifyLaterHandleMock;
    use masq_lib::test_utils::logging::{init_test_logging, TestLogHandler};

    impl Handler<AssertionsMessage<Neighborhood>> for Neighborhood {
        type Result = ();

        fn handle(
            &mut self,
            msg: AssertionsMessage<Neighborhood>,
            _ctx: &mut Self::Context,
        ) -> Self::Result {
            (msg.assertions)(self)
        }
    }

    #[test]
    fn constants_have_correct_values() {
        assert_eq!(CRASH_KEY, "NEIGHBORHOOD");
        assert_eq!(DEFAULT_MIN_HOPS, Hops::ThreeHops);
    }

    #[test]
    fn min_hops_and_db_patch_size_are_set_inside_neighborhood() {
        let min_hops = Hops::SixHops;
        let mode = NeighborhoodMode::Standard(
            NodeAddr::new(&make_ip(1), &[1234, 2345]),
            vec![make_node_descriptor(make_ip(2))],
            rate_pack(100),
        );
        let neighborhood_config = NeighborhoodConfig { mode, min_hops };

        let subject = Neighborhood::new(
            main_cryptde(),
            &bc_from_nc_plus(
                neighborhood_config,
                make_wallet("earning"),
                None,
                "min_hops_is_set_inside_neighborhood",
            ),
        );

        let expected_db_patch_size = Neighborhood::calculate_db_patch_size(min_hops);
        assert_eq!(subject.min_hops, min_hops);
        assert_eq!(subject.db_patch_size, expected_db_patch_size);
    }

    #[test]
    #[should_panic(
        expected = "Neighbor masq://eth-ropsten:AQIDBA@1.2.3.4:1234 is not on the mainnet blockchain"
    )]
    fn cant_create_mainnet_neighborhood_with_non_mainnet_neighbors() {
        let cryptde = main_cryptde();
        let earning_wallet = make_wallet("earning");
        let mut bc = bc_from_nc_plus(
            NeighborhoodConfig {
                mode: NeighborhoodMode::ConsumeOnly(vec![NodeDescriptor::try_from((
                    cryptde,
                    "masq://eth-ropsten:AQIDBA@1.2.3.4:1234",
                ))
                .unwrap()]),
                min_hops: MIN_HOPS_FOR_TEST,
            },
            earning_wallet.clone(),
            None,
            "cant_create_mainnet_neighborhood_with_non_mainnet_neighbors",
        );
        bc.blockchain_bridge_config.chain = DEFAULT_CHAIN;

        let _ = Neighborhood::new(cryptde, &bc);
    }

    #[test]
    #[should_panic(
        expected = "Neighbor masq://eth-mainnet:AQIDBA@1.2.3.4:1234 is on the mainnet blockchain"
    )]
    fn cant_create_non_mainnet_neighborhood_with_mainnet_neighbors() {
        let cryptde = main_cryptde();
        let earning_wallet = make_wallet("earning");
        let mut bc = bc_from_nc_plus(
            NeighborhoodConfig {
                mode: NeighborhoodMode::ConsumeOnly(vec![NodeDescriptor::try_from((
                    cryptde,
                    "masq://eth-mainnet:AQIDBA@1.2.3.4:1234",
                ))
                .unwrap()]),
                min_hops: MIN_HOPS_FOR_TEST,
            },
            earning_wallet.clone(),
            None,
            "cant_create_non_mainnet_neighborhood_with_mainnet_neighbors",
        );
        bc.blockchain_bridge_config.chain = TEST_DEFAULT_CHAIN;

        let _ = Neighborhood::new(cryptde, &bc);
    }

    #[test]
    fn node_with_zero_hop_config_creates_single_node_database() {
        let cryptde = main_cryptde();
        let earning_wallet = make_wallet("earning");

        let subject = Neighborhood::new(
            cryptde,
            &bc_from_nc_plus(
                NeighborhoodConfig {
                    mode: NeighborhoodMode::ZeroHop,
                    min_hops: MIN_HOPS_FOR_TEST,
                },
                earning_wallet.clone(),
                None,
                "node_with_zero_hop_config_creates_single_node_database",
            ),
        );

        let root_node_record_ref = subject.neighborhood_database.root();

        assert_eq!(root_node_record_ref.public_key(), cryptde.public_key());
        assert_eq!(root_node_record_ref.node_addr_opt(), None);
        assert_eq!(root_node_record_ref.half_neighbor_keys().len(), 0);
    }

    #[test]
    fn node_with_originate_only_config_is_decentralized_with_neighbor_but_not_ip() {
        let cryptde: &dyn CryptDE = main_cryptde();
        let neighbor: NodeRecord = make_node_record(1234, true);
        let earning_wallet = make_wallet("earning");

        let subject = Neighborhood::new(
            cryptde,
            &bc_from_nc_plus(
                NeighborhoodConfig {
                    mode: NeighborhoodMode::OriginateOnly(
                        vec![neighbor.node_descriptor(TEST_DEFAULT_CHAIN, cryptde)],
                        DEFAULT_RATE_PACK.clone(),
                    ),
                    min_hops: MIN_HOPS_FOR_TEST,
                },
                earning_wallet.clone(),
                None,
                "node_with_originate_only_config_is_decentralized_with_neighbor_but_not_ip",
            ),
        );

        let root_node_record_ref = subject.neighborhood_database.root();

        assert_eq!(root_node_record_ref.public_key(), cryptde.public_key());
        assert_eq!(root_node_record_ref.accepts_connections(), false);
        assert_eq!(root_node_record_ref.routes_data(), true);
        assert_eq!(root_node_record_ref.node_addr_opt(), None);
        assert_eq!(root_node_record_ref.half_neighbor_keys().len(), 0);
    }

    #[test]
    fn node_with_zero_hop_config_ignores_start_message() {
        init_test_logging();
        let data_dir = ensure_node_home_directory_exists(
            "neighborhood/mod",
            "node_with_zero_hop_config_ignores_start_message",
        );
        {
            let _ = DbInitializerReal::default()
                .initialize(&data_dir, DbInitializationConfig::test_default())
                .unwrap();
        }
        let cryptde = main_cryptde();
        let earning_wallet = make_wallet("earning");
        let consuming_wallet = Some(make_paying_wallet(b"consuming"));
        let system =
            System::new("node_with_no_neighbor_configs_ignores_bootstrap_neighborhood_now_message");
        let mut subject = Neighborhood::new(
            cryptde,
            &bc_from_nc_plus(
                NeighborhoodConfig {
                    mode: NeighborhoodMode::ZeroHop,
                    min_hops: MIN_HOPS_FOR_TEST,
                },
                earning_wallet.clone(),
                consuming_wallet.clone(),
                "node_with_zero_hop_config_ignores_start_message",
            ),
        );
        subject.persistent_config_opt = Some(Box::new(
            PersistentConfigurationMock::new().min_hops_result(Ok(MIN_HOPS_FOR_TEST)),
        ));
        subject.data_directory = data_dir;
        let addr = subject.start();
        let sub = addr.clone().recipient::<StartMessage>();
        let (hopper, _, hopper_recording_arc) = make_recorder();
        let peer_actors = peer_actors_builder().hopper(hopper).build();
        addr.try_send(BindMessage { peer_actors }).unwrap();

        sub.try_send(StartMessage {}).unwrap();

        System::current().stop_with_code(0);
        system.run();
        let recording = hopper_recording_arc.lock().unwrap();
        assert_eq!(recording.len(), 0);
        TestLogHandler::new()
            .exists_log_containing("INFO: Neighborhood: Empty. No Nodes to report to; continuing");
    }

    #[test]
    fn neighborhood_adds_nodes_and_links() {
        let cryptde: &dyn CryptDE = main_cryptde();
        let earning_wallet = make_wallet("earning");
        let consuming_wallet = Some(make_paying_wallet(b"consuming"));
        let one_neighbor_node = make_node_record(3456, true);
        let another_neighbor_node = make_node_record(4567, true);
        let this_node_addr = NodeAddr::new(&IpAddr::from_str("5.4.3.2").unwrap(), &[5678]);

        let subject = Neighborhood::new(
            cryptde,
            &bc_from_nc_plus(
                NeighborhoodConfig {
                    mode: NeighborhoodMode::Standard(
                        this_node_addr.clone(),
                        vec![
                            NodeDescriptor::from((&one_neighbor_node, Chain::EthRopsten, cryptde)),
                            NodeDescriptor::from((
                                &another_neighbor_node,
                                Chain::EthRopsten,
                                cryptde,
                            )),
                        ],
                        rate_pack(100),
                    ),
                    min_hops: MIN_HOPS_FOR_TEST,
                },
                earning_wallet.clone(),
                consuming_wallet.clone(),
                "neighborhood_adds_nodes_and_links",
            ),
        );

        let root_node_record_ref = subject.neighborhood_database.root();

        assert_eq!(
            root_node_record_ref.node_addr_opt().unwrap().clone(),
            this_node_addr
        );

        assert_eq!(
            root_node_record_ref.has_half_neighbor(one_neighbor_node.public_key()),
            false,
        );
        assert_eq!(
            root_node_record_ref.has_half_neighbor(another_neighbor_node.public_key()),
            false,
        );
        assert_eq!(
            subject.overall_connection_status,
            OverallConnectionStatus::new(vec![
                NodeDescriptor::from((&one_neighbor_node, Chain::EthRopsten, cryptde,)),
                NodeDescriptor::from((&another_neighbor_node, Chain::EthRopsten, cryptde,))
            ])
        );
    }

    #[test]
    fn neighborhood_logs_with_trace_if_it_receives_a_cpm_with_an_unknown_peer_addr() {
        init_test_logging();
        let known_peer = make_ip(1);
        let unknown_peer = make_ip(2);
        let node_descriptor = make_node_descriptor(known_peer);
        let subject = make_subject_from_node_descriptor(
            &node_descriptor,
            "neighborhood_logs_with_trace_if_it_receives_a_cpm_with_an_unknown_peer_addr",
        );
        let initial_ocs = subject.overall_connection_status.clone();
        let addr = subject.start();
        let cpm_recipient = addr.clone().recipient::<ConnectionProgressMessage>();
        let system = System::new("testing");
        let cpm = ConnectionProgressMessage {
            peer_addr: unknown_peer,
            event: ConnectionProgressEvent::TcpConnectionSuccessful,
        };

        cpm_recipient.try_send(cpm).unwrap();

        let assertions = Box::new(move |actor: &mut Neighborhood| {
            assert_eq!(actor.overall_connection_status, initial_ocs);
        });
        addr.try_send(AssertionsMessage { assertions }).unwrap();
        System::current().stop();
        assert_eq!(system.run(), 0);
        TestLogHandler::new().exists_log_containing(&format!(
            "TRACE: Neighborhood: Found unnecessary connection progress message - No peer found with the IP Address: {:?}",
            unknown_peer
        ));
    }

    #[test]
    fn neighborhood_logs_with_trace_if_it_receives_a_cpm_with_a_pass_target_that_is_a_part_of_a_different_connection_progress(
    ) {
        init_test_logging();
        let peer_1 = make_ip(1);
        let peer_2 = make_ip(2);
        let this_node_addr = NodeAddr::new(&IpAddr::from_str("111.111.111.111").unwrap(), &[8765]);
        let initial_node_descriptors =
            vec![make_node_descriptor(peer_1), make_node_descriptor(peer_2)];
        let neighborhood_config = NeighborhoodConfig {
            mode: NeighborhoodMode::Standard(
                this_node_addr,
                initial_node_descriptors,
                rate_pack(100),
            ),
            min_hops: MIN_HOPS_FOR_TEST,
        };
        let bootstrap_config =
            bc_from_nc_plus(neighborhood_config, make_wallet("earning"), None, "test");
        let mut subject = Neighborhood::new(main_cryptde(), &bootstrap_config);
        subject
            .overall_connection_status
            .get_connection_progress_by_ip(peer_1)
            .unwrap()
            .connection_stage = ConnectionStage::TcpConnectionEstablished;
        subject
            .overall_connection_status
            .get_connection_progress_by_ip(peer_2)
            .unwrap()
            .connection_stage = ConnectionStage::TcpConnectionEstablished;
        let addr = subject.start();
        let cpm_recipient = addr.clone().recipient::<ConnectionProgressMessage>();
        let system = System::new("testing");
        let cpm = ConnectionProgressMessage {
            peer_addr: peer_2,
            event: ConnectionProgressEvent::PassGossipReceived(peer_1),
        };

        cpm_recipient.try_send(cpm).unwrap();

        System::current().stop();
        assert_eq!(system.run(), 0);
        TestLogHandler::new().exists_log_containing(&format!(
            "TRACE: Neighborhood: Found unnecessary connection progress message - Pass target with \
            IP Address: {:?} is already a part of different connection progress.",
            peer_1
        ));
    }

    #[test]
    pub fn neighborhood_handles_connection_progress_message_with_tcp_connection_established() {
        let (node_ip_addr, node_descriptor) = make_node(1);
        let mut subject = make_subject_from_node_descriptor(
            &node_descriptor,
            "neighborhood_handles_connection_progress_message_with_tcp_connection_established",
        );
        let notify_later_ask_about_gossip_params_arc = Arc::new(Mutex::new(vec![]));
        subject.tools.notify_later_ask_about_gossip = Box::new(
            NotifyLaterHandleMock::default()
                .notify_later_params(&notify_later_ask_about_gossip_params_arc),
        );
        subject.tools.ask_about_gossip_interval = Duration::from_millis(10);
        let addr = subject.start();
        let cpm_recipient = addr.clone().recipient();
        let beginning_connection_progress = ConnectionProgress {
            initial_node_descriptor: node_descriptor.clone(),
            current_peer_addr: node_ip_addr,
            connection_stage: ConnectionStage::TcpConnectionEstablished,
        };
        let beginning_connection_progress_clone = beginning_connection_progress.clone();
        let system = System::new("testing");
        let connection_progress_message = ConnectionProgressMessage {
            peer_addr: node_ip_addr,
            event: ConnectionProgressEvent::TcpConnectionSuccessful,
        };

        cpm_recipient.try_send(connection_progress_message).unwrap();

        let assertions = Box::new(move |actor: &mut Neighborhood| {
            assert_eq!(
                actor.overall_connection_status,
                OverallConnectionStatus {
                    stage: OverallConnectionStage::NotConnected,
                    progress: vec![beginning_connection_progress_clone]
                }
            );
        });
        addr.try_send(AssertionsMessage { assertions }).unwrap();
        System::current().stop();
        assert_eq!(system.run(), 0);
        let notify_later_ask_about_gossip_params =
            notify_later_ask_about_gossip_params_arc.lock().unwrap();
        assert_eq!(
            *notify_later_ask_about_gossip_params,
            vec![(
                AskAboutDebutGossipMessage {
                    prev_connection_progress: beginning_connection_progress,
                },
                Duration::from_millis(10)
            )]
        );
    }

    #[test]
    fn ask_about_debut_gossip_message_handles_timeout_in_case_no_response_is_received() {
        let (node_ip_addr, node_descriptor) = make_node(1);
        let mut subject = make_subject_from_node_descriptor(
            &node_descriptor,
            "ask_about_debut_gossip_message_handles_timeout_in_case_no_response_is_received",
        );
        let connection_progress_to_modify = subject
            .overall_connection_status
            .get_connection_progress_by_ip(node_ip_addr)
            .unwrap();
        OverallConnectionStatus::update_connection_stage(
            connection_progress_to_modify,
            ConnectionProgressEvent::TcpConnectionSuccessful,
            &subject.logger,
        );
        let beginning_connection_progress = ConnectionProgress {
            initial_node_descriptor: node_descriptor.clone(),
            current_peer_addr: node_ip_addr,
            connection_stage: ConnectionStage::TcpConnectionEstablished,
        };
        let addr = subject.start();
        let recipient: Recipient<AskAboutDebutGossipMessage> = addr.clone().recipient();
        let aadgrm = AskAboutDebutGossipMessage {
            prev_connection_progress: beginning_connection_progress.clone(),
        };
        let system = System::new("testing");

        recipient.try_send(aadgrm).unwrap();

        let assertions = Box::new(move |actor: &mut Neighborhood| {
            assert_eq!(
                actor.overall_connection_status,
                OverallConnectionStatus {
                    stage: OverallConnectionStage::NotConnected,
                    progress: vec![ConnectionProgress {
                        initial_node_descriptor: node_descriptor,
                        current_peer_addr: node_ip_addr,
                        connection_stage: ConnectionStage::Failed(NoGossipResponseReceived),
                    }]
                }
            );
        });
        addr.try_send(AssertionsMessage { assertions }).unwrap();
        System::current().stop();
        assert_eq!(system.run(), 0);
    }

    #[test]
    pub fn neighborhood_logs_with_trace_if_it_receives_ask_about_debut_message_from_unknown_descriptor(
    ) {
        init_test_logging();
        let (_known_ip, known_desc) = make_node(1);
        let (unknown_ip, unknown_desc) = make_node(2);
        let subject = make_subject_from_node_descriptor(&known_desc, "it_doesn_t_cause_a_panic_if_neighborhood_receives_ask_about_debut_message_from_unknown_descriptor");
        let initial_ocs = subject.overall_connection_status.clone();
        let addr = subject.start();
        let recipient: Recipient<AskAboutDebutGossipMessage> = addr.clone().recipient();
        let aadgrm = AskAboutDebutGossipMessage {
            prev_connection_progress: ConnectionProgress {
                initial_node_descriptor: unknown_desc.clone(),
                current_peer_addr: unknown_ip,
                connection_stage: ConnectionStage::TcpConnectionEstablished,
            },
        };
        let system = System::new("testing");

        recipient.try_send(aadgrm).unwrap();

        let assertions = Box::new(move |actor: &mut Neighborhood| {
            assert_eq!(actor.overall_connection_status, initial_ocs);
        });
        addr.try_send(AssertionsMessage { assertions }).unwrap();
        System::current().stop();
        assert_eq!(system.run(), 0);
        TestLogHandler::new()
            .exists_log_containing(
                &format!("TRACE: Neighborhood: Received an AskAboutDebutGossipMessage for an unknown node descriptor: {:?}; ignoring",
                         unknown_desc)
            );
    }

    #[test]
    pub fn neighborhood_handles_connection_progress_message_with_tcp_connection_failed() {
        let (node_ip_addr, node_descriptor) = make_node(1);
        let subject = make_subject_from_node_descriptor(
            &node_descriptor,
            "neighborhood_handles_connection_progress_message_with_tcp_connection_failed",
        );
        let addr = subject.start();
        let cpm_recipient = addr.clone().recipient();
        let system = System::new("testing");
        let connection_progress_message = ConnectionProgressMessage {
            peer_addr: node_ip_addr,
            event: ConnectionProgressEvent::TcpConnectionFailed,
        };

        cpm_recipient.try_send(connection_progress_message).unwrap();

        let assertions = Box::new(move |actor: &mut Neighborhood| {
            assert_eq!(
                actor.overall_connection_status,
                OverallConnectionStatus {
                    stage: OverallConnectionStage::NotConnected,
                    progress: vec![ConnectionProgress {
                        initial_node_descriptor: node_descriptor,
                        current_peer_addr: node_ip_addr,
                        connection_stage: ConnectionStage::Failed(TcpConnectionFailed)
                    }]
                }
            );
        });
        addr.try_send(AssertionsMessage { assertions }).unwrap();
        System::current().stop();
        assert_eq!(system.run(), 0);
    }

    #[test]
    fn neighborhood_handles_a_connection_progress_message_with_pass_gossip_received() {
        let (node_ip_addr, node_descriptor) = make_node(1);
        let mut subject = make_subject_from_node_descriptor(
            &node_descriptor,
            "neighborhood_handles_a_connection_progress_message_with_pass_gossip_received",
        );
        let connection_progress_to_modify = subject
            .overall_connection_status
            .get_connection_progress_by_ip(node_ip_addr)
            .unwrap();
        OverallConnectionStatus::update_connection_stage(
            connection_progress_to_modify,
            ConnectionProgressEvent::TcpConnectionSuccessful,
            &subject.logger,
        );
        let addr = subject.start();
        let cpm_recipient = addr.clone().recipient();
        let system = System::new("testing");
        let new_pass_target = make_ip(2);
        let connection_progress_message = ConnectionProgressMessage {
            peer_addr: node_ip_addr,
            event: ConnectionProgressEvent::PassGossipReceived(new_pass_target),
        };

        cpm_recipient.try_send(connection_progress_message).unwrap();

        let assertions = Box::new(move |actor: &mut Neighborhood| {
            assert_eq!(
                actor.overall_connection_status,
                OverallConnectionStatus {
                    stage: OverallConnectionStage::NotConnected,
                    progress: vec![ConnectionProgress {
                        initial_node_descriptor: node_descriptor,
                        current_peer_addr: new_pass_target,
                        connection_stage: ConnectionStage::StageZero
                    }]
                }
            );
        });
        addr.try_send(AssertionsMessage { assertions }).unwrap();
        System::current().stop();
        assert_eq!(system.run(), 0);
    }

    #[test]
    fn neighborhood_handles_a_connection_progress_message_with_pass_loop_found() {
        let (node_ip_addr, node_descriptor) = make_node(1);
        let mut subject = make_subject_from_node_descriptor(
            &node_descriptor,
            "neighborhood_handles_a_connection_progress_message_with_pass_loop_found",
        );
        let connection_progress_to_modify = subject
            .overall_connection_status
            .get_connection_progress_by_ip(node_ip_addr)
            .unwrap();
        OverallConnectionStatus::update_connection_stage(
            connection_progress_to_modify,
            ConnectionProgressEvent::TcpConnectionSuccessful,
            &subject.logger,
        );
        let addr = subject.start();
        let cpm_recipient = addr.clone().recipient();
        let system = System::new("testing");
        let connection_progress_message = ConnectionProgressMessage {
            peer_addr: node_ip_addr,
            event: ConnectionProgressEvent::PassLoopFound,
        };

        cpm_recipient.try_send(connection_progress_message).unwrap();

        let assertions = Box::new(move |actor: &mut Neighborhood| {
            assert_eq!(
                actor.overall_connection_status,
                OverallConnectionStatus {
                    stage: OverallConnectionStage::NotConnected,
                    progress: vec![ConnectionProgress {
                        initial_node_descriptor: node_descriptor,
                        current_peer_addr: node_ip_addr,
                        connection_stage: ConnectionStage::Failed(PassLoopFound)
                    }]
                }
            );
        });
        addr.try_send(AssertionsMessage { assertions }).unwrap();
        System::current().stop();
        assert_eq!(system.run(), 0);
    }

    #[test]
    fn neighborhood_handles_a_connection_progress_message_with_introduction_gossip_received() {
        let (node_ip_addr, node_descriptor) = make_node(1);
        let mut subject = make_subject_from_node_descriptor(
            &node_descriptor,
            "neighborhood_handles_a_connection_progress_message_with_introduction_gossip_received",
        );
        let (node_to_ui_recipient, node_to_ui_recording_arc) =
            make_recipient_and_recording_arc(Some(TypeId::of::<NodeToUiMessage>()));
        subject.node_to_ui_recipient_opt = Some(node_to_ui_recipient);
        let connection_progress_to_modify = subject
            .overall_connection_status
            .get_connection_progress_by_ip(node_ip_addr)
            .unwrap();
        OverallConnectionStatus::update_connection_stage(
            connection_progress_to_modify,
            ConnectionProgressEvent::TcpConnectionSuccessful,
            &subject.logger,
        );
        let addr = subject.start();
        let cpm_recipient = addr.clone().recipient();
        let system = System::new("testing");
        let connection_progress_message = ConnectionProgressMessage {
            peer_addr: node_ip_addr,
            event: ConnectionProgressEvent::IntroductionGossipReceived(make_ip(2)),
        };

        cpm_recipient.try_send(connection_progress_message).unwrap();

        let assertions = Box::new(move |actor: &mut Neighborhood| {
            assert_eq!(
                actor.overall_connection_status,
                OverallConnectionStatus {
                    stage: OverallConnectionStage::ConnectedToNeighbor,
                    progress: vec![ConnectionProgress {
                        initial_node_descriptor: node_descriptor,
                        current_peer_addr: node_ip_addr,
                        connection_stage: ConnectionStage::NeighborshipEstablished
                    }]
                }
            );
        });
        addr.try_send(AssertionsMessage { assertions }).unwrap();
        assert_eq!(system.run(), 0);
        let node_to_ui_mutex = node_to_ui_recording_arc.lock().unwrap();
        let node_to_ui_message_opt = node_to_ui_mutex.get_record_opt::<NodeToUiMessage>(0);
        assert_eq!(node_to_ui_mutex.len(), 1);
        assert_eq!(
            node_to_ui_message_opt,
            Some(&NodeToUiMessage {
                target: MessageTarget::AllClients,
                body: UiConnectionChangeBroadcast {
                    stage: UiConnectionStage::ConnectedToNeighbor
                }
                .tmb(0)
            })
        );
    }

    #[test]
    fn neighborhood_handles_a_connection_progress_message_with_standard_gossip_received() {
        let (node_ip_addr, node_descriptor) = make_node(1);
        let mut subject = make_subject_from_node_descriptor(
            &node_descriptor,
            "neighborhood_handles_a_connection_progress_message_with_standard_gossip_received",
        );
        let (node_to_ui_recipient, node_to_ui_recording_arc) =
            make_recipient_and_recording_arc(Some(TypeId::of::<NodeToUiMessage>()));
        subject.node_to_ui_recipient_opt = Some(node_to_ui_recipient);
        let connection_progress_to_modify = subject
            .overall_connection_status
            .get_connection_progress_by_ip(node_ip_addr)
            .unwrap();
        OverallConnectionStatus::update_connection_stage(
            connection_progress_to_modify,
            ConnectionProgressEvent::TcpConnectionSuccessful,
            &subject.logger,
        );
        let addr = subject.start();
        let cpm_recipient = addr.clone().recipient();
        let system = System::new("testing");
        let connection_progress_message = ConnectionProgressMessage {
            peer_addr: node_ip_addr,
            event: ConnectionProgressEvent::StandardGossipReceived,
        };

        cpm_recipient.try_send(connection_progress_message).unwrap();

        let assertions = Box::new(move |actor: &mut Neighborhood| {
            assert_eq!(
                actor.overall_connection_status,
                OverallConnectionStatus {
                    stage: OverallConnectionStage::ConnectedToNeighbor,
                    progress: vec![ConnectionProgress {
                        initial_node_descriptor: node_descriptor,
                        current_peer_addr: node_ip_addr,
                        connection_stage: ConnectionStage::NeighborshipEstablished
                    }]
                }
            );
        });
        addr.try_send(AssertionsMessage { assertions }).unwrap();
        assert_eq!(system.run(), 0);
        let node_to_ui_mutex = node_to_ui_recording_arc.lock().unwrap();
        let node_to_ui_message_opt = node_to_ui_mutex.get_record_opt::<NodeToUiMessage>(0);
        assert_eq!(node_to_ui_mutex.len(), 1);
        assert_eq!(
            node_to_ui_message_opt,
            Some(&NodeToUiMessage {
                target: MessageTarget::AllClients,
                body: UiConnectionChangeBroadcast {
                    stage: UiConnectionStage::ConnectedToNeighbor
                }
                .tmb(0)
            })
        );
    }

    #[test]
    fn neighborhood_handles_a_connection_progress_message_with_no_gossip_response_received() {
        let (node_ip_addr, node_descriptor) = make_node(1);
        let mut subject = make_subject_from_node_descriptor(
            &node_descriptor,
            "neighborhood_handles_a_connection_progress_message_with_no_gossip_response_received",
        );
        let connection_progress_to_modify = subject
            .overall_connection_status
            .get_connection_progress_by_ip(node_ip_addr)
            .unwrap();
        OverallConnectionStatus::update_connection_stage(
            connection_progress_to_modify,
            ConnectionProgressEvent::TcpConnectionSuccessful,
            &subject.logger,
        );
        let addr = subject.start();
        let cpm_recipient = addr.clone().recipient();
        let system = System::new("testing");
        let connection_progress_message = ConnectionProgressMessage {
            peer_addr: node_ip_addr,
            event: ConnectionProgressEvent::NoGossipResponseReceived,
        };

        cpm_recipient.try_send(connection_progress_message).unwrap();

        let assertions = Box::new(move |actor: &mut Neighborhood| {
            assert_eq!(
                actor.overall_connection_status,
                OverallConnectionStatus {
                    stage: OverallConnectionStage::NotConnected,
                    progress: vec![ConnectionProgress {
                        initial_node_descriptor: node_descriptor,
                        current_peer_addr: node_ip_addr,
                        connection_stage: ConnectionStage::Failed(NoGossipResponseReceived)
                    }]
                }
            );
        });
        addr.try_send(AssertionsMessage { assertions }).unwrap();
        System::current().stop();
        assert_eq!(system.run(), 0);
    }

    #[test]
    pub fn progress_in_the_stage_of_overall_connection_status_made_by_one_cpm_is_not_overriden_by_the_other(
    ) {
        let peer_1 = make_ip(1);
        let peer_2 = make_ip(2);
        let initial_node_descriptors =
            vec![make_node_descriptor(peer_1), make_node_descriptor(peer_2)];
        let neighborhood_config = NeighborhoodConfig {
            mode: NeighborhoodMode::Standard(
                NodeAddr::new(&make_ip(3), &[1234]),
                initial_node_descriptors,
                rate_pack(100),
            ),
            min_hops: MIN_HOPS_FOR_TEST,
        };
        let mut subject = Neighborhood::new(
            main_cryptde(),
            &bc_from_nc_plus(
                neighborhood_config,
                make_wallet("earning"),
                None,
                "progress_in_the_stage_of_overall_connection_status_made_by_one_cpm_is_not_overriden_by_the_other"),
        );
        let (node_to_ui_recipient, _) = make_node_to_ui_recipient();
        subject.node_to_ui_recipient_opt = Some(node_to_ui_recipient);
        let addr = subject.start();
        let cpm_recipient = addr.clone().recipient();
        let system = System::new("testing");
        cpm_recipient
            .try_send(ConnectionProgressMessage {
                peer_addr: peer_1,
                event: ConnectionProgressEvent::TcpConnectionSuccessful,
            })
            .unwrap();
        cpm_recipient
            .try_send(ConnectionProgressMessage {
                peer_addr: peer_1,
                event: ConnectionProgressEvent::IntroductionGossipReceived(make_ip(4)),
            })
            .unwrap(); // By this step, the OverallConnectionStage will be changed from NotConnected to ConnectedToNeighbor
        cpm_recipient
            .try_send(ConnectionProgressMessage {
                peer_addr: peer_2,
                event: ConnectionProgressEvent::TcpConnectionSuccessful,
            })
            .unwrap();

        cpm_recipient
            .try_send(ConnectionProgressMessage {
                peer_addr: peer_2,
                event: ConnectionProgressEvent::PassGossipReceived(make_ip(5)),
            })
            .unwrap(); // This step won't override the stage as it doesn't lead to any stage advancement

        let assertions = Box::new(move |actor: &mut Neighborhood| {
            assert_eq!(
                actor.overall_connection_status.stage(),
                OverallConnectionStage::ConnectedToNeighbor
            );
        });
        addr.try_send(AssertionsMessage { assertions }).unwrap();
        System::current().stop();
        assert_eq!(system.run(), 0);
    }

    #[test]
    fn gossip_failures_eventually_stop_the_neighborhood() {
        init_test_logging();
        let cryptde: &dyn CryptDE = main_cryptde();
        let earning_wallet = make_wallet("earning");
        let one_neighbor_node: NodeRecord = make_node_record(3456, true);
        let another_neighbor_node: NodeRecord = make_node_record(4567, true);
        let this_node_addr = NodeAddr::new(&IpAddr::from_str("5.4.3.2").unwrap(), &[5678]);

        let subject = Neighborhood::new(
            cryptde,
            &bc_from_nc_plus(
                NeighborhoodConfig {
                    mode: NeighborhoodMode::Standard(
                        this_node_addr.clone(),
                        vec![
                            NodeDescriptor::from((&one_neighbor_node, Chain::EthRopsten, cryptde)),
                            NodeDescriptor::from((
                                &another_neighbor_node,
                                Chain::EthRopsten,
                                cryptde,
                            )),
                        ],
                        rate_pack(100),
                    ),
                    min_hops: MIN_HOPS_FOR_TEST,
                },
                earning_wallet.clone(),
                None,
                "gossip_failures_eventually_stop_the_neighborhood",
            ),
        );
        let ecp1 = ExpiredCoresPackage::new(
            one_neighbor_node.node_addr_opt().unwrap().into(),
            None,
            make_meaningless_route(),
            GossipFailure_0v1::NoNeighbors,
            0,
        );
        let ecp2 = ExpiredCoresPackage::new(
            another_neighbor_node.node_addr_opt().unwrap().into(),
            None,
            make_meaningless_route(),
            GossipFailure_0v1::ManualRejection,
            0,
        );
        let system = System::new("responds_with_none_when_initially_configured_with_no_data");
        let addr = subject.start();
        let sub = addr.recipient::<ExpiredCoresPackage<GossipFailure_0v1>>();

        sub.try_send(ecp1).unwrap();
        sub.try_send(ecp2).unwrap();

        system.run(); // If this never halts, it's because the Neighborhood isn't properly killing its actor

        let tlh = TestLogHandler::new();
        tlh.exists_log_containing ("WARN: Neighborhood: Node at 3.4.5.6 refused Debut: No neighbors for Introduction or Pass");
        tlh.exists_log_containing ("WARN: Neighborhood: Node at 4.5.6.7 refused Debut: Node owner manually rejected your Debut");
        tlh.exists_log_containing ("ERROR: Neighborhood: None of the Nodes listed in the --neighbors parameter could accept your Debut; shutting down");
    }

    #[test]
    fn route_query_responds_with_none_when_asked_for_route_with_too_many_hops() {
        let system =
            System::new("route_query_responds_with_none_when_asked_for_route_with_too_many_hops");
        let subject = make_standard_subject();
        let addr: Addr<Neighborhood> = subject.start();
        let sub: Recipient<RouteQueryMessage> = addr.recipient::<RouteQueryMessage>();

        let future = sub.send(RouteQueryMessage::data_indefinite_route_request(
            None, None, 400,
        ));

        System::current().stop_with_code(0);
        system.run();
        let result = future.wait().unwrap();
        assert_eq!(result, None);
    }

    #[test]
    fn route_query_responds_with_none_when_asked_for_two_hop_round_trip_route_without_consuming_wallet(
    ) {
        let system = System::new("route_query_responds_with_none_when_asked_for_two_hop_round_trip_route_without_consuming_wallet");
        let subject = make_standard_subject();
        let addr: Addr<Neighborhood> = subject.start();
        let sub: Recipient<RouteQueryMessage> = addr.recipient::<RouteQueryMessage>();

        let future = sub.send(RouteQueryMessage::data_indefinite_route_request(
            None, None, 430,
        ));

        System::current().stop_with_code(0);
        system.run();
        let result = future.wait().unwrap();
        assert_eq!(result, None);
    }

    #[test]
    fn route_query_works_when_node_is_set_for_one_hop_and_no_consuming_wallet() {
        let cryptde = main_cryptde();
        let earning_wallet = make_wallet("earning");
        let system =
            System::new("route_query_works_when_node_is_set_for_one_hop_and_no_consuming_wallet");
        let mut subject = make_standard_subject();
        subject.min_hops = Hops::OneHop;
        subject
            .neighborhood_database
            .root_mut()
            .set_earning_wallet(earning_wallet);
        subject.consuming_wallet_opt = None;
        // These happen to be extracted in the desired order. We could not think of a way to guarantee it.
        let desirable_exit_node = make_node_record(2345, false);
        let undesirable_exit_node = make_node_record(3456, true);
        let originating_node = &subject.neighborhood_database.root().clone();
        {
            let db = &mut subject.neighborhood_database;
            db.add_node(undesirable_exit_node.clone()).unwrap();
            db.add_node(desirable_exit_node.clone()).unwrap();
            db.add_arbitrary_full_neighbor(
                undesirable_exit_node.public_key(),
                originating_node.public_key(),
            );
            db.add_arbitrary_full_neighbor(
                desirable_exit_node.public_key(),
                originating_node.public_key(),
            );
        }
        let addr: Addr<Neighborhood> = subject.start();
        let sub: Recipient<RouteQueryMessage> = addr.recipient::<RouteQueryMessage>();
        let msg = RouteQueryMessage::data_indefinite_route_request(None, None, 54000);

        let future = sub.send(msg);

        System::current().stop_with_code(0);
        system.run();
        let segment = |nodes: Vec<&NodeRecord>, component: Component| {
            RouteSegment::new(
                nodes.into_iter().map(|n| n.public_key()).collect(),
                component,
            )
        };
        let result = future.wait().unwrap().unwrap();
        let expected_response = RouteQueryResponse {
            route: Route::round_trip(
                segment(
                    vec![originating_node, &desirable_exit_node],
                    Component::ProxyClient,
                ),
                segment(
                    vec![&desirable_exit_node, originating_node],
                    Component::ProxyServer,
                ),
                cryptde,
                None,
                0,
                None,
            )
            .unwrap(),
            expected_services: ExpectedServices::RoundTrip(
                vec![
                    ExpectedService::Nothing,
                    ExpectedService::Exit(
                        desirable_exit_node.public_key().clone(),
                        desirable_exit_node.earning_wallet(),
                        rate_pack(2345),
                    ),
                ],
                vec![
                    ExpectedService::Exit(
                        desirable_exit_node.public_key().clone(),
                        desirable_exit_node.earning_wallet(),
                        rate_pack(2345),
                    ),
                    ExpectedService::Nothing,
                ],
                0,
            ),
        };
        assert_eq!(expected_response, result);
    }

    #[test]
    fn route_query_responds_with_none_when_asked_for_two_hop_one_way_route_without_consuming_wallet(
    ) {
        let system = System::new("route_query_responds_with_none_when_asked_for_two_hop_one_way_route_without_consuming_wallet");
        let mut subject = make_standard_subject();
        subject.min_hops = Hops::TwoHops;
        let addr: Addr<Neighborhood> = subject.start();
        let sub: Recipient<RouteQueryMessage> = addr.recipient::<RouteQueryMessage>();
        let msg = RouteQueryMessage::data_indefinite_route_request(None, None, 20000);

        let future = sub.send(msg);

        System::current().stop_with_code(0);
        system.run();
        let result = future.wait().unwrap();
        assert_eq!(result, None);
    }

    #[test]
    fn route_query_responds_with_standard_zero_hop_route_when_requested() {
        let cryptde = main_cryptde();
        let system = System::new("responds_with_standard_zero_hop_route_when_requested");
        let mut subject = make_standard_subject();
        subject.mode = NeighborhoodModeLight::ZeroHop;
        let addr: Addr<Neighborhood> = subject.start();
        let sub: Recipient<RouteQueryMessage> = addr.recipient::<RouteQueryMessage>();

        let future = sub.send(RouteQueryMessage::data_indefinite_route_request(
            None, None, 12345,
        ));

        System::current().stop_with_code(0);
        system.run();
        let result = future.wait().unwrap().unwrap();
        let expected_response = RouteQueryResponse {
            route: Route::round_trip(
                RouteSegment::new(
                    vec![&cryptde.public_key(), &cryptde.public_key()],
                    Component::ProxyClient,
                ),
                RouteSegment::new(
                    vec![&cryptde.public_key(), &cryptde.public_key()],
                    Component::ProxyServer,
                ),
                cryptde,
                None,
                0,
                None,
            )
            .unwrap(),
            expected_services: ExpectedServices::RoundTrip(
                vec![ExpectedService::Nothing, ExpectedService::Nothing],
                vec![ExpectedService::Nothing, ExpectedService::Nothing],
                0,
            ),
        };
        assert_eq!(result, expected_response);
    }

    #[test]
    fn zero_hop_routing_handles_return_route_id_properly() {
        let mut subject = make_standard_subject();
        let result0 = subject.zero_hop_route_response();
        let result1 = subject.zero_hop_route_response();

        let return_route_id_0 = match result0.expected_services {
            ExpectedServices::RoundTrip(_, _, id) => id,
            _ => panic!("expected RoundTrip got OneWay"),
        };

        let return_route_id_1 = match result1.expected_services {
            ExpectedServices::RoundTrip(_, _, id) => id,
            _ => panic!("expected RoundTrip got OneWay"),
        };

        assert_eq!(return_route_id_0, 0);
        assert_eq!(return_route_id_1, 1);
    }

    /*
            Database:

                 P---Q---R---S
                     |
                     T

            Tests will be written from the viewpoint of P.
    */

    #[test]
    fn route_query_messages() {
        let cryptde = main_cryptde();
        let earning_wallet = make_wallet("earning");
        let system = System::new("route_query_messages");
        let mut subject = make_standard_subject();
        subject.min_hops = Hops::TwoHops;
        subject
            .neighborhood_database
            .root_mut()
            .set_earning_wallet(earning_wallet);
        let consuming_wallet_opt = subject.consuming_wallet_opt.clone();
        let p = &subject.neighborhood_database.root().clone();
        let q = &make_node_record(3456, true);
        let r = &make_node_record(4567, false);
        let s = &make_node_record(5678, false);
        let t = make_node_record(7777, false);
        {
            let db = &mut subject.neighborhood_database;
            db.add_node(q.clone()).unwrap();
            db.add_node(t.clone()).unwrap();
            db.add_node(r.clone()).unwrap();
            db.add_node(s.clone()).unwrap();
            let mut dual_edge = |a: &NodeRecord, b: &NodeRecord| {
                db.add_arbitrary_full_neighbor(a.public_key(), b.public_key());
            };
            dual_edge(p, q);
            dual_edge(q, &t);
            dual_edge(q, r);
            dual_edge(r, s);
        }

        let addr: Addr<Neighborhood> = subject.start();
        let sub: Recipient<RouteQueryMessage> = addr.recipient::<RouteQueryMessage>();

        let data_route = sub.send(RouteQueryMessage::data_indefinite_route_request(
            None, None, 5000,
        ));

        System::current().stop_with_code(0);
        system.run();

        let result = data_route.wait().unwrap().unwrap();
        let contract_address = TEST_DEFAULT_CHAIN.rec().contract;
        let expected_response = RouteQueryResponse {
            route: Route::round_trip(
                segment(&[p, q, r], &Component::ProxyClient),
                segment(&[r, q, p], &Component::ProxyServer),
                cryptde,
                consuming_wallet_opt,
                0,
                Some(contract_address),
            )
            .unwrap(),
            expected_services: ExpectedServices::RoundTrip(
                vec![
                    ExpectedService::Nothing,
                    ExpectedService::Routing(
                        q.public_key().clone(),
                        q.earning_wallet(),
                        rate_pack(3456),
                    ),
                    ExpectedService::Exit(
                        r.public_key().clone(),
                        r.earning_wallet(),
                        rate_pack(4567),
                    ),
                ],
                vec![
                    ExpectedService::Exit(
                        r.public_key().clone(),
                        r.earning_wallet(),
                        rate_pack(4567),
                    ),
                    ExpectedService::Routing(
                        q.public_key().clone(),
                        q.earning_wallet(),
                        rate_pack(3456),
                    ),
                    ExpectedService::Nothing,
                ],
                0,
            ),
        };
        assert_eq!(expected_response, result);
    }

    #[test]
    fn compose_route_query_response_returns_an_error_when_route_segment_is_empty() {
        let mut subject = make_standard_subject();

        let result: Result<RouteQueryResponse, String> = subject.compose_route_query_response(
            RouteSegment::new(vec![], Component::Neighborhood),
            RouteSegment::new(vec![], Component::Neighborhood),
        );
        assert!(result.is_err());
        let error_expectation: String = result.expect_err("Expected an Err but got:");
        assert_eq!(
            error_expectation,
            "Cannot make multi-hop route without segment keys"
        );
    }

    #[test]
    fn next_return_route_id_wraps_around() {
        let mut subject = make_standard_subject();
        subject.next_return_route_id = 0xFFFFFFFF;

        let end = subject.advance_return_route_id();
        let beginning = subject.advance_return_route_id();

        assert_eq!(end, 0xFFFFFFFF);
        assert_eq!(beginning, 0x00000000);
    }

    /*
            Database:

                 O---R---E

            Tests will be written from the viewpoint of O.
    */

    #[test]
    fn return_route_ids_increase() {
        let cryptde = main_cryptde();
        let system = System::new("return_route_ids_increase");
        let (_, _, _, mut subject) = make_o_r_e_subject();
        subject.min_hops = Hops::TwoHops;
        let addr: Addr<Neighborhood> = subject.start();
        let sub: Recipient<RouteQueryMessage> = addr.recipient::<RouteQueryMessage>();

        let data_route_0 = sub.send(RouteQueryMessage::data_indefinite_route_request(
            None, None, 2000,
        ));
        let data_route_1 = sub.send(RouteQueryMessage::data_indefinite_route_request(
            None, None, 3000,
        ));

        System::current().stop_with_code(0);
        system.run();
        let result_0 = data_route_0.wait().unwrap().unwrap();
        let result_1 = data_route_1.wait().unwrap().unwrap();
        let juicy_parts = |result: RouteQueryResponse| {
            let last_element = result.route.hops.last().unwrap();
            let last_element_dec = cryptde.decode(last_element).unwrap();
            let network_return_route_id: u32 =
                serde_cbor::de::from_slice(last_element_dec.as_slice()).unwrap();
            let metadata_return_route_id = match result.expected_services {
                ExpectedServices::RoundTrip(_, _, id) => id,
                _ => panic!("expected RoundTrip got OneWay"),
            };
            (network_return_route_id, metadata_return_route_id)
        };
        assert_eq!(juicy_parts(result_0), (0, 0));
        assert_eq!(juicy_parts(result_1), (1, 1));
    }

    #[test]
    fn can_update_consuming_wallet_with_configuration_change_msg() {
        let cryptde = main_cryptde();
        let system = System::new("can_update_consuming_wallet");
        let (o, r, e, mut subject) = make_o_r_e_subject();
        subject.min_hops = Hops::TwoHops;
        let addr: Addr<Neighborhood> = subject.start();
        let configuration_change_msg_sub = addr.clone().recipient::<ConfigurationChangeMessage>();
        let route_sub = addr.recipient::<RouteQueryMessage>();
        let expected_new_wallet = make_paying_wallet(b"new consuming wallet");
        let expected_before_route = Route::round_trip(
            segment(&[&o, &r, &e], &Component::ProxyClient),
            segment(&[&e, &r, &o], &Component::ProxyServer),
            cryptde,
            Some(make_paying_wallet(b"consuming")),
            0,
            Some(TEST_DEFAULT_CHAIN.rec().contract),
        )
        .unwrap();
        let expected_after_route = Route::round_trip(
            segment(&[&o, &r, &e], &Component::ProxyClient),
            segment(&[&e, &r, &o], &Component::ProxyServer),
            cryptde,
            Some(expected_new_wallet.clone()),
            1,
            Some(TEST_DEFAULT_CHAIN.rec().contract),
        )
        .unwrap();

        let route_request_1 = route_sub.send(RouteQueryMessage::data_indefinite_route_request(
            None, None, 1000,
        ));
        configuration_change_msg_sub
            .try_send(ConfigurationChangeMessage {
                change: ConfigurationChange::UpdateConsumingWallet(expected_new_wallet),
            })
            .unwrap();
        let route_request_2 = route_sub.send(RouteQueryMessage::data_indefinite_route_request(
            None, None, 2000,
        ));

        System::current().stop();
        system.run();

        let route_1 = route_request_1.wait().unwrap().unwrap().route;
        let route_2 = route_request_2.wait().unwrap().unwrap().route;

        assert_eq!(route_1, expected_before_route);
        assert_eq!(route_2, expected_after_route);
    }

    #[test]
    fn can_calculate_db_patch_size_from_min_hops() {
        assert_eq!(Neighborhood::calculate_db_patch_size(Hops::OneHop), 3);
        assert_eq!(Neighborhood::calculate_db_patch_size(Hops::TwoHops), 3);
        assert_eq!(Neighborhood::calculate_db_patch_size(Hops::ThreeHops), 3);
        assert_eq!(Neighborhood::calculate_db_patch_size(Hops::FourHops), 4);
        assert_eq!(Neighborhood::calculate_db_patch_size(Hops::FiveHops), 5);
        assert_eq!(Neighborhood::calculate_db_patch_size(Hops::SixHops), 6);
    }

    #[test]
    fn can_set_min_hops_and_db_patch_size() {
        init_test_logging();
        let test_name = "can_set_min_hops_and_db_patch_size";
        let initial_min_hops = Hops::TwoHops;
        let new_min_hops = Hops::FourHops;
        let mut subject = make_standard_subject();
        subject.logger = Logger::new(test_name);
        subject.min_hops = initial_min_hops;

        subject.set_min_hops_and_patch_size(new_min_hops);

        let expected_db_patch_size = Neighborhood::calculate_db_patch_size(new_min_hops);
        assert_eq!(subject.min_hops, new_min_hops);
        assert_eq!(subject.db_patch_size, expected_db_patch_size);
        TestLogHandler::new().exists_log_containing(&format!(
            "DEBUG: {test_name}: The value of min_hops (2-hop -> 4-hop) and db_patch_size (3 -> 4) has been changed"
        ));
    }

    #[test]
    fn exit_location_with_multiple_countries_and_priorities_can_be_changed_using_exit_location_msg()
    {
        init_test_logging();
        let test_name = "exit_location_with_multiple_countries_and_priorities_can_be_changed_using_exit_location_msg";
        let request = UiSetExitLocationRequest {
            fallback_routing: true,
            exit_locations: vec![
                CountryCodes {
                    country_codes: vec!["CZ".to_string(), "SK".to_string()],
                    priority: 1,
                },
                CountryCodes {
                    country_codes: vec!["AT".to_string(), "DE".to_string()],
                    priority: 2,
                },
                CountryCodes {
                    country_codes: vec!["PL".to_string()],
                    priority: 3,
                },
            ],
        };
        let message = NodeFromUiMessage {
            client_id: 0,
            body: request.tmb(0),
        };
        let system = System::new(test_name);
        let (ui_gateway, _, _) = make_recorder();
        let mut subject = make_standard_subject();
        subject.logger = Logger::new(test_name);
        let cz = &mut make_node_record(3456, true);
        cz.inner.country_code_opt = Some("CZ".to_string());
        let us = &mut make_node_record(4567, true);
        us.inner.country_code_opt = Some("US".to_string());
        let sk = &mut make_node_record(5678, true);
        sk.inner.country_code_opt = Some("SK".to_string());
        let de = &mut make_node_record(7777, true);
        de.inner.country_code_opt = Some("DE".to_string());
        let at = &mut make_node_record(1325, true);
        at.inner.country_code_opt = Some("AT".to_string());
        let pl = &mut make_node_record(2543, true);
        pl.inner.country_code_opt = Some("PL".to_string());
        let db = &mut subject.neighborhood_database.clone();
        db.add_node(cz.clone()).unwrap();
        db.add_node(de.clone()).unwrap();
        db.add_node(us.clone()).unwrap();
        db.add_node(sk.clone()).unwrap();
        db.add_node(at.clone()).unwrap();
        db.add_node(pl.clone()).unwrap();
        let mut dual_edge = |a: &NodeRecord, b: &NodeRecord| {
            db.add_arbitrary_full_neighbor(a.public_key(), b.public_key());
        };
        dual_edge(&subject.neighborhood_database.root(), cz);
        dual_edge(cz, de);
        dual_edge(cz, us);
        dual_edge(us, sk);
        dual_edge(us, at);
        dual_edge(at, pl);
        subject.neighborhood_database = db.clone();
        let subject_addr = subject.start();
        let peer_actors = peer_actors_builder().ui_gateway(ui_gateway).build();
        let cz_public_key = cz.inner.public_key.clone();
        let us_public_key = us.inner.public_key.clone();
        let sk_public_key = sk.inner.public_key.clone();
        let de_public_key = de.inner.public_key.clone();
        let at_public_key = at.inner.public_key.clone();
        let pl_public_key = pl.inner.public_key.clone();
        let assertion_msg = AssertionsMessage {
            assertions: Box::new(move |neighborhood: &mut Neighborhood| {
                assert_eq!(
                    neighborhood.user_exit_preferences.exit_countries,
                    vec![
                        "CZ".to_string(),
                        "SK".to_string(),
                        "AT".to_string(),
                        "DE".to_string(),
                        "PL".to_string(),
                    ]
                );
                assert_eq!(
                    neighborhood.user_exit_preferences.exit_location_preference,
                    ExitPreference::ExitCountryWithFallback
                );
                assert_eq!(
                    neighborhood
                        .neighborhood_database
                        .node_by_key(&cz_public_key)
                        .unwrap()
                        .metadata
                        .country_undesirability,
                    0u32,
                    "cz We expecting 0, country is with Priority: 1"
                );
                assert_eq!(
                    neighborhood
                        .neighborhood_database
                        .node_by_key(&us_public_key)
                        .unwrap()
                        .metadata
                        .country_undesirability,
                    UNREACHABLE_COUNTRY_PENALTY,
                    "us We expecting {}, country is considered for exit location in fallback",
                    UNREACHABLE_COUNTRY_PENALTY
                );
                assert_eq!(
                    neighborhood
                        .neighborhood_database
                        .node_by_key(&sk_public_key)
                        .unwrap()
                        .metadata
                        .country_undesirability,
                    0u32,
                    "sk We expecting 0, country is with Priority: 1"
                );
                assert_eq!(
                    neighborhood
                        .neighborhood_database
                        .node_by_key(&de_public_key)
                        .unwrap()
                        .metadata
                        .country_undesirability,
                    1 * COUNTRY_UNDESIRABILITY_FACTOR,
                    "de We expecting {}, country is with Priority: 2",
                    1 * COUNTRY_UNDESIRABILITY_FACTOR
                );
                assert_eq!(
                    neighborhood
                        .neighborhood_database
                        .node_by_key(&at_public_key)
                        .unwrap()
                        .metadata
                        .country_undesirability,
                    1 * COUNTRY_UNDESIRABILITY_FACTOR,
                    "at We expecting {}, country is with Priority: 2",
                    1 * COUNTRY_UNDESIRABILITY_FACTOR
                );
                assert_eq!(
                    neighborhood
                        .neighborhood_database
                        .node_by_key(&pl_public_key)
                        .unwrap()
                        .metadata
                        .country_undesirability,
                    2 * COUNTRY_UNDESIRABILITY_FACTOR,
                    "pl We expecting {}, country is with Priority: 3",
                    2 * COUNTRY_UNDESIRABILITY_FACTOR
                );
            }),
        };
        subject_addr.try_send(BindMessage { peer_actors }).unwrap();

        subject_addr.try_send(message).unwrap();
        subject_addr.try_send(assertion_msg).unwrap();

        System::current().stop();
        system.run();

        TestLogHandler::new().assert_logs_contain_in_order(vec![
            &format!(
            "INFO: {}: Fallback Routing is set. Exit location set:",
            test_name
            ),
            &"Country Codes: [\"CZ\", \"SK\"] - Priority: 1; Country Codes: [\"AT\", \"DE\"] - Priority: 2; Country Codes: [\"PL\"] - Priority: 3;"
        ]);
    }

    #[test]
    fn exit_location_is_set_and_unset_with_fallback_routing_using_exit_location_msg() {
        init_test_logging();
        let test_name =
            "exit_location_is_set_and_unset_with_fallback_routing_using_exit_location_msg";
        let request = UiSetExitLocationRequest {
            fallback_routing: false,
            exit_locations: vec![
                CountryCodes {
                    country_codes: vec!["CZ".to_string()],
                    priority: 1,
                },
                CountryCodes {
                    country_codes: vec!["FR".to_string()],
                    priority: 2,
                },
            ],
        };
        let set_exit_location_message = NodeFromUiMessage {
            client_id: 8765,
            body: request.tmb(1234),
        };
        let mut subject = make_standard_subject();
        let system = System::new(test_name);
        let (ui_gateway, _, ui_gateway_recording_arc) = make_recorder();
        subject.logger = Logger::new(test_name);
        let cz = &mut make_node_record(3456, true);
        cz.inner.country_code_opt = Some("CZ".to_string());
        let r = &make_node_record(4567, false);
        let fr = &mut make_node_record(5678, false);
        fr.inner.country_code_opt = Some("FR".to_string());
        let t = &make_node_record(7777, false);
        let db = &mut subject.neighborhood_database.clone();
        db.add_node(cz.clone()).unwrap();
        db.add_node(t.clone()).unwrap();
        db.add_node(r.clone()).unwrap();
        db.add_node(fr.clone()).unwrap();
        let mut dual_edge = |a: &NodeRecord, b: &NodeRecord| {
            db.add_arbitrary_full_neighbor(a.public_key(), b.public_key());
        };
        dual_edge(&subject.neighborhood_database.root(), cz);
        dual_edge(cz, t);
        dual_edge(cz, r);
        dual_edge(r, fr);
        subject.neighborhood_database = db.clone();
        let subject_addr = subject.start();
        let peer_actors = peer_actors_builder().ui_gateway(ui_gateway).build();
        let cz_public_key = cz.inner.public_key.clone();
        let r_public_key = r.inner.public_key.clone();
        let fr_public_key = fr.inner.public_key.clone();
        let t_public_key = t.inner.public_key.clone();
        let assert_country_undesirability_populated = AssertionsMessage {
            assertions: Box::new(move |neighborhood: &mut Neighborhood| {
                assert_eq!(
                    neighborhood
                        .neighborhood_database
                        .node_by_key(&cz_public_key)
                        .unwrap()
                        .metadata
                        .country_undesirability,
                    0u32,
                    "CZ - We expecting zero, country is with Priority: 1"
                );
                assert_eq!(
                    neighborhood
                        .neighborhood_database
                        .node_by_key(&r_public_key)
                        .unwrap()
                        .metadata
                        .country_undesirability,
                    0u32,
                    "We expecting 0, country is not considered for exit location, so country_undesirability doesn't matter"
                );
                assert_eq!(
                    neighborhood
                        .neighborhood_database
                        .node_by_key(&fr_public_key)
                        .unwrap()
                        .metadata
                        .country_undesirability,
                    1 * COUNTRY_UNDESIRABILITY_FACTOR,
                    "FR - We expecting {}, country is with Priority: 2",
                    1 * COUNTRY_UNDESIRABILITY_FACTOR
                );
                assert_eq!(
                    neighborhood
                        .neighborhood_database
                        .node_by_key(&t_public_key)
                        .unwrap()
                        .metadata
                        .country_undesirability,
                    0u32,
                    "We expecting 0, country is not considered for exit location, so country_undesirability doesn't matter"
                );
            }),
        };
        let assert_neighborhood_exit_location = AssertionsMessage {
            assertions: Box::new(move |neighborhood: &mut Neighborhood| {
                assert_eq!(
                    neighborhood.user_exit_preferences.exit_countries,
                    vec!["CZ".to_string(), "FR".to_string()]
                );
                assert_eq!(
                    neighborhood.user_exit_preferences.exit_location_preference,
                    ExitPreference::ExitCountryNoFallback
                );
            }),
        };
        let request_2 = UiSetExitLocationRequest {
            fallback_routing: true,
            exit_locations: vec![],
        };
        let clear_exit_location_message = NodeFromUiMessage {
            client_id: 6543,
            body: request_2.tmb(7894),
        };
        let cz_public_key_2 = cz.inner.public_key.clone();
        let r_public_key_2 = r.inner.public_key.clone();
        let fr_public_key_2 = fr.inner.public_key.clone();
        let t_public_key_2 = t.inner.public_key.clone();
        let assert_country_undesirability_and_exit_preference_cleared = AssertionsMessage {
            assertions: Box::new(move |neighborhood: &mut Neighborhood| {
                assert_eq!(
                    neighborhood
                        .neighborhood_database
                        .node_by_key(&cz_public_key_2)
                        .unwrap()
                        .metadata
                        .country_undesirability,
                    0u32,
                    "We expecting zero, exit_location was unset"
                );
                assert_eq!(
                    neighborhood
                        .neighborhood_database
                        .node_by_key(&r_public_key_2)
                        .unwrap()
                        .metadata
                        .country_undesirability,
                    0u32,
                    "We expecting zero, exit_location was unset"
                );
                assert_eq!(
                    neighborhood
                        .neighborhood_database
                        .node_by_key(&fr_public_key_2)
                        .unwrap()
                        .metadata
                        .country_undesirability,
                    0u32,
                    "We expecting zero, exit_location was unset"
                );
                assert_eq!(
                    neighborhood
                        .neighborhood_database
                        .node_by_key(&t_public_key_2)
                        .unwrap()
                        .metadata
                        .country_undesirability,
                    0u32,
                    "We expecting zero, exit_location was unset"
                );
                assert_eq!(
                    neighborhood.user_exit_preferences.exit_countries.is_empty(),
                    true
                );
                assert_eq!(
                    neighborhood.user_exit_preferences.exit_location_preference,
                    ExitPreference::Nothing
                )
            }),
        };

        subject_addr.try_send(BindMessage { peer_actors }).unwrap();
        subject_addr.try_send(set_exit_location_message).unwrap();
        subject_addr
            .try_send(assert_country_undesirability_populated)
            .unwrap();
        subject_addr
            .try_send(assert_neighborhood_exit_location)
            .unwrap();
        subject_addr.try_send(clear_exit_location_message).unwrap();
        subject_addr
            .try_send(assert_country_undesirability_and_exit_preference_cleared)
            .unwrap();

        System::current().stop();
        system.run();
        let ui_gateway_recording = ui_gateway_recording_arc.lock().unwrap();
        let record_one: &NodeToUiMessage = ui_gateway_recording.get_record(0);
        let record_two: &NodeToUiMessage = ui_gateway_recording.get_record(1);

        assert_eq!(ui_gateway_recording.len(), 2);
        assert_eq!(
            record_one,
            &NodeToUiMessage {
                target: MessageTarget::ClientId(8765),
                body: UiSetExitLocationResponse {}.tmb(1234),
            }
        );
        assert_eq!(
            record_two,
            &NodeToUiMessage {
                target: MessageTarget::ClientId(6543),
                body: UiSetExitLocationResponse {}.tmb(7894),
            }
        );
        TestLogHandler::new().assert_logs_contain_in_order(vec![
            &format!(
                "INFO: {}: Fallback Routing NOT set. Exit location set:",
                test_name
            ),
            &"Country Codes: [\"CZ\"] - Priority: 1; Country Codes: [\"FR\"] - Priority: 2;",
            &format!(
                "INFO: {}: Fallback Routing is set. Exit location unset.",
                test_name
            ),
        ]);
    }

    #[test]
    fn min_hops_can_be_changed_during_runtime_using_configuration_change_msg() {
        init_test_logging();
        let test_name = "min_hops_can_be_changed_during_runtime_using_configuration_change_msg";
        let new_min_hops = Hops::FourHops;
        let system = System::new(test_name);
        let (ui_gateway, _, ui_gateway_recording) = make_recorder();
        let mut subject = make_standard_subject();
        subject.min_hops = Hops::TwoHops;
        subject.logger = Logger::new(test_name);
        subject.overall_connection_status.stage = OverallConnectionStage::RouteFound;
        let subject_addr = subject.start();
        let peer_actors = peer_actors_builder().ui_gateway(ui_gateway).build();
        subject_addr.try_send(BindMessage { peer_actors }).unwrap();

        subject_addr
            .try_send(ConfigurationChangeMessage {
                change: ConfigurationChange::UpdateMinHops(new_min_hops),
            })
            .unwrap();

        subject_addr
            .try_send(AssertionsMessage {
                assertions: Box::new(move |neighborhood: &mut Neighborhood| {
                    let expected_db_patch_size =
                        Neighborhood::calculate_db_patch_size(new_min_hops);
                    assert_eq!(neighborhood.min_hops, new_min_hops);
                    assert_eq!(neighborhood.db_patch_size, expected_db_patch_size);
                    assert_eq!(
                        neighborhood.overall_connection_status.stage,
                        OverallConnectionStage::ConnectedToNeighbor
                    );
                }),
            })
            .unwrap();
        System::current().stop();
        system.run();
        let recording = ui_gateway_recording.lock().unwrap();
        let message_opt = recording.get_record_opt::<NodeToUiMessage>(0);
        assert_eq!(
            message_opt,
            Some(&NodeToUiMessage {
                target: MessageTarget::AllClients,
                body: UiConnectionChangeBroadcast {
                    stage: UiConnectionStage::ConnectedToNeighbor
                }
                .tmb(0),
            })
        );
        TestLogHandler::new().assert_logs_contain_in_order(vec![
            &format!(
                "DEBUG: {test_name}: The stage of OverallConnectionStatus has been changed \
                from RouteFound to ConnectedToNeighbor. A message to the UI was also sent."
            ),
            &format!("DEBUG: {test_name}: Searching for a 4-hop route..."),
        ]);
    }

    #[test]
    fn ocs_stage_is_not_changed_in_case_routes_can_not_be_found_before_min_hops_change() {
        init_test_logging();
        let test_name =
            "ocs_stage_is_not_regressed_in_case_routes_can_not_be_found_before_min_hops_change";
        let new_min_hops = Hops::FourHops;
        let system = System::new(test_name);
        let (ui_gateway, _, ui_gateway_recording) = make_recorder();
        let mut subject = make_standard_subject();
        subject.min_hops = Hops::TwoHops;
        subject.logger = Logger::new(test_name);
        subject.overall_connection_status.stage = OverallConnectionStage::NotConnected;
        let subject_addr = subject.start();
        let peer_actors = peer_actors_builder().ui_gateway(ui_gateway).build();
        subject_addr.try_send(BindMessage { peer_actors }).unwrap();

        subject_addr
            .try_send(ConfigurationChangeMessage {
                change: ConfigurationChange::UpdateMinHops(new_min_hops),
            })
            .unwrap();

        subject_addr
            .try_send(AssertionsMessage {
                assertions: Box::new(move |neighborhood: &mut Neighborhood| {
                    let expected_db_patch_size =
                        Neighborhood::calculate_db_patch_size(new_min_hops);
                    assert_eq!(neighborhood.min_hops, new_min_hops);
                    assert_eq!(neighborhood.db_patch_size, expected_db_patch_size);
                    assert_eq!(
                        neighborhood.overall_connection_status.stage,
                        OverallConnectionStage::NotConnected
                    );
                }),
            })
            .unwrap();
        System::current().stop();
        system.run();
        let recording = ui_gateway_recording.lock().unwrap();
        let message_opt = recording.get_record_opt::<NodeToUiMessage>(0);
        assert_eq!(message_opt, None);
        let tlh = TestLogHandler::new();
        tlh.exists_no_log_containing(&format!(
            "DEBUG: {test_name}: The stage of OverallConnectionStatus has been changed \
                from RouteFound to ConnectedToNeighbor. A message to the UI was also sent."
        ));
        tlh.exists_log_containing(&format!(
            "DEBUG: {test_name}: Searching for a 4-hop route..."
        ));
    }

    #[test]
    fn compose_route_query_response_returns_an_error_when_route_segment_keys_is_empty() {
        let mut subject = make_standard_subject();

        let result: Result<RouteQueryResponse, String> = subject.compose_route_query_response(
            RouteSegment::new(vec![], Component::ProxyClient),
            RouteSegment::new(vec![], Component::ProxyServer),
        );
        assert!(result.is_err());
        let error_expectation: String = result.expect_err("Expected an Err but got:");
        assert_eq!(
            error_expectation,
            "Cannot make multi-hop route without segment keys"
        );
    }

    #[test]
    fn compose_route_query_response_returns_an_error_when_the_neighbor_is_none() {
        let mut subject = make_standard_subject();

        let result: Result<RouteQueryResponse, String> = subject.compose_route_query_response(
            RouteSegment::new(vec![&PublicKey::new(&[3, 3, 8])], Component::ProxyClient),
            RouteSegment::new(vec![&PublicKey::new(&[8, 3, 3])], Component::ProxyServer),
        );
        assert!(result.is_err());
        let error_expectation: String = result.expect_err("Expected an Err but got:");
        assert_eq!(
            error_expectation,
            "Cannot make multi_hop with unknown neighbor"
        );
        assert_eq!(subject.next_return_route_id, 0);
    }

    #[test]
    fn calculate_expected_service_returns_error_when_given_empty_segment() {
        let mut subject = make_standard_subject();
        let a = &make_node_record(3456, true);
        let db = &mut subject.neighborhood_database;
        db.add_node(a.clone()).unwrap();

        let result = subject.calculate_expected_service(a.public_key(), None, None);
        assert!(result.is_err());
        assert_eq!(
            result.unwrap_err(),
            "cannot calculate expected service, no keys provided in route segment"
        );
    }

    /*
            Database:

            Q---p---R
                |   |
            t---S---+

            p is consume-only, t is originate-only.
    */

    #[test]
    fn complete_routes_exercise() {
        let mut subject = make_standard_subject();
        let db = &mut subject.neighborhood_database;
        db.root_mut().inner.accepts_connections = false;
        db.root_mut().inner.routes_data = false;
        let p = &db.root_mut().public_key().clone(); // 9e7p7un06eHs6frl5A
        let q = &db.add_node(make_node_record(3456, true)).unwrap(); // AwQFBg
        let r = &db.add_node(make_node_record(4567, true)).unwrap(); // BAUGBw
        let s = &db.add_node(make_node_record(5678, true)).unwrap(); // BQYHCA
        let t = &db
            .add_node(make_node_record_f(6789, true, false, true))
            .unwrap(); // BgcICQ
        db.add_arbitrary_full_neighbor(q, p);
        db.add_arbitrary_full_neighbor(p, r);
        db.add_arbitrary_full_neighbor(p, s);
        db.add_arbitrary_full_neighbor(t, s);
        db.add_arbitrary_full_neighbor(s, r);

        // At least two hops from p to anywhere standard
        let route_opt =
            subject.find_best_route_segment(p, None, 2, 10000, RouteDirection::Over, None, None);

        assert_eq!(route_opt.unwrap(), vec![p, s, t]);
        // no [p, r, s] or [p, s, r] because s and r are both neighbors of p and can't exit for it

        // At least two hops over from p to t
        let route_opt =
            subject.find_best_route_segment(p, Some(t), 2, 10000, RouteDirection::Over, None, None);

        assert_eq!(route_opt.unwrap(), vec![p, s, t]);

        // At least two hops over from t to p
        let route_opt =
            subject.find_best_route_segment(t, Some(p), 2, 10000, RouteDirection::Over, None, None);

        assert_eq!(route_opt, None);
        // p is consume-only; can't be an exit Node.

        // At least two hops back from t to p
        let route_opt =
            subject.find_best_route_segment(t, Some(p), 2, 10000, RouteDirection::Back, None, None);

        assert_eq!(route_opt.unwrap(), vec![t, s, p]);
        // p is consume-only, but it's the originating Node, so including it is okay

        // At least two hops from p to Q - impossible
        let route_opt =
            subject.find_best_route_segment(p, Some(q), 2, 10000, RouteDirection::Over, None, None);

        assert_eq!(route_opt, None);
    }

    /*
            Database:

            A---B---C---D---E
            |   |   |   |   |
            F---G---H---I---J
            |   |   |   |   |
            K---L---M---N---O
            |   |   |   |   |
            P---Q---R---S---T
            |   |   |   |   |
            U---V---W---X---Y

            All these Nodes are standard-mode. L is the root Node.
    */

    #[test]
    fn route_optimization_test() {
        let mut subject = make_standard_subject();
        let db = &mut subject.neighborhood_database;
        let mut generator = 1000;
        let mut make_node = |db: &mut NeighborhoodDatabase| {
            let node = &db.add_node(make_node_record(generator, true)).unwrap();
            generator += 1;
            node.clone()
        };
        let mut make_row = |db: &mut NeighborhoodDatabase| {
            let n1 = make_node(db);
            let n2 = make_node(db);
            let n3 = make_node(db);
            let n4 = make_node(db);
            let n5 = make_node(db);
            db.add_arbitrary_full_neighbor(&n1, &n2);
            db.add_arbitrary_full_neighbor(&n2, &n3);
            db.add_arbitrary_full_neighbor(&n3, &n4);
            db.add_arbitrary_full_neighbor(&n4, &n5);
            (n1, n2, n3, n4, n5)
        };
        let join_rows = |db: &mut NeighborhoodDatabase, first_row, second_row| {
            let (f1, f2, f3, f4, f5) = first_row;
            let (s1, s2, s3, s4, s5) = second_row;
            db.add_arbitrary_full_neighbor(f1, s1);
            db.add_arbitrary_full_neighbor(f2, s2);
            db.add_arbitrary_full_neighbor(f3, s3);
            db.add_arbitrary_full_neighbor(f4, s4);
            db.add_arbitrary_full_neighbor(f5, s5);
        };
        let designate_root_node = |db: &mut NeighborhoodDatabase, key| {
            let root_node_key = db.root().public_key().clone();
            let node = db.node_by_key(key).unwrap().clone();
            db.root_mut().inner = node.inner.clone();
            db.root_mut().metadata = node.metadata.clone();
            db.remove_node(&root_node_key);
        };
        let (a, b, c, d, e) = make_row(db);
        let (f, g, h, i, j) = make_row(db);
        let (k, l, m, n, o) = make_row(db);
        let (p, q, r, s, t) = make_row(db);
        let (u, v, w, x, y) = make_row(db);
        join_rows(db, (&a, &b, &c, &d, &e), (&f, &g, &h, &i, &j));
        join_rows(db, (&f, &g, &h, &i, &j), (&k, &l, &m, &n, &o));
        join_rows(db, (&k, &l, &m, &n, &o), (&p, &q, &r, &s, &t));
        join_rows(db, (&p, &q, &r, &s, &t), (&u, &v, &w, &x, &y));
        designate_root_node(db, &l);
        let before = Instant::now();

        // All the target-designated routes from L to N
        let route = subject
            .find_best_route_segment(&l, Some(&n), 3, 10000, RouteDirection::Back, None, None)
            .unwrap();

        let after = Instant::now();
        assert_eq!(route, vec![&l, &g, &h, &i, &n]); // Cheaper than [&l, &q, &r, &s, &n]
        let interval = after.duration_since(before);
        assert!(
            interval.as_millis() <= 100,
            "Should have calculated route in <=100ms, but was {}ms",
            interval.as_millis()
        );
    }

    /* Complex testing of country_code undesirability on large network with aim to fin fallback routing and non fallback routing mechanisms */
    #[test]
    fn route_optimization_country_codes() {
        let mut subject = make_standard_subject();
        let db = &mut subject.neighborhood_database;
        subject.fallback_routing = false;
        let mut generator = 1000;
        let mut make_node = |db: &mut NeighborhoodDatabase| {
            let node = &db.add_node(make_node_record(generator, true)).unwrap();
            generator += 1;
            node.clone()
        };
        let mut make_row = |db: &mut NeighborhoodDatabase| {
            let n1 = make_node(db);
            let n2 = make_node(db);
            let n3 = make_node(db);
            let n4 = make_node(db);
            let n5 = make_node(db);
            db.add_arbitrary_full_neighbor(&n1, &n2);
            db.add_arbitrary_full_neighbor(&n2, &n3);
            db.add_arbitrary_full_neighbor(&n3, &n4);
            db.add_arbitrary_full_neighbor(&n4, &n5);
            (n1, n2, n3, n4, n5)
        };
        let join_rows = |db: &mut NeighborhoodDatabase, first_row, second_row| {
            let (f1, f2, f3, f4, f5) = first_row;
            let (s1, s2, s3, s4, s5) = second_row;
            db.add_arbitrary_full_neighbor(f1, s1);
            db.add_arbitrary_full_neighbor(f2, s2);
            db.add_arbitrary_full_neighbor(f3, s3);
            db.add_arbitrary_full_neighbor(f4, s4);
            db.add_arbitrary_full_neighbor(f5, s5);
        };
        let designate_root_node = |db: &mut NeighborhoodDatabase, key| {
            let root_node_key = db.root().public_key().clone();
            let node = db.node_by_key(key).unwrap().clone();
            db.root_mut().inner = node.inner.clone();
            db.root_mut().metadata = node.metadata.clone();
            db.remove_node(&root_node_key);
        };
        let (a, b, c, d, e) = make_row(db);
        let (f, g, h, i, j) = make_row(db);
        let (k, l, m, n, o) = make_row(db);
        let (p, q, r, s, t) = make_row(db);
        let (u, v, w, x, y) = make_row(db);

        println!("a {} - b {} - c {} - d {} - e {}",
            db.node_by_key(&a).unwrap().inner.country_code,
            db.node_by_key(&b).unwrap().inner.country_code,
            db.node_by_key(&c).unwrap().inner.country_code,
            db.node_by_key(&d).unwrap().inner.country_code,
            db.node_by_key(&e).unwrap().inner.country_code);

        println!("f {} - g {} - h {} - i {} - j {}",
            db.node_by_key(&f).unwrap().inner.country_code,
            db.node_by_key(&g).unwrap().inner.country_code,
            db.node_by_key(&h).unwrap().inner.country_code,
            db.node_by_key(&i).unwrap().inner.country_code,
            db.node_by_key(&j).unwrap().inner.country_code
        );

        println!("k {} - l {} - m {} - n {} - o {}",
            db.node_by_key(&k).unwrap().inner.country_code,
            db.node_by_key(&l).unwrap().inner.country_code,
            db.node_by_key(&m).unwrap().inner.country_code,
            db.node_by_key(&n).unwrap().inner.country_code,
            db.node_by_key(&o).unwrap().inner.country_code
        );

        println!("p {} - q {} - r {} - s {} - t {}",
            db.node_by_key(&p).unwrap().inner.country_code,
            db.node_by_key(&q).unwrap().inner.country_code,
            db.node_by_key(&r).unwrap().inner.country_code,
            db.node_by_key(&s).unwrap().inner.country_code,
            db.node_by_key(&t).unwrap().inner.country_code
        );


        println!("u {} - v {} - w {} - x {} - y {}",
            db.node_by_key(&u).unwrap().inner.country_code,
            db.node_by_key(&v).unwrap().inner.country_code,
            db.node_by_key(&w).unwrap().inner.country_code,
            db.node_by_key(&x).unwrap().inner.country_code,
            db.node_by_key(&y).unwrap().inner.country_code,
        );

        join_rows(db, (&a, &b, &c, &d, &e), (&f, &g, &h, &i, &j));
        join_rows(db, (&f, &g, &h, &i, &j), (&k, &l, &m, &n, &o));
        join_rows(db, (&k, &l, &m, &n, &o), (&p, &q, &r, &s, &t));
        join_rows(db, (&p, &q, &r, &s, &t), (&u, &v, &w, &x, &y));
        let checkdb = db.clone();
        designate_root_node(db, &l);
        let before = Instant::now();

        // All the target-designated routes from L to N
        // let route = subject
        //     .find_best_route_segment(&l, Some(&n), 3, 10000, RouteDirection::Back, None, None)
        //     .unwrap();
        let route_cz = subject.find_best_route_segment(
            &l,
            None,
            3,
            10000,
            RouteDirection::Over,
            None,
            Some("CZ".to_string()),
        );

        let after = Instant::now();

        println!("route_cz: {:#?}", route_cz);

        route_cz.unwrap().into_iter().for_each(|key| {
            println!("key {:?}, country_code {:?}", &key, checkdb.node_by_key(&key).unwrap().inner.country_code);
        });
        // assert_eq!(route, vec![&l, &g, &h, &i, &n]); // Cheaper than [&l, &q, &r, &s, &n]
        // let interval = after.duration_since(before);
        // assert!(
        //     interval.as_millis() <= 100,
        //     "Should have calculated route in <=100ms, but was {}ms",
        //     interval.as_millis()
        // );
    }

    /*
            Database:

            P---q---R

            Test is written from the standpoint of P. Node q is non-routing.
    */

    #[test]
    fn find_best_segment_traces_unreachable_country_code_exit_node() {
        init_test_logging();
        let mut subject = make_standard_subject();
        let db = &mut subject.neighborhood_database;
        let p = &db.root_mut().public_key().clone();
        let a = &db.add_node(make_node_record(2345, true)).unwrap();
        let b = &db.add_node(make_node_record(5678, true)).unwrap();
        let c = &db.add_node(make_node_record(1234, true)).unwrap();
        db.add_arbitrary_full_neighbor(p, c);
        db.add_arbitrary_full_neighbor(c, b);
        db.add_arbitrary_full_neighbor(c, a);

        let route_cz = subject.find_best_route_segment(
            p,
            None,
            2,
            10000,
            RouteDirection::Over,
            None,
            Some("CZ".to_string()),
        );

        TestLogHandler::new().exists_log_containing(
            "Node with PubKey 0x05060708 is not from requested Country \"CZ\" during ExitRequest; Undesirability: 156816078 + 100000000 = 256816078",
        );
        TestLogHandler::new().exists_log_containing(
            "Node with PubKey 0x02030405 is not from requested Country \"CZ\" during ExitRequest; Undesirability: 123482745 + 100000000 = 223482745",
        );
    }

    #[test]
    fn route_for_particular_country_code_is_constructed() {
        let mut subject = make_standard_subject();
        let db = &mut subject.neighborhood_database;
        let p = &db.root_mut().public_key().clone();
        let a = &db.add_node(make_node_record(2345, true)).unwrap();
        let b = &db.add_node(make_node_record(5678, true)).unwrap();
        let c = &db.add_node(make_node_record(1234, true)).unwrap();
        db.add_arbitrary_full_neighbor(p, c);
        db.add_arbitrary_full_neighbor(c, b);
        db.add_arbitrary_full_neighbor(c, a);
        let cdb = db.clone();

        println!("p {}", db.node_by_key(p).unwrap().inner.country_code);
        println!("a {}", db.node_by_key(a).unwrap().inner.country_code);
        println!("b {}", db.node_by_key(b).unwrap().inner.country_code);
        println!("c {}", db.node_by_key(c).unwrap().inner.country_code);

        let route_au = subject.find_best_route_segment(
            p,
            None,
            2,
            10000,
            RouteDirection::Over,
            None,
            Some("AU".to_string()),
        );
        let route_fr = subject.find_best_route_segment(
            p,
            None,
            2,
            10000,
            RouteDirection::Over,
            None,
            Some("FR".to_string()),
        );

        let exit_node = cdb.node_by_key(&route_au.as_ref().unwrap().get(2).unwrap());
        assert_eq!(exit_node.unwrap().inner.country_code, "AU");
        let exit_node = cdb.node_by_key(&route_fr.as_ref().unwrap().get(2).unwrap());
        assert_eq!(exit_node.unwrap().inner.country_code, "FR");
    }

    #[test]
    fn cant_route_through_non_routing_node() {
        let mut subject = make_standard_subject();
        let db = &mut subject.neighborhood_database;
        let p = &db.root_mut().public_key().clone(); // 9e7p7un06eHs6frl5A
        let q = &db
            .add_node(make_node_record_f(4567, true, false, false))
            .unwrap(); // BAUGBw
        let r = &db.add_node(make_node_record(5678, true)).unwrap(); // BQYHCA
        db.add_arbitrary_full_neighbor(p, q);
        db.add_arbitrary_full_neighbor(q, r);

        // At least two hops from P to anywhere standard
        let route_opt =
            subject.find_best_route_segment(p, None, 2, 10000, RouteDirection::Over, None, None);

        assert_eq!(route_opt, None);
    }

    #[test]
    fn computing_undesirability_works_for_relay_on_over_leg() {
        let node_record = make_node_record(1234, false);
        let subject = make_standard_subject();

        let new_undesirability = subject.compute_new_undesirability(
            &node_record,
            1_000_000, // Nonzero undesirability: on our way
            None,
            5, // Lots of hops to go yet
            1_000,
            RouteDirection::Over,
            Some("hostname.com"),
            None,
        );

        let rate_pack = node_record.rate_pack();
        // node_record will charge us for the link beyond
        assert_eq!(
            new_undesirability,
            1_000_000 // existing undesirability
                + rate_pack.routing_charge (1_000) as i64 // charge to route packet
        );
    }

    #[test]
    fn computing_undesirability_works_for_exit_on_over_leg_for_non_blacklisted_host() {
        let node_record = make_node_record(2345, false);
        let subject = make_standard_subject();

        let new_undesirability = subject.compute_new_undesirability(
            &node_record,
            1_000_000,
            None,
            0, // Last hop
            1_000,
            RouteDirection::Over,
            Some("hostname.com"),
            None,
        );

        let rate_pack = node_record.rate_pack();
        assert_eq!(
            new_undesirability,
            1_000_000 // existing undesirability
                    + rate_pack.exit_charge (1_000) as i64 // charge to exit request
        );
    }

    #[test]
    fn computing_undesirability_works_for_exit_on_over_leg_for_blacklisted_host() {
        init_test_logging();
        let mut node_record = make_node_record(2345, false);
        node_record
            .metadata
            .unreachable_hosts
            .insert("hostname.com".to_string());
        let subject = make_standard_subject();

        let new_undesirability = subject.compute_new_undesirability(
            &node_record,
            1_000_000,
            None,
            0, // Last hop
            1_000,
            RouteDirection::Over,
            Some("hostname.com"),
            None,
        );

        let rate_pack = node_record.rate_pack();
        assert_eq!(
            new_undesirability,
            1_000_000 // existing undesirability
                    + rate_pack.exit_charge (1_000) as i64 // charge to exit request
                    + UNREACHABLE_HOST_PENALTY // because host is blacklisted
        );
        TestLogHandler::new().exists_log_containing(
            "TRACE: Neighborhood: Node with PubKey 0x02030405 \
                      failed to reach host \"hostname.com\" during ExitRequest; \
                      Undesirability: 2350745 + 100000000 = 102350745",
        );
    }

    #[test]
    fn computing_initial_undesirability_works_for_origin_on_over_leg() {
        let node_record = make_node_record(4567, false);
        let mut subject = make_standard_subject();
        subject
            .neighborhood_database
            .add_node(node_record.clone())
            .unwrap();

        let initial_undesirability = subject.compute_initial_undesirability(
            node_record.public_key(),
            1_000,
            RouteDirection::Over,
        );

        assert_eq!(
            initial_undesirability,
            0 // Origin does not charge itself for routing
        );
    }

    #[test]
    fn computing_initial_undesirability_works_for_exit_on_back_leg() {
        let node_record = make_node_record(4567, false);
        let mut subject = make_standard_subject();
        subject
            .neighborhood_database
            .add_node(node_record.clone())
            .unwrap();

        let initial_undesirability = subject.compute_initial_undesirability(
            node_record.public_key(),
            1_000,
            RouteDirection::Back,
        );

        let rate_pack = node_record.rate_pack();
        assert_eq!(
            initial_undesirability,
            rate_pack.exit_charge (1_000) as i64 // charge to exit response
                + rate_pack.routing_charge (1_000) as i64 // charge to route response
        );
    }

    #[test]
    fn computing_undesirability_works_for_relay_on_back_leg() {
        let node_record = make_node_record(4567, false);
        let subject = make_standard_subject();

        let new_undesirability = subject.compute_new_undesirability(
            &node_record,
            1_000_000, // Nonzero undesirability: we're on our way
            Some(&PublicKey::new(b"Booga")),
            5, // Plenty of hops remaining: not there yet
            1_000,
            RouteDirection::Back,
            None,
            None,
        );

        let rate_pack = node_record.rate_pack();
        assert_eq!(
            new_undesirability,
            1_000_000 // existing undesirability
                + rate_pack.routing_charge (1_000) as i64 // charge to route response
        );
    }

    #[test]
    fn gossips_after_removing_a_neighbor() {
        let (hopper, hopper_awaiter, hopper_recording) = make_recorder();
        let cryptde = main_cryptde();
        let earning_wallet = make_wallet("earning");
        let consuming_wallet = Some(make_paying_wallet(b"consuming"));
        let this_node = NodeRecord::new_for_tests(
            &cryptde.public_key(),
            Some(&NodeAddr::new(
                &IpAddr::from_str("5.4.3.2").unwrap(),
                &[1234],
            )),
            100,
            true,
            true,
            None,
        );
        let this_node_inside = this_node.clone();
        let removed_neighbor = make_node_record(2345, true);
        let removed_neighbor_inside = removed_neighbor.clone();
        let other_neighbor = make_node_record(3456, true);
        let other_neighbor_inside = other_neighbor.clone();

        thread::spawn(move || {
            let system = System::new("gossips_after_removing_a_neighbor");
            let mut subject = Neighborhood::new(
                cryptde,
                &bc_from_nc_plus(
                    NeighborhoodConfig {
                        mode: NeighborhoodMode::Standard(
                            this_node_inside.node_addr_opt().unwrap(),
                            vec![],
                            rate_pack(100),
                        ),
                        min_hops: MIN_HOPS_FOR_TEST,
                    },
                    earning_wallet.clone(),
                    consuming_wallet.clone(),
                    "gossips_after_removing_a_neighbor",
                ),
            );
            let db = &mut subject.neighborhood_database;

            db.add_node(removed_neighbor_inside.clone()).unwrap();
            db.add_node(other_neighbor_inside.clone()).unwrap();
            db.add_arbitrary_full_neighbor(
                &cryptde.public_key(),
                removed_neighbor_inside.public_key(),
            );
            db.add_arbitrary_full_neighbor(
                &cryptde.public_key(),
                other_neighbor_inside.public_key(),
            );
            db.add_arbitrary_full_neighbor(
                removed_neighbor_inside.public_key(),
                other_neighbor_inside.public_key(),
            );

            let addr: Addr<Neighborhood> = subject.start();
            let peer_actors = peer_actors_builder().hopper(hopper).build();
            addr.try_send(BindMessage { peer_actors }).unwrap();

            let sub: Recipient<RemoveNeighborMessage> = addr.recipient::<RemoveNeighborMessage>();
            sub.try_send(RemoveNeighborMessage {
                public_key: removed_neighbor_inside.public_key().clone(),
            })
            .unwrap();

            system.run();
        });

        let other_neighbor_cryptde =
            CryptDENull::from(other_neighbor.public_key(), TEST_DEFAULT_CHAIN);
        hopper_awaiter.await_message_count(1);
        let locked_recording = hopper_recording.lock().unwrap();
        let package: &IncipientCoresPackage = locked_recording.get_record(0);
        let gossip = match decodex(&other_neighbor_cryptde, &package.payload).unwrap() {
            MessageType::Gossip(vd) => Gossip_0v1::try_from(vd).unwrap(),
            x => panic!("Expected MessageType::Gossip, got {:?}", x),
        };
        type Digest = (PublicKey, Vec<u8>, bool, u32, Vec<PublicKey>);
        let to_actual_digest = |gnr: GossipNodeRecord| {
            let node_addr_opt = gnr.node_addr_opt.clone();
            let inner = NodeRecordInner_0v1::try_from(gnr).unwrap();
            let neighbors_vec = inner.neighbors.into_iter().collect::<Vec<PublicKey>>();
            (
                inner.public_key.clone(),
                inner.public_key.into(),
                node_addr_opt.is_some(),
                inner.version,
                neighbors_vec,
            )
        };

        let sort_digests = |digests: Vec<Digest>| {
            let mut digests = digests
                .into_iter()
                .map(|mut d| {
                    d.4.sort_unstable_by(|a, b| a.cmp(&b));
                    d
                })
                .collect_vec();
            digests.sort_unstable_by(|a, b| a.0.cmp(&b.0));
            digests
        };

        let actual_digests = sort_digests(
            gossip
                .node_records
                .into_iter()
                .map(|gnr| to_actual_digest(gnr))
                .collect::<Vec<Digest>>(),
        );

        let expected_digests = sort_digests(vec![
            (
                removed_neighbor.public_key().clone(),
                removed_neighbor.public_key().clone().into(),
                false,
                0,
                vec![
                    other_neighbor.public_key().clone(),
                    this_node.public_key().clone(),
                ],
            ),
            (
                this_node.public_key().clone(),
                this_node.public_key().clone().into(),
                true,
                1,
                vec![other_neighbor.public_key().clone()],
            ),
        ]);

        assert_eq!(expected_digests, actual_digests);
    }

    #[test]
    fn neighborhood_calls_gossip_acceptor_when_gossip_is_received() {
        let handle_params_arc = Arc::new(Mutex::new(vec![]));
        let gossip_acceptor = GossipAcceptorMock::new()
            .handle_params(&handle_params_arc)
            .handle_result(GossipAcceptanceResult::Ignored);
        let mut subject_node = make_global_cryptde_node_record(1234, true); // 9e7p7un06eHs6frl5A
        let neighbor = make_node_record(1111, true);
        let mut subject = neighborhood_from_nodes(&subject_node, Some(&neighbor));
        subject.gossip_acceptor = Box::new(gossip_acceptor);
        let gossip = GossipBuilder::new(&subject.neighborhood_database)
            .node(subject_node.public_key(), true)
            .build();
        let cores_package = ExpiredCoresPackage {
            immediate_neighbor: subject_node.node_addr_opt().unwrap().into(),
            paying_wallet: None,
            remaining_route: make_meaningless_route(),
            payload: gossip.clone(),
            payload_len: 0,
        };
        let system = System::new("test");
        let addr: Addr<Neighborhood> = subject.start();
        let sub = addr.recipient::<ExpiredCoresPackage<Gossip_0v1>>();

        sub.try_send(cores_package).unwrap();

        System::current().stop();
        system.run();
        let mut handle_params = handle_params_arc.lock().unwrap();
        let (call_database, call_agrs, call_gossip_source, neighborhood_metadata) =
            handle_params.remove(0);
        assert!(handle_params.is_empty());
        subject_node.metadata.last_update = call_database.root().metadata.last_update;
        assert_eq!(&subject_node, call_database.root());
        assert_eq!(1, call_database.keys().len());
        let agrs: Vec<AccessibleGossipRecord> = gossip.try_into().unwrap();
        assert_eq!(agrs, call_agrs);
        let actual_gossip_source: SocketAddr = subject_node.node_addr_opt().unwrap().into();
        assert_eq!(actual_gossip_source, call_gossip_source);
        let neighbor_ip = neighbor.node_addr_opt().unwrap().ip_addr();
        assert_eq!(
            neighborhood_metadata.connection_progress_peers,
            vec![neighbor_ip]
        );
    }

    #[test]
    fn neighborhood_sends_only_an_acceptance_debut_when_an_acceptance_debut_is_provided() {
        let introduction_target_node = make_node_record(7345, true);
        let subject_node = make_global_cryptde_node_record(5555, true); // 9e7p7un06eHs6frl5A
        let neighbor = make_node_record(1050, true);
        let mut subject = neighborhood_from_nodes(&subject_node, Some(&neighbor));
        subject
            .neighborhood_database
            .add_node(introduction_target_node.clone())
            .unwrap();

        subject.neighborhood_database.add_arbitrary_half_neighbor(
            subject_node.public_key(),
            introduction_target_node.public_key(),
        );
        let debut = GossipBuilder::new(&subject.neighborhood_database)
            .node(subject_node.public_key(), true)
            .build();
        let gossip_acceptor =
            GossipAcceptorMock::new().handle_result(GossipAcceptanceResult::Reply(
                debut.clone(),
                introduction_target_node.public_key().clone(),
                introduction_target_node.node_addr_opt().unwrap(),
            ));
        subject.gossip_acceptor = Box::new(gossip_acceptor);
        let (hopper, _, hopper_recording_arc) = make_recorder();
        let peer_actors = peer_actors_builder().hopper(hopper).build();
        let system = System::new("");
        subject.hopper_no_lookup_opt = Some(peer_actors.hopper.from_hopper_client_no_lookup);

        subject.handle_gossip(
            Gossip_0v1::new(vec![]),
            SocketAddr::from_str("1.1.1.1:1111").unwrap(),
            make_cpm_recipient().0,
        );

        System::current().stop();
        system.run();
        let hopper_recording = hopper_recording_arc.lock().unwrap();
        let package = hopper_recording.get_record::<NoLookupIncipientCoresPackage>(0);
        assert_eq!(1, hopper_recording.len());
        assert_eq!(introduction_target_node.public_key(), &package.public_key);
        let gossip = match decodex::<MessageType>(
            &CryptDENull::from(introduction_target_node.public_key(), TEST_DEFAULT_CHAIN),
            &package.payload,
        ) {
            Ok(MessageType::Gossip(vd)) => Gossip_0v1::try_from(vd).unwrap(),
            x => panic!("Wanted Gossip, found {:?}", x),
        };
        assert_eq!(debut, gossip);
    }

    #[test]
    fn neighborhood_transmits_gossip_failure_properly() {
        let subject_node = make_global_cryptde_node_record(5555, true); // 9e7p7un06eHs6frl5A
        let neighbor = make_node_record(1111, true);
        let public_key = PublicKey::new(&[1, 2, 3, 4]);
        let node_addr = NodeAddr::from_str("1.2.3.4:1234").unwrap();
        let gossip_acceptor =
            GossipAcceptorMock::new().handle_result(GossipAcceptanceResult::Failed(
                GossipFailure_0v1::NoSuitableNeighbors,
                public_key.clone(),
                node_addr.clone(),
            ));
        let mut subject: Neighborhood = neighborhood_from_nodes(&subject_node, Some(&neighbor));
        let (hopper, _, hopper_recording_arc) = make_recorder();
        let system = System::new("neighborhood_transmits_gossip_failure_properly");
        let peer_actors = peer_actors_builder().hopper(hopper).build();
        subject.hopper_no_lookup_opt = Some(peer_actors.hopper.from_hopper_client_no_lookup);
        subject.gossip_acceptor = Box::new(gossip_acceptor);

        subject.handle_gossip_agrs(
            vec![],
            SocketAddr::from_str("1.2.3.4:1234").unwrap(),
            make_cpm_recipient().0,
        );

        System::current().stop();
        system.run();
        let hopper_recording = hopper_recording_arc.lock().unwrap();
        let package = hopper_recording.get_record::<NoLookupIncipientCoresPackage>(0);
        assert_eq!(1, hopper_recording.len());
        assert_eq!(package.node_addr, node_addr);
        let payload = decodex::<MessageType>(
            &CryptDENull::from(&public_key, TEST_DEFAULT_CHAIN),
            &package.payload,
        )
        .unwrap();
        assert_eq!(
            payload,
            MessageType::GossipFailure(VersionedData::new(
                &crate::sub_lib::migrations::gossip_failure::MIGRATIONS,
                &GossipFailure_0v1::NoSuitableNeighbors
            ))
        );
    }

    struct DatabaseReplacementGossipAcceptor {
        pub replacement_database: NeighborhoodDatabase,
    }

    impl GossipAcceptor for DatabaseReplacementGossipAcceptor {
        fn handle(
            &self,
            database: &mut NeighborhoodDatabase,
            _agrs: Vec<AccessibleGossipRecord>,
            _gossip_source: SocketAddr,
            _neighborhood_metadata: NeighborhoodMetadata,
        ) -> GossipAcceptanceResult {
            let non_root_database_keys = database
                .keys()
                .into_iter()
                .filter(|k| *k != database.root().public_key())
                .map(|k| k.clone())
                .collect_vec();
            non_root_database_keys
                .into_iter()
                .for_each(|k| database.remove_node(&k));
            let database_root_neighbor_keys = database
                .root()
                .half_neighbor_keys()
                .into_iter()
                .map(|k| k.clone())
                .collect_vec();
            database_root_neighbor_keys.into_iter().for_each(|k| {
                database.root_mut().remove_half_neighbor_key(&k);
            });
            self.replacement_database
                .keys()
                .into_iter()
                .filter(|k| *k != self.replacement_database.root().public_key())
                .for_each(|k| {
                    database
                        .add_node(self.replacement_database.node_by_key(k).unwrap().clone())
                        .unwrap();
                });
            self.replacement_database.keys().into_iter().for_each(|k| {
                let node_record = self.replacement_database.node_by_key(k).unwrap();
                node_record.half_neighbor_keys().into_iter().for_each(|n| {
                    database.add_arbitrary_half_neighbor(k, n);
                });
            });
            GossipAcceptanceResult::Ignored
        }
    }

    fn bind_subject(subject: &mut Neighborhood, peer_actors: PeerActors) {
        subject.hopper_opt = Some(peer_actors.hopper.from_hopper_client);
        subject.hopper_no_lookup_opt = Some(peer_actors.hopper.from_hopper_client_no_lookup);
        subject.connected_signal_opt = Some(peer_actors.accountant.start);
    }

    #[test]
    fn neighborhood_does_not_start_accountant_if_no_route_can_be_made() {
        let subject_node = make_global_cryptde_node_record(5555, true); // 9e7p7un06eHs6frl5A
        let neighbor = make_node_record(1111, true);
        let mut subject: Neighborhood = neighborhood_from_nodes(&subject_node, Some(&neighbor));
        let mut replacement_database = subject.neighborhood_database.clone();
        replacement_database.add_node(neighbor.clone()).unwrap();
        replacement_database
            .add_arbitrary_half_neighbor(subject_node.public_key(), neighbor.public_key());
        subject.gossip_acceptor = Box::new(DatabaseReplacementGossipAcceptor {
            replacement_database,
        });
        let (accountant, _, accountant_recording_arc) = make_recorder();
        let system = System::new("neighborhood_does_not_start_accountant_if_no_route_can_be_made");
        let peer_actors = peer_actors_builder().accountant(accountant).build();
        bind_subject(&mut subject, peer_actors);

        subject.handle_gossip_agrs(
            vec![],
            SocketAddr::from_str("1.2.3.4:1234").unwrap(),
            make_cpm_recipient().0,
        );

        System::current().stop();
        system.run();
        let accountant_recording = accountant_recording_arc.lock().unwrap();
        assert_eq!(accountant_recording.len(), 0);
        assert_eq!(subject.overall_connection_status.can_make_routes(), false);
    }

    #[test]
    fn neighborhood_does_not_start_accountant_if_already_connected() {
        let subject_node = make_global_cryptde_node_record(5555, true); // 9e7p7un06eHs6frl5A
        let neighbor = make_node_record(1111, true);
        let mut subject: Neighborhood = neighborhood_from_nodes(&subject_node, Some(&neighbor));
        let replacement_database = subject.neighborhood_database.clone();
        subject.gossip_acceptor = Box::new(DatabaseReplacementGossipAcceptor {
            replacement_database,
        });
        let (accountant, _, accountant_recording_arc) = make_recorder();
        let system = System::new("neighborhood_does_not_start_accountant_if_already_connected");
        let peer_actors = peer_actors_builder().accountant(accountant).build();
        bind_subject(&mut subject, peer_actors);

        subject.handle_gossip_agrs(
            vec![],
            SocketAddr::from_str("1.2.3.4:1234").unwrap(),
            make_cpm_recipient().0,
        );

        System::current().stop();
        system.run();
        let accountant_recording = accountant_recording_arc.lock().unwrap();
        assert_eq!(accountant_recording.len(), 0);
    }

    #[test]
    fn neighborhood_starts_accountant_when_first_route_can_be_made() {
        let (accountant, _, accountant_recording_arc) = make_recorder();
        let (ui_gateway, _, _) = make_recorder();
        let mut subject = make_neighborhood_with_linearly_connected_nodes(4);
        subject.node_to_ui_recipient_opt = Some(ui_gateway.start().recipient());
        let peer_actors = peer_actors_builder().accountant(accountant).build();
        bind_subject(&mut subject, peer_actors);
        let system = System::new("neighborhood_does_not_start_accountant_if_no_route_can_be_made");

        subject.handle_gossip_agrs(
            vec![],
            SocketAddr::from_str("1.2.3.4:1234").unwrap(),
            make_cpm_recipient().0,
        );

        System::current().stop();
        system.run();
        let accountant_recording = accountant_recording_arc.lock().unwrap();
        assert_eq!(accountant_recording.len(), 1);
    }

    #[test]
    fn neighborhood_ignores_gossip_if_it_receives_a_pass_target_which_is_a_part_of_a_different_connection_progress(
    ) {
        init_test_logging();
        let handle_params_arc = Arc::new(Mutex::new(vec![]));
        let gossip_acceptor = GossipAcceptorMock::new()
            .handle_params(&handle_params_arc)
            .handle_result(GossipAcceptanceResult::Ignored);
        let (node_to_ui_recipient, _) = make_node_to_ui_recipient();
        let peer_1 = make_node_record(1234, true);
        let peer_2 = make_node_record(6721, true);
        let desc_1 = peer_1.node_descriptor(Chain::Dev, main_cryptde());
        let desc_2 = peer_2.node_descriptor(Chain::Dev, main_cryptde());
        let this_node = make_node_record(7777, true);
        let initial_node_descriptors = vec![desc_1, desc_2];
        let neighborhood_config = NeighborhoodConfig {
            mode: NeighborhoodMode::Standard(
                this_node.node_addr_opt().unwrap(),
                initial_node_descriptors,
                rate_pack(100),
            ),
            min_hops: MIN_HOPS_FOR_TEST,
        };
        let bootstrap_config =
            bc_from_nc_plus(neighborhood_config, make_wallet("earning"), None, "test");
        let mut subject = Neighborhood::new(main_cryptde(), &bootstrap_config);
        subject.node_to_ui_recipient_opt = Some(node_to_ui_recipient);
        subject.gossip_acceptor = Box::new(gossip_acceptor);
        subject.db_patch_size = 6;
        let mut peer_2_db = db_from_node(&peer_2);
        peer_2_db.add_node(peer_1.clone()).unwrap();
        peer_2_db.add_arbitrary_full_neighbor(peer_2.public_key(), peer_1.public_key());
        let peer_2_socket_addr: SocketAddr = peer_2.metadata.node_addr_opt.unwrap().into();
        let pass_gossip = GossipBuilder::new(&peer_2_db)
            .node(peer_1.public_key(), true)
            .build();
        let agrs: Vec<AccessibleGossipRecord> = pass_gossip.try_into().unwrap();

        subject.handle_agrs(agrs, peer_2_socket_addr, make_cpm_recipient().0);

        let (_, _, _, neighborhood_metadata) = handle_params_arc.lock().unwrap().remove(0);
        assert_eq!(neighborhood_metadata.db_patch_size, 6);
        TestLogHandler::new()
            .exists_log_containing(&format!("Gossip from {} ignored", peer_2_socket_addr));
    }

    fn assert_connectivity_check(hops: Hops) {
        init_test_logging();
        let test_name = &format!("connectivity_check_for_{}_hops", hops as usize);
        let nodes_count = hops as u16 + 1;
        let mut subject: Neighborhood =
            make_neighborhood_with_linearly_connected_nodes(nodes_count);
        let (ui_gateway, _, ui_gateway_arc) = make_recorder();
        let (accountant, _, _) = make_recorder();
        let node_to_ui_recipient = ui_gateway.start().recipient::<NodeToUiMessage>();
        let connected_signal = accountant.start().recipient();
        subject.min_hops = hops;
        subject.logger = Logger::new(test_name);
        subject.node_to_ui_recipient_opt = Some(node_to_ui_recipient);
        subject.connected_signal_opt = Some(connected_signal);
        let system = System::new(test_name);

        subject.handle_gossip_agrs(
            vec![],
            SocketAddr::from_str("1.2.3.4:1234").unwrap(),
            make_cpm_recipient().0,
        );

        System::current().stop();
        system.run();
        let ui_recording = ui_gateway_arc.lock().unwrap();
        let node_to_ui_message = ui_recording.get_record::<NodeToUiMessage>(0);
        assert_eq!(ui_recording.len(), 1);
        assert_eq!(subject.overall_connection_status.can_make_routes(), true);
        assert_eq!(
            subject.overall_connection_status.stage(),
            OverallConnectionStage::RouteFound
        );
        assert_eq!(
            node_to_ui_message,
            &NodeToUiMessage {
                target: MessageTarget::AllClients,
                body: UiConnectionChangeBroadcast {
                    stage: UiConnectionStage::RouteFound
                }
                .tmb(0),
            }
        );
        TestLogHandler::new().exists_log_containing(&format!(
            "DEBUG: {}: The connectivity check has found a {}-hop route.",
            test_name, hops as usize
        ));
    }

    #[test]
    fn connectivity_check_for_different_hops() {
        assert_connectivity_check(Hops::OneHop);
        assert_connectivity_check(Hops::TwoHops);
        assert_connectivity_check(Hops::ThreeHops);
        assert_connectivity_check(Hops::FourHops);
        assert_connectivity_check(Hops::FiveHops);
        assert_connectivity_check(Hops::SixHops);
    }

    #[test]
    fn neighborhood_logs_when_min_hops_route_can_not_be_made() {
        init_test_logging();
        let test_name = "neighborhood_logs_when_min_hops_route_can_not_be_made";
        let mut subject: Neighborhood = make_neighborhood_with_linearly_connected_nodes(5);
        let (ui_gateway, _, ui_gateway_arc) = make_recorder();
        let (accountant, _, _) = make_recorder();
        let node_to_ui_recipient = ui_gateway.start().recipient::<NodeToUiMessage>();
        let connected_signal = accountant.start().recipient();
        subject.logger = Logger::new(test_name);
        subject.node_to_ui_recipient_opt = Some(node_to_ui_recipient);
        subject.connected_signal_opt = Some(connected_signal);
        subject.min_hops = Hops::FiveHops;
        let system = System::new(test_name);

        subject.handle_gossip_agrs(
            vec![],
            SocketAddr::from_str("1.2.3.4:1234").unwrap(),
            make_cpm_recipient().0,
        );

        System::current().stop();
        system.run();
        let ui_recording = ui_gateway_arc.lock().unwrap();
        assert_eq!(ui_recording.len(), 0);
        assert_eq!(subject.overall_connection_status.can_make_routes(), false);
        let tlh = TestLogHandler::new();
        tlh.exists_log_containing(&format!(
            "DEBUG: {test_name}: The connectivity check still can't find a good route.",
        ));
        tlh.exists_no_log_containing(&format!(
            "DEBUG: {test_name}: The connectivity check has found a 5-hop route."
        ));
    }

    struct NeighborReplacementGossipAcceptor {
        pub new_neighbors: Vec<NodeRecord>,
    }

    impl GossipAcceptor for NeighborReplacementGossipAcceptor {
        fn handle(
            &self,
            database: &mut NeighborhoodDatabase,
            _agrs: Vec<AccessibleGossipRecord>,
            _gossip_source: SocketAddr,
            _neighborhood_metadata: NeighborhoodMetadata,
        ) -> GossipAcceptanceResult {
            let half_neighbor_keys = database
                .root()
                .half_neighbor_keys()
                .into_iter()
                .map(|k| k.clone())
                .collect_vec();
            half_neighbor_keys
                .into_iter()
                .for_each(|k| database.remove_node(&k));
            let root_key = database.root().public_key().clone();
            self.new_neighbors.iter().for_each(|nr| {
                database.add_node(nr.clone()).unwrap();
                database.add_arbitrary_full_neighbor(&root_key, nr.public_key());
            });
            GossipAcceptanceResult::Ignored
        }
    }

    #[test]
    fn neighborhood_updates_past_neighbors_when_neighbor_list_changes() {
        let cryptde: &dyn CryptDE = main_cryptde();
        let subject_node = make_global_cryptde_node_record(5555, true); // 9e7p7un06eHs6frl5A
        let old_neighbor = make_node_record(1111, true);
        let new_neighbor = make_node_record(2222, true);
        let mut subject: Neighborhood = neighborhood_from_nodes(&subject_node, Some(&old_neighbor));
        subject
            .neighborhood_database
            .add_node(old_neighbor.clone())
            .unwrap();
        subject
            .neighborhood_database
            .add_arbitrary_full_neighbor(subject_node.public_key(), old_neighbor.public_key());
        let gossip_acceptor = NeighborReplacementGossipAcceptor {
            new_neighbors: vec![old_neighbor.clone(), new_neighbor.clone()],
        };
        let set_past_neighbors_params_arc = Arc::new(Mutex::new(vec![]));
        let persistent_config = PersistentConfigurationMock::new()
            .set_past_neighbors_params(&set_past_neighbors_params_arc)
            .set_past_neighbors_result(Ok(()));
        subject.gossip_acceptor = Box::new(gossip_acceptor);
        subject.persistent_config_opt = Some(Box::new(persistent_config));

        subject.handle_gossip_agrs(
            vec![],
            SocketAddr::from_str("1.2.3.4:1234").unwrap(),
            make_cpm_recipient().0,
        );

        let mut set_past_neighbors_params = set_past_neighbors_params_arc.lock().unwrap();
        let (neighbors_opt, db_password) = set_past_neighbors_params.remove(0);
        let neighbors = neighbors_opt.unwrap();
        assert_contains(
            &neighbors,
            &NodeDescriptor::from((&old_neighbor, TEST_DEFAULT_CHAIN, cryptde)),
        );
        assert_contains(
            &neighbors,
            &NodeDescriptor::from((&new_neighbor, TEST_DEFAULT_CHAIN, cryptde)),
        );
        assert_eq!(neighbors.len(), 2);
        assert_eq!(db_password, "password".to_string());
    }

    #[test]
    fn neighborhood_removes_past_neighbors_when_neighbor_list_goes_empty() {
        let subject_node = make_global_cryptde_node_record(5555, true); // 9e7p7un06eHs6frl5A
        let neighbor = make_node_record(1111, true);
        let mut subject: Neighborhood = neighborhood_from_nodes(&subject_node, Some(&neighbor));
        subject
            .neighborhood_database
            .add_node(neighbor.clone())
            .unwrap();
        subject
            .neighborhood_database
            .add_arbitrary_full_neighbor(subject_node.public_key(), neighbor.public_key());
        let gossip_acceptor = NeighborReplacementGossipAcceptor {
            new_neighbors: vec![],
        };
        let set_past_neighbors_params_arc = Arc::new(Mutex::new(vec![]));
        let persistent_config = PersistentConfigurationMock::new()
            .set_past_neighbors_params(&set_past_neighbors_params_arc)
            .set_past_neighbors_result(Ok(()));
        subject.gossip_acceptor = Box::new(gossip_acceptor);
        subject.persistent_config_opt = Some(Box::new(persistent_config));

        subject.handle_gossip_agrs(
            vec![],
            SocketAddr::from_str("1.2.3.4:1234").unwrap(),
            make_cpm_recipient().0,
        );

        let mut set_past_neighbors_params = set_past_neighbors_params_arc.lock().unwrap();
        let (neighbors_opt, db_password) = set_past_neighbors_params.remove(0);
        assert_eq!(neighbors_opt, None);
        assert_eq!(db_password, "password".to_string());
    }

    #[test]
    fn neighborhood_does_not_update_past_neighbors_when_neighbor_list_does_not_change() {
        let subject_node = make_global_cryptde_node_record(5555, true); // 9e7p7un06eHs6frl5A
        let steadfast_neighbor = make_node_record(1111, true);
        let mut subject: Neighborhood =
            neighborhood_from_nodes(&subject_node, Some(&steadfast_neighbor));
        subject
            .neighborhood_database
            .add_node(steadfast_neighbor.clone())
            .unwrap();
        subject.neighborhood_database.add_arbitrary_full_neighbor(
            subject_node.public_key(),
            steadfast_neighbor.public_key(),
        );
        let gossip_acceptor = NeighborReplacementGossipAcceptor {
            new_neighbors: vec![steadfast_neighbor.clone()],
        };
        let set_past_neighbors_params_arc = Arc::new(Mutex::new(vec![]));
        let persistent_config = PersistentConfigurationMock::new()
            .set_past_neighbors_params(&set_past_neighbors_params_arc);
        subject.gossip_acceptor = Box::new(gossip_acceptor);
        subject.persistent_config_opt = Some(Box::new(persistent_config));

        subject.handle_gossip_agrs(
            vec![],
            SocketAddr::from_str("1.2.3.4:1234").unwrap(),
            make_cpm_recipient().0,
        );

        let set_past_neighbors_params = set_past_neighbors_params_arc.lock().unwrap();
        assert!(set_past_neighbors_params.is_empty());
    }

    #[test]
    fn neighborhood_does_not_update_past_neighbors_without_password_even_when_neighbor_list_changes(
    ) {
        let subject_node = make_global_cryptde_node_record(5555, true); // 9e7p7un06eHs6frl5A
        let old_neighbor = make_node_record(1111, true);
        let new_neighbor = make_node_record(2222, true);
        let mut subject: Neighborhood = neighborhood_from_nodes(&subject_node, Some(&old_neighbor));
        subject
            .neighborhood_database
            .add_node(old_neighbor.clone())
            .unwrap();
        subject
            .neighborhood_database
            .add_arbitrary_full_neighbor(subject_node.public_key(), old_neighbor.public_key());
        let gossip_acceptor = NeighborReplacementGossipAcceptor {
            new_neighbors: vec![old_neighbor.clone(), new_neighbor.clone()],
        };
        let set_past_neighbors_params_arc = Arc::new(Mutex::new(vec![]));
        let persistent_config = PersistentConfigurationMock::new()
            .set_past_neighbors_params(&set_past_neighbors_params_arc);
        subject.gossip_acceptor = Box::new(gossip_acceptor);
        subject.persistent_config_opt = Some(Box::new(persistent_config));
        subject.db_password_opt = None;

        subject.handle_gossip_agrs(
            vec![],
            SocketAddr::from_str("1.2.3.4:1234").unwrap(),
            make_cpm_recipient().0,
        );

        let set_past_neighbors_params = set_past_neighbors_params_arc.lock().unwrap();
        assert!(set_past_neighbors_params.is_empty());
    }

    #[test]
    fn neighborhood_warns_when_past_neighbors_update_fails_because_of_database_lock() {
        init_test_logging();
        let subject_node = make_global_cryptde_node_record(5555, true); // 9e7p7un06eHs6frl5A
        let old_neighbor = make_node_record(1111, true);
        let new_neighbor = make_node_record(2222, true);
        let mut subject: Neighborhood = neighborhood_from_nodes(&subject_node, Some(&old_neighbor));
        subject
            .neighborhood_database
            .add_node(old_neighbor.clone())
            .unwrap();
        subject
            .neighborhood_database
            .add_arbitrary_full_neighbor(subject_node.public_key(), old_neighbor.public_key());
        let gossip_acceptor = NeighborReplacementGossipAcceptor {
            new_neighbors: vec![old_neighbor.clone(), new_neighbor.clone()],
        };
        let persistent_config = PersistentConfigurationMock::new().set_past_neighbors_result(Err(
            PersistentConfigError::DatabaseError("database is locked".to_string()),
        ));
        subject.gossip_acceptor = Box::new(gossip_acceptor);
        subject.persistent_config_opt = Some(Box::new(persistent_config));

        subject.handle_gossip_agrs(
            vec![],
            SocketAddr::from_str("1.2.3.4:1234").unwrap(),
            make_cpm_recipient().0,
        );

        TestLogHandler::new().exists_log_containing("WARN: Neighborhood: Could not persist immediate-neighbor changes: database locked - skipping");
    }

    #[test]
    fn neighborhood_logs_error_when_past_neighbors_update_fails_for_another_reason() {
        init_test_logging();
        let subject_node = make_global_cryptde_node_record(5555, true); // 9e7p7un06eHs6frl5A
        let old_neighbor = make_node_record(1111, true);
        let new_neighbor = make_node_record(2222, true);
        let mut subject: Neighborhood = neighborhood_from_nodes(&subject_node, Some(&old_neighbor));
        subject
            .neighborhood_database
            .add_node(old_neighbor.clone())
            .unwrap();
        subject
            .neighborhood_database
            .add_arbitrary_full_neighbor(subject_node.public_key(), old_neighbor.public_key());
        let gossip_acceptor = NeighborReplacementGossipAcceptor {
            new_neighbors: vec![old_neighbor.clone(), new_neighbor.clone()],
        };
        let persistent_config = PersistentConfigurationMock::new().set_past_neighbors_result(Err(
            PersistentConfigError::DatabaseError("Booga".to_string()),
        ));
        subject.gossip_acceptor = Box::new(gossip_acceptor);
        subject.persistent_config_opt = Some(Box::new(persistent_config));

        subject.handle_gossip_agrs(
            vec![],
            SocketAddr::from_str("1.2.3.4:1234").unwrap(),
            make_cpm_recipient().0,
        );

        TestLogHandler::new().exists_log_containing("ERROR: Neighborhood: Could not persist immediate-neighbor changes: DatabaseError(\"Booga\")");
    }

    #[test]
    fn handle_new_public_ip_changes_public_ip_and_nothing_else() {
        init_test_logging();
        let subject_node = make_global_cryptde_node_record(1234, true);
        let neighbor = make_node_record(1050, true);
        let mut subject: Neighborhood = neighborhood_from_nodes(&subject_node, Some(&neighbor));
        let new_public_ip = IpAddr::from_str("4.3.2.1").unwrap();

        subject.handle_new_public_ip(NewPublicIp {
            new_ip: new_public_ip,
        });

        assert_eq!(
            subject.neighborhood_database.root().inner.country_code_opt,
            Some(
                subject
                    .neighborhood_database
                    .root()
                    .metadata
                    .node_location_opt
                    .as_ref()
                    .unwrap()
                    .country_code
                    .clone()
            )
        );
        assert_eq!(
            subject
                .neighborhood_database
                .root()
                .node_addr_opt()
                .unwrap()
                .ip_addr(),
            new_public_ip
        );
        TestLogHandler::new()
            .exists_log_containing("INFO: Neighborhood: Changed public IP from 1.2.3.4 to 4.3.2.1");
    }

    #[test]
    fn neighborhood_sends_from_gossip_producer_when_acceptance_introductions_are_not_provided() {
        init_test_logging();
        let subject_node = make_global_cryptde_node_record(5555, true); // 9e7p7un06eHs6frl5A
        let neighbor = make_node_record(1050, true);
        let mut subject = neighborhood_from_nodes(&subject_node, Some(&neighbor));
        let full_neighbor = make_node_record(1234, true);
        let half_neighbor = make_node_record(2345, true);
        subject
            .neighborhood_database
            .add_node(full_neighbor.clone())
            .unwrap();
        subject
            .neighborhood_database
            .add_node(half_neighbor.clone())
            .unwrap();
        subject
            .neighborhood_database
            .add_arbitrary_full_neighbor(subject_node.public_key(), full_neighbor.public_key());
        subject
            .neighborhood_database
            .add_arbitrary_half_neighbor(subject_node.public_key(), half_neighbor.public_key());
        let gossip_acceptor =
            GossipAcceptorMock::new().handle_result(GossipAcceptanceResult::Accepted);
        subject.gossip_acceptor = Box::new(gossip_acceptor);
        let gossip = Gossip_0v1::new(vec![]);
        let produce_params_arc = Arc::new(Mutex::new(vec![]));
        let gossip_producer = GossipProducerMock::new()
            .produce_params(&produce_params_arc)
            .produce_result(Some(gossip.clone()))
            .produce_result(Some(gossip.clone()));
        subject.gossip_producer = Box::new(gossip_producer);
        let (hopper, _, hopper_recording_arc) = make_recorder();
        let peer_actors = peer_actors_builder().hopper(hopper).build();

        let system = System::new("");
        subject.hopper_opt = Some(peer_actors.hopper.from_hopper_client);

        subject.handle_gossip(
            Gossip_0v1::new(vec![]),
            SocketAddr::from_str("1.1.1.1:1111").unwrap(),
            make_cpm_recipient().0,
        );

        System::current().stop();
        system.run();

        let hopper_recording = hopper_recording_arc.lock().unwrap();
        let package_1 = hopper_recording.get_record::<IncipientCoresPackage>(0);
        let package_2 = hopper_recording.get_record::<IncipientCoresPackage>(1);
        assert_eq!(hopper_recording.len(), 2);
        fn digest(package: IncipientCoresPackage) -> (PublicKey, CryptData) {
            (
                package.route.next_hop(main_cryptde()).unwrap().public_key,
                package.payload,
            )
        }
        let digest_set = vec_to_set(vec![digest(package_1.clone()), digest(package_2.clone())]);
        assert_eq!(
            vec_to_set(vec![
                (
                    full_neighbor.public_key().clone(),
                    encodex(
                        main_cryptde(),
                        full_neighbor.public_key(),
                        &MessageType::Gossip(gossip.clone().into()),
                    )
                    .unwrap()
                ),
                (
                    half_neighbor.public_key().clone(),
                    encodex(
                        main_cryptde(),
                        half_neighbor.public_key(),
                        &MessageType::Gossip(gossip.into()),
                    )
                    .unwrap()
                ),
            ]),
            digest_set
        );
        let tlh = TestLogHandler::new();
        tlh.exists_log_containing(
            format!(
                "INFO: Neighborhood: Sending update Gossip about 0 Nodes to Node {}",
                full_neighbor.public_key()
            )
            .as_str(),
        );
        tlh.exists_log_containing(
            format!(
                "INFO: Neighborhood: Sending update Gossip about 0 Nodes to Node {}",
                half_neighbor.public_key()
            )
            .as_str(),
        );
        let key_as_str = format!("{}", main_cryptde().public_key());
        tlh.exists_log_containing(&format!("Sent Gossip: digraph db {{ \"src\" [label=\"Gossip From:\\n{}\\n5.5.5.5\"]; \"dest\" [label=\"Gossip To:\\nAQIDBA\\n1.2.3.4\"]; \"src\" -> \"dest\" [arrowhead=empty]; }}", &key_as_str[..8]));
        tlh.exists_log_containing(&format!("Sent Gossip: digraph db {{ \"src\" [label=\"Gossip From:\\n{}\\n5.5.5.5\"]; \"dest\" [label=\"Gossip To:\\nAgMEBQ\\n2.3.4.5\"]; \"src\" -> \"dest\" [arrowhead=empty]; }}", &key_as_str[..8]));
    }

    #[test]
    fn neighborhood_sends_no_gossip_when_target_does_not_exist() {
        let subject_node = make_global_cryptde_node_record(5555, true); // 9e7p7un06eHs6frl5A
                                                                        // This is ungossippable not because of any attribute of its own, but because the
                                                                        // GossipProducerMock is set to return None when ordered to target it.
        let ungossippable = make_node_record(1050, true);
        let mut subject = neighborhood_from_nodes(&subject_node, Some(&ungossippable));
        subject
            .neighborhood_database
            .add_node(ungossippable.clone())
            .unwrap();
        subject
            .neighborhood_database
            .add_arbitrary_full_neighbor(subject_node.public_key(), ungossippable.public_key());
        let gossip_acceptor =
            GossipAcceptorMock::new().handle_result(GossipAcceptanceResult::Accepted);
        subject.gossip_acceptor = Box::new(gossip_acceptor);
        let produce_params_arc = Arc::new(Mutex::new(vec![]));
        let gossip_producer = GossipProducerMock::new()
            .produce_params(&produce_params_arc)
            .produce_result(None);
        subject.gossip_producer = Box::new(gossip_producer);
        let (hopper, _, hopper_recording_arc) = make_recorder();
        let peer_actors = peer_actors_builder().hopper(hopper).build();

        let system = System::new("");
        subject.hopper_opt = Some(peer_actors.hopper.from_hopper_client);

        subject.handle_gossip(
            Gossip_0v1::new(vec![]),
            SocketAddr::from_str("1.1.1.1:1111").unwrap(),
            make_cpm_recipient().0,
        );

        System::current().stop();
        system.run();

        let hopper_recording = hopper_recording_arc.lock().unwrap();
        assert_eq!(hopper_recording.len(), 0);
    }

    #[test]
    fn neighborhood_sends_only_relay_gossip_when_gossip_acceptor_relays() {
        let subject_node = make_global_cryptde_node_record(5555, true); // 9e7p7un06eHs6frl5A
        let mut subject =
            neighborhood_from_nodes(&subject_node, Some(&make_node_record(1111, true)));
        let debut_node = make_node_record(1234, true);
        let debut_gossip = GossipBuilder::new(&subject.neighborhood_database)
            .node(subject_node.public_key(), true)
            .build();
        let gossip_acceptor =
            GossipAcceptorMock::new().handle_result(GossipAcceptanceResult::Reply(
                debut_gossip.clone(),
                debut_node.public_key().clone(),
                debut_node.node_addr_opt().unwrap(),
            ));
        subject.gossip_acceptor = Box::new(gossip_acceptor);
        let (hopper, _, hopper_recording_arc) = make_recorder();
        let peer_actors = peer_actors_builder().hopper(hopper).build();
        let system = System::new("");
        subject.hopper_no_lookup_opt = Some(peer_actors.hopper.from_hopper_client_no_lookup);
        let gossip_source = SocketAddr::from_str("8.6.5.4:8654").unwrap();

        subject.handle_gossip(
            // In real life this would be Relay Gossip from gossip_source to debut_node.
            Gossip_0v1::new(vec![]),
            gossip_source,
            make_cpm_recipient().0,
        );

        System::current().stop();
        system.run();
        let hopper_recording = hopper_recording_arc.lock().unwrap();
        let package = hopper_recording.get_record::<NoLookupIncipientCoresPackage>(0);
        assert_eq!(1, hopper_recording.len());
        assert_eq!(debut_node.public_key(), &package.public_key);
        assert_eq!(
            debut_node.node_addr_opt().as_ref().unwrap(),
            &package.node_addr
        );
        assert_eq!(
            debut_gossip,
            match decodex::<MessageType>(
                &CryptDENull::from(debut_node.public_key(), TEST_DEFAULT_CHAIN),
                &package.payload,
            ) {
                Ok(MessageType::Gossip(vd)) => Gossip_0v1::try_from(vd).unwrap(),
                x => panic!("Expected Gossip, but found {:?}", x),
            },
        );
    }

    #[test]
    fn neighborhood_sends_no_gossip_when_gossip_acceptor_ignores() {
        let subject_node = make_global_cryptde_node_record(5555, true); // 9e7p7un06eHs6frl5A
        let neighbor = make_node_record(1111, true);
        let mut subject = neighborhood_from_nodes(&subject_node, Some(&neighbor));
        let gossip_acceptor =
            GossipAcceptorMock::new().handle_result(GossipAcceptanceResult::Ignored);
        subject.gossip_acceptor = Box::new(gossip_acceptor);
        let subject_node = subject.neighborhood_database.root().clone();
        let (hopper, _, hopper_recording_arc) = make_recorder();
        let peer_actors = peer_actors_builder().hopper(hopper).build();
        let system = System::new("");
        subject.hopper_opt = Some(peer_actors.hopper.from_hopper_client);

        subject.handle_gossip(
            Gossip_0v1::new(vec![]),
            subject_node.node_addr_opt().unwrap().into(),
            make_cpm_recipient().0,
        );

        System::current().stop();
        system.run();
        let hopper_recording = hopper_recording_arc.lock().unwrap();
        assert_eq!(0, hopper_recording.len());
    }

    #[test]
    fn neighborhood_complains_about_inability_to_ban_when_gossip_acceptor_requests_it() {
        init_test_logging();
        let subject_node = make_global_cryptde_node_record(5555, true); // 9e7p7un06eHs6frl5A
        let neighbor = make_node_record(1111, true);
        let mut subject = neighborhood_from_nodes(&subject_node, Some(&neighbor));
        let gossip_acceptor = GossipAcceptorMock::new()
            .handle_result(GossipAcceptanceResult::Ban("Bad guy".to_string()));
        subject.gossip_acceptor = Box::new(gossip_acceptor);
        let subject_node = subject.neighborhood_database.root().clone();
        let (hopper, _, hopper_recording_arc) = make_recorder();
        let peer_actors = peer_actors_builder().hopper(hopper).build();
        let system = System::new("");
        subject.hopper_opt = Some(peer_actors.hopper.from_hopper_client);

        subject.handle_gossip(
            Gossip_0v1::new(vec![]),
            subject_node.node_addr_opt().unwrap().into(),
            make_cpm_recipient().0,
        );

        System::current().stop();
        system.run();
        let hopper_recording = hopper_recording_arc.lock().unwrap();
        assert_eq!(0, hopper_recording.len());
        let tlh = TestLogHandler::new();
        tlh.exists_log_containing("WARN: Neighborhood: Malefactor detected at 5.5.5.5:5555, but malefactor bans not yet implemented; ignoring: Bad guy");
    }

    #[test]
    fn neighborhood_does_not_accept_gossip_if_a_record_is_non_deserializable() {
        init_test_logging();
        let mut subject = make_standard_subject();
        let db = &mut subject.neighborhood_database;
        let one_node_key = &db.add_node(make_node_record(2222, true)).unwrap();
        let another_node_key = &db.add_node(make_node_record(3333, true)).unwrap();
        let mut gossip = GossipBuilder::new(db)
            .node(one_node_key, true)
            .node(another_node_key, false)
            .build();
        gossip.node_records[1].signed_data = PlainData::new(&[1, 2, 3, 4]); // corrupt second record
        let gossip_source = SocketAddr::from_str("1.2.3.4:1234").unwrap();

        subject.handle_gossip(gossip, gossip_source, make_cpm_recipient().0);

        // No panic means that subject didn't try to invoke the GossipAcceptorMock: test passes!
        TestLogHandler::new().exists_log_containing(&format!(
            "ERROR: Neighborhood: Received non-deserializable Gossip from {}",
            gossip_source
        ));
    }

    #[test]
    fn neighborhood_does_not_accept_gossip_if_a_record_signature_is_invalid() {
        init_test_logging();
        let mut subject = make_standard_subject();
        let db = &mut subject.neighborhood_database;
        let one_node_key = &db.add_node(make_node_record(2222, true)).unwrap();
        let another_node_key = &db.add_node(make_node_record(3333, true)).unwrap();
        let mut gossip = GossipBuilder::new(db)
            .node(one_node_key, true)
            .node(another_node_key, false)
            .build();
        gossip.node_records[1].signature = CryptData::new(&[1, 2, 3, 4]); // corrupt second record
        let gossip_source = SocketAddr::from_str("1.2.3.4:1234").unwrap();

        subject.handle_gossip(gossip, gossip_source, make_cpm_recipient().0);

        // No panic means that subject didn't try to invoke the GossipAcceptorMock: test passes!
        TestLogHandler::new().exists_log_containing(&format!(
            "ERROR: Neighborhood: Received Gossip with invalid signature from {}",
            gossip_source
        ));
    }

    #[test]
    fn neighborhood_logs_received_gossip_in_dot_graph_format() {
        init_test_logging();
        let cryptde = main_cryptde();
        let this_node = NodeRecord::new_for_tests(
            &cryptde.public_key(),
            Some(&NodeAddr::new(
                &IpAddr::from_str("5.4.3.2").unwrap(),
                &[1234],
            )),
            100,
            true,
            true,
            None,
        );
        let mut db = db_from_node(&this_node);
        let far_neighbor = make_node_record(1324, true);
        let gossip_neighbor = make_node_record(4657, true);
        db.add_node(far_neighbor.clone()).unwrap();
        db.add_node(gossip_neighbor.clone()).unwrap();
        db.add_arbitrary_full_neighbor(this_node.public_key(), gossip_neighbor.public_key());
        db.add_arbitrary_full_neighbor(gossip_neighbor.public_key(), far_neighbor.public_key());
        db.node_by_key_mut(this_node.public_key()).unwrap().resign();
        db.node_by_key_mut(gossip_neighbor.public_key())
            .unwrap()
            .resign();
        db.node_by_key_mut(far_neighbor.public_key())
            .unwrap()
            .resign();

        let gossip = GossipBuilder::new(&db)
            .node(gossip_neighbor.public_key(), true)
            .node(far_neighbor.public_key(), false)
            .build();
        let cores_package = ExpiredCoresPackage {
            immediate_neighbor: SocketAddr::from_str("1.2.3.4:1234").unwrap(),
            paying_wallet: Some(make_paying_wallet(b"consuming")),
            remaining_route: make_meaningless_route(),
            payload: gossip,
            payload_len: 0,
        };
        let hopper = Recorder::new();
        let this_node_inside = this_node.clone();
        thread::spawn(move || {
            let system = System::new("");
            let subject = Neighborhood::new(
                cryptde,
                &bc_from_nc_plus(
                    NeighborhoodConfig {
                        mode: NeighborhoodMode::Standard(
                            this_node_inside.node_addr_opt().unwrap(),
                            vec![],
                            rate_pack(100),
                        ),
                        min_hops: MIN_HOPS_FOR_TEST,
                    },
                    this_node_inside.earning_wallet(),
                    None,
                    "neighborhood_logs_received_gossip_in_dot_graph_format",
                ),
            );

            let addr: Addr<Neighborhood> = subject.start();
            let peer_actors = peer_actors_builder().hopper(hopper).build();
            addr.try_send(BindMessage { peer_actors }).unwrap();

            let sub = addr.recipient::<ExpiredCoresPackage<Gossip_0v1>>();
            sub.try_send(cores_package).unwrap();

            system.run();
        });
        let tlh = TestLogHandler::new();
        tlh.await_log_containing(
            &format!("\"BAYFBw\" [label=\"AR v0\\nBAYFBw\\n4.6.5.7:4657\"];"),
            10000,
        );

        tlh.exists_log_containing("Received Gossip: digraph db { ");
        tlh.exists_log_containing("\"AQMCBA\" [label=\"AR v0\\nAQMCBA\"];");
        tlh.exists_log_containing(&format!(
            "\"{}\" [label=\"{}\"] [shape=none];",
            cryptde.public_key(),
            &format!("{}", cryptde.public_key())[..8]
        ));
        tlh.exists_log_containing(&format!("\"BAYFBw\" -> \"{}\";", cryptde.public_key()));
        tlh.exists_log_containing("\"AQMCBA\" -> \"BAYFBw\";");
        tlh.exists_log_containing("\"BAYFBw\" -> \"AQMCBA\";");
    }

    #[test]
    fn node_gossips_to_neighbors_on_startup() {
        init_test_logging();
        let data_dir = ensure_node_home_directory_exists(
            "neighborhood/mod",
            "node_gossips_to_neighbors_on_startup",
        );
        {
            let _ = DbInitializerReal::default()
                .initialize(&data_dir, DbInitializationConfig::test_default())
                .unwrap();
        }
        let cryptde: &dyn CryptDE = main_cryptde();
        let debut_target = NodeDescriptor::try_from((
            main_cryptde(), // Used to provide default cryptde
            "masq://eth-ropsten:AQIDBA@1.2.3.4:1234",
        ))
        .unwrap();
        let (hopper, _, hopper_recording) = make_recorder();
        let mut subject = Neighborhood::new(
            cryptde,
            &bc_from_nc_plus(
                NeighborhoodConfig {
                    mode: NeighborhoodMode::Standard(
                        NodeAddr::new(&IpAddr::from_str("5.4.3.2").unwrap(), &[1234]),
                        vec![debut_target.clone()],
                        rate_pack(100),
                    ),
                    min_hops: MIN_HOPS_FOR_TEST,
                },
                NodeRecord::earning_wallet_from_key(&cryptde.public_key()),
                NodeRecord::consuming_wallet_from_key(&cryptde.public_key()),
                "node_gossips_to_neighbors_on_startup",
            ),
        );
        subject.persistent_config_opt = Some(Box::new(
            PersistentConfigurationMock::new().min_hops_result(Ok(MIN_HOPS_FOR_TEST)),
        ));
        subject.data_directory = data_dir;
        subject.logger = Logger::new("node_gossips_to_neighbors_on_startup");
        let this_node = subject.neighborhood_database.root().clone();
        let system = System::new("node_gossips_to_neighbors_on_startup");
        let addr: Addr<Neighborhood> = subject.start();
        let peer_actors = peer_actors_builder().hopper(hopper).build();
        addr.try_send(BindMessage { peer_actors }).unwrap();
        let sub = addr.recipient::<StartMessage>();

        sub.try_send(StartMessage {}).unwrap();

        System::current().stop();
        system.run();
        let locked_recording = hopper_recording.lock().unwrap();
        let package_ref: &NoLookupIncipientCoresPackage = locked_recording.get_record(0);
        let neighbor_node_cryptde =
            CryptDENull::from(&debut_target.encryption_public_key, TEST_DEFAULT_CHAIN);
        let decrypted_payload = neighbor_node_cryptde.decode(&package_ref.payload).unwrap();
        let gossip = match serde_cbor::de::from_slice(decrypted_payload.as_slice()).unwrap() {
            MessageType::Gossip(vd) => Gossip_0v1::try_from(vd).unwrap(),
            x => panic!("Should have been MessageType::Gossip, but was {:?}", x),
        };
        let temp_db = db_from_node(&this_node);
        let expected_gnr = GossipNodeRecord::from((&temp_db, this_node.public_key(), true));

        assert_contains(&gossip.node_records, &expected_gnr);
        assert_eq!(1, gossip.node_records.len());
        TestLogHandler::new().exists_log_containing(&format!(
            "DEBUG: node_gossips_to_neighbors_on_startup: Debut Gossip sent to {:?}",
            debut_target
        ));
    }

    #[test]
    fn node_validates_min_hops_value_from_persistent_configuration() {
        let test_name = "node_validates_min_hops_value_from_persistent_configuration";
        let min_hops_in_neighborhood = Hops::SixHops;
        let min_hops_in_persistent_configuration = min_hops_in_neighborhood;
        let mut subject = Neighborhood::new(
            main_cryptde(),
            &bc_from_nc_plus(
                NeighborhoodConfig {
                    mode: NeighborhoodMode::Standard(
                        NodeAddr::new(&make_ip(0), &[1234]),
                        vec![make_node_descriptor(make_ip(1))],
                        rate_pack(100),
                    ),
                    min_hops: min_hops_in_neighborhood,
                },
                make_wallet("earning"),
                None,
                test_name,
            ),
        );
        subject.persistent_config_opt = Some(Box::new(
            PersistentConfigurationMock::new()
                .min_hops_result(Ok(min_hops_in_persistent_configuration)),
        ));
        let system = System::new(test_name);
        let addr: Addr<Neighborhood> = subject.start();
        let peer_actors = peer_actors_builder().build();
        addr.try_send(BindMessage { peer_actors }).unwrap();

        addr.try_send(StartMessage {}).unwrap();

        addr.try_send(AssertionsMessage {
            assertions: Box::new(move |neighborhood: &mut Neighborhood| {
                assert_eq!(neighborhood.min_hops, min_hops_in_persistent_configuration);
            }),
        })
        .unwrap();
        System::current().stop();
        system.run();
    }

    #[test]
    fn neighborhood_picks_min_hops_value_from_db_if_it_is_different_from_that_in_neighborhood() {
        init_test_logging();
        let test_name = "neighborhood_picks_min_hops_value_from_db_if_it_is_different_from_that_in_neighborhood";
        let min_hops_in_neighborhood = Hops::SixHops;
        let min_hops_in_db = Hops::TwoHops;
        let mut subject = Neighborhood::new(
            main_cryptde(),
            &bc_from_nc_plus(
                NeighborhoodConfig {
                    mode: NeighborhoodMode::Standard(
                        NodeAddr::new(&make_ip(0), &[1234]),
                        vec![make_node_descriptor(make_ip(1))],
                        rate_pack(100),
                    ),
                    min_hops: min_hops_in_neighborhood,
                },
                make_wallet("earning"),
                None,
                test_name,
            ),
        );
        subject.logger = Logger::new(test_name);
        subject.persistent_config_opt = Some(Box::new(
            PersistentConfigurationMock::new().min_hops_result(Ok(min_hops_in_db)),
        ));
        let system = System::new(test_name);
        let addr: Addr<Neighborhood> = subject.start();
        let peer_actors = peer_actors_builder().build();
        addr.try_send(BindMessage { peer_actors }).unwrap();

        addr.try_send(StartMessage {}).unwrap();

        let assertions_msg = AssertionsMessage {
            assertions: Box::new(move |neighborhood: &mut Neighborhood| {
                assert_eq!(neighborhood.min_hops, min_hops_in_db)
            }),
        };
        addr.try_send(assertions_msg).unwrap();
        System::current().stop();
        system.run();
        TestLogHandler::new().exists_log_containing(&format!(
            "INFO: {test_name}: Database with different min hops value detected; \
            currently set: {:?}, found in db: {:?}; changing to {:?}",
            min_hops_in_neighborhood, min_hops_in_db, min_hops_in_db
        ));
    }

    /*
            Database, where we'll fail to make a three-hop route to C after removing A:

                 NN--------+
                 NN        |
                 |         |
                 v         v
                 AA-->BB-->CC
                 AA<--BB<--CC

                 after removing A as neighbor...

                 NN--------+
                 NN        |
                           |
                           v
                 AA-->BB-->CC
                 AA<--BB<--CC

            Tests will be written from the viewpoint of N.
    */

    #[test]
    fn neighborhood_removes_neighbor_when_directed_to() {
        let system = System::new("neighborhood_removes_neighbor_when_directed_to");
        let hopper = Recorder::new();
        let mut subject = make_standard_subject();
        let n = &subject.neighborhood_database.root().clone();
        let a = &make_node_record(3456, true);
        let b = &make_node_record(4567, false);
        let c = &make_node_record(5678, true);
        {
            let db = &mut subject.neighborhood_database;
            db.add_node(a.clone()).unwrap();
            db.add_node(b.clone()).unwrap();
            db.add_node(c.clone()).unwrap();
            let mut single_edge = |a: &NodeRecord, b: &NodeRecord| {
                db.add_arbitrary_half_neighbor(a.public_key(), b.public_key())
            };
            single_edge(n, a);
            single_edge(n, c);
            single_edge(a, b);
            single_edge(b, a);
            single_edge(b, c);
            single_edge(c, b);
        }
        let addr: Addr<Neighborhood> = subject.start();
        let peer_actors = peer_actors_builder().hopper(hopper).build();
        addr.try_send(BindMessage { peer_actors }).unwrap();

        addr.try_send(RemoveNeighborMessage {
            public_key: a.public_key().clone(),
        })
        .unwrap();

        let three_hop_route_request = RouteQueryMessage {
            target_key_opt: Some(c.public_key().clone()),
            target_component: Component::ProxyClient,
            return_component_opt: None,
            payload_size: 10000,
            hostname_opt: None,
            target_country_opt: None,
        };
        let unsuccessful_three_hop_route = addr.send(three_hop_route_request);
        let asserted_node_record = a.clone();
        let assertion_msg = AssertionsMessage {
            assertions: Box::new(move |neighborhood: &mut Neighborhood| {
                let database = &neighborhood.neighborhood_database;
                let node_record_by_key =
                    database.node_by_key(&asserted_node_record.public_key().clone());
                let node_record_by_ip =
                    database.node_by_ip(&asserted_node_record.node_addr_opt().unwrap().ip_addr());
                assert_eq!(
                    node_record_by_key.unwrap().public_key(),
                    asserted_node_record.public_key()
                );
                assert_eq!(node_record_by_ip, None)
            }),
        };
        addr.try_send(assertion_msg).unwrap();
        System::current().stop_with_code(0);
        system.run();
        assert_eq!(None, unsuccessful_three_hop_route.wait().unwrap());
    }

    fn node_record_to_neighbor_config(node_record_ref: &NodeRecord) -> NodeDescriptor {
        let cryptde: &dyn CryptDE = main_cryptde();
        NodeDescriptor::from((node_record_ref, Chain::EthRopsten, cryptde))
    }

    #[test]
    fn neighborhood_sends_node_query_response_with_none_when_initially_configured_with_no_data() {
        let cryptde = main_cryptde();
        let (recorder, awaiter, recording_arc) = make_recorder();
        thread::spawn(move || {
            let system = System::new("responds_with_none_when_initially_configured_with_no_data");

            let addr: Addr<Recorder> = recorder.start();
            let recipient: Recipient<DispatcherNodeQueryResponse> =
                addr.recipient::<DispatcherNodeQueryResponse>();

            let subject = make_standard_subject();
            let addr: Addr<Neighborhood> = subject.start();
            let sub: Recipient<DispatcherNodeQueryMessage> =
                addr.recipient::<DispatcherNodeQueryMessage>();

            sub.try_send(DispatcherNodeQueryMessage {
                query: NodeQueryMessage::PublicKey(PublicKey::new(&b"booga"[..])),
                context: TransmitDataMsg {
                    endpoint: Endpoint::Key(cryptde.public_key().clone()),
                    last_data: false,
                    sequence_number: None,
                    data: Vec::new(),
                },
                recipient,
            })
            .unwrap();

            system.run();
        });

        awaiter.await_message_count(1);
        let recording = recording_arc.lock().unwrap();
        assert_eq!(recording.len(), 1);
        let message = recording.get_record::<DispatcherNodeQueryResponse>(0);
        assert_eq!(message.result, None);
    }

    #[test]
    fn neighborhood_sends_node_query_response_with_none_when_key_query_matches_no_configured_data()
    {
        let cryptde: &dyn CryptDE = main_cryptde();
        let earning_wallet = make_wallet("earning");
        let consuming_wallet = Some(make_paying_wallet(b"consuming"));
        let (recorder, awaiter, recording_arc) = make_recorder();
        thread::spawn(move || {
            let system = System::new("neighborhood_sends_node_query_response_with_none_when_key_query_matches_no_configured_data");
            let addr: Addr<Recorder> = recorder.start();
            let recipient: Recipient<DispatcherNodeQueryResponse> =
                addr.recipient::<DispatcherNodeQueryResponse>();

            let subject = Neighborhood::new(
                cryptde,
                &bc_from_nc_plus(
                    NeighborhoodConfig {
                        mode: NeighborhoodMode::Standard(
                            NodeAddr::new(&IpAddr::from_str("5.4.3.2").unwrap(), &[5678]),
                            vec![NodeDescriptor::from((
                                &PublicKey::new(&b"booga"[..]),
                                &NodeAddr::new(
                                    &IpAddr::from_str("1.2.3.4").unwrap(),
                                    &[1234, 2345],
                                ),
                                Chain::EthRopsten,
                                cryptde,
                            ))],
                            rate_pack(100),
                        ),
                        min_hops: MIN_HOPS_FOR_TEST,

                    },
                    earning_wallet.clone(),
                    consuming_wallet.clone(),
                    "neighborhood_sends_node_query_response_with_none_when_key_query_matches_no_configured_data"
                ),
            );
            let addr: Addr<Neighborhood> = subject.start();
            let sub: Recipient<DispatcherNodeQueryMessage> =
                addr.recipient::<DispatcherNodeQueryMessage>();

            sub.try_send(DispatcherNodeQueryMessage {
                query: NodeQueryMessage::PublicKey(PublicKey::new(&b"blah"[..])),
                context: TransmitDataMsg {
                    endpoint: Endpoint::Key(cryptde.public_key().clone()),
                    last_data: false,
                    sequence_number: None,
                    data: Vec::new(),
                },
                recipient,
            })
            .unwrap();

            system.run();
        });

        awaiter.await_message_count(1);
        let recording = recording_arc.lock().unwrap();
        assert_eq!(recording.len(), 1);
        let message = recording.get_record::<DispatcherNodeQueryResponse>(0);
        assert_eq!(message.result, None);
    }

    #[test]
    fn neighborhood_sends_node_query_response_with_result_when_key_query_matches_configured_data() {
        let cryptde = main_cryptde();
        let earning_wallet = make_wallet("earning");
        let consuming_wallet = Some(make_paying_wallet(b"consuming"));
        let (recorder, awaiter, recording_arc) = make_recorder();
        let one_neighbor = make_node_record(2345, true);
        let another_neighbor = make_node_record(3456, true);
        let another_neighbor_a = another_neighbor.clone();
        let context = TransmitDataMsg {
            endpoint: Endpoint::Key(cryptde.public_key().clone()),
            last_data: false,
            sequence_number: None,
            data: Vec::new(),
        };
        let context_a = context.clone();
        thread::spawn(move || {
            let system = System::new("neighborhood_sends_node_query_response_with_result_when_key_query_matches_configured_data");
            let addr: Addr<Recorder> = recorder.start();
            let recipient = addr.recipient::<DispatcherNodeQueryResponse>();
            let mut subject = Neighborhood::new(
                cryptde,
                &bc_from_nc_plus(
                    NeighborhoodConfig {
                        mode: NeighborhoodMode::Standard(
                            NodeAddr::new(&IpAddr::from_str("5.4.3.2").unwrap(), &[5678]),
                            vec![node_record_to_neighbor_config(&one_neighbor)],
                            rate_pack(100),
                        ),
                        min_hops: MIN_HOPS_FOR_TEST,

                    },
                    earning_wallet.clone(),
                    consuming_wallet.clone(),
                    "neighborhood_sends_node_query_response_with_result_when_key_query_matches_configured_data"
                ),
            );
            subject
                .neighborhood_database
                .add_node(another_neighbor.clone())
                .unwrap();
            let addr: Addr<Neighborhood> = subject.start();
            let sub: Recipient<DispatcherNodeQueryMessage> =
                addr.recipient::<DispatcherNodeQueryMessage>();

            sub.try_send(DispatcherNodeQueryMessage {
                query: NodeQueryMessage::PublicKey(another_neighbor.public_key().clone()),
                context,
                recipient,
            })
            .unwrap();

            system.run();
        });

        awaiter.await_message_count(1);
        let message = Recording::get::<DispatcherNodeQueryResponse>(&recording_arc, 0);
        assert_eq!(
            message.result.unwrap(),
            NodeQueryResponseMetadata::new(
                another_neighbor_a.public_key().clone(),
                Some(another_neighbor_a.node_addr_opt().unwrap().clone()),
                another_neighbor_a.rate_pack().clone(),
            )
        );
        assert_eq!(message.context, context_a);
    }

    #[test]
    fn neighborhood_sends_node_query_response_with_none_when_ip_address_query_matches_no_configured_data(
    ) {
        let cryptde: &dyn CryptDE = main_cryptde();
        let earning_wallet = make_wallet("earning");
        let consuming_wallet = Some(make_paying_wallet(b"consuming"));
        let (recorder, awaiter, recording_arc) = make_recorder();
        thread::spawn(move || {
            let system = System::new("neighborhood_sends_node_query_response_with_none_when_ip_address_query_matches_no_configured_data");
            let addr: Addr<Recorder> = recorder.start();
            let recipient: Recipient<DispatcherNodeQueryResponse> =
                addr.recipient::<DispatcherNodeQueryResponse>();
            let subject = Neighborhood::new(
                cryptde,
                &bc_from_nc_plus(
                    NeighborhoodConfig {
                        mode: NeighborhoodMode::Standard(
                            NodeAddr::new(&IpAddr::from_str("5.4.3.2").unwrap(), &[5678]),
                            vec![NodeDescriptor::from((
                                &PublicKey::new(&b"booga"[..]),
                                &NodeAddr::new(
                                    &IpAddr::from_str("1.2.3.4").unwrap(),
                                    &[1234, 2345],
                                ),
                                Chain::EthRopsten,
                                cryptde,
                            ))],
                            rate_pack(100),
                        ),
                        min_hops: MIN_HOPS_FOR_TEST,

                    },
                    earning_wallet.clone(),
                    consuming_wallet.clone(),
                    "neighborhood_sends_node_query_response_with_none_when_ip_address_query_matches_no_configured_data"
                ),
            );
            let addr: Addr<Neighborhood> = subject.start();
            let sub: Recipient<DispatcherNodeQueryMessage> =
                addr.recipient::<DispatcherNodeQueryMessage>();

            sub.try_send(DispatcherNodeQueryMessage {
                query: NodeQueryMessage::IpAddress(IpAddr::from_str("2.3.4.5").unwrap()),
                context: TransmitDataMsg {
                    endpoint: Endpoint::Key(cryptde.public_key().clone()),
                    last_data: false,
                    sequence_number: None,
                    data: Vec::new(),
                },
                recipient,
            })
            .unwrap();

            system.run();
        });

        awaiter.await_message_count(1);
        let recording = recording_arc.lock().unwrap();
        assert_eq!(recording.len(), 1);
        let message = recording.get_record::<DispatcherNodeQueryResponse>(0);
        assert_eq!(message.result, None);
    }

    #[test]
    fn neighborhood_sends_node_query_response_with_result_when_ip_address_query_matches_configured_data(
    ) {
        let cryptde: &dyn CryptDE = main_cryptde();
        let (recorder, awaiter, recording_arc) = make_recorder();
        let node_record = make_node_record(1234, true);
        let another_node_record = make_node_record(2345, true);
        let another_node_record_a = another_node_record.clone();
        let context = TransmitDataMsg {
            endpoint: Endpoint::Key(cryptde.public_key().clone()),
            last_data: false,
            sequence_number: None,
            data: Vec::new(),
        };
        let context_a = context.clone();
        thread::spawn(move || {
            let system = System::new("neighborhood_sends_node_query_response_with_result_when_ip_address_query_matches_configured_data");
            let addr: Addr<Recorder> = recorder.start();
            let recipient: Recipient<DispatcherNodeQueryResponse> =
                addr.recipient::<DispatcherNodeQueryResponse>();
            let config = bc_from_nc_plus(
                NeighborhoodConfig {
                    mode: NeighborhoodMode::Standard(
                        node_record.node_addr_opt().unwrap(),
                        vec![NodeDescriptor::from((
                            &node_record,
                            Chain::EthRopsten,
                            cryptde,
                        ))],
                        rate_pack(100),
                    ),
                    min_hops: MIN_HOPS_FOR_TEST,

                },
                node_record.earning_wallet(),
                None,
                "neighborhood_sends_node_query_response_with_result_when_ip_address_query_matches_configured_data"
            );
            let mut subject = Neighborhood::new(cryptde, &config);
            subject
                .neighborhood_database
                .add_node(another_node_record_a)
                .unwrap();
            let addr: Addr<Neighborhood> = subject.start();
            let sub: Recipient<DispatcherNodeQueryMessage> =
                addr.recipient::<DispatcherNodeQueryMessage>();

            sub.try_send(DispatcherNodeQueryMessage {
                query: NodeQueryMessage::IpAddress(IpAddr::from_str("2.3.4.5").unwrap()),
                context,
                recipient,
            })
            .unwrap();

            system.run();
        });

        awaiter.await_message_count(1);
        let message = Recording::get::<DispatcherNodeQueryResponse>(&recording_arc, 0);

        assert_eq!(
            message.result.unwrap(),
            NodeQueryResponseMetadata::new(
                another_node_record.public_key().clone(),
                Some(another_node_record.node_addr_opt().unwrap().clone()),
                another_node_record.rate_pack().clone(),
            )
        );
        assert_eq!(message.context, context_a);
    }

    #[test]
    fn make_round_trip_route_returns_error_when_no_non_next_door_neighbor_found() {
        // Make a triangle of Nodes
        let min_hops = Hops::TwoHops;
        let one_next_door_neighbor = make_node_record(3333, true);
        let another_next_door_neighbor = make_node_record(4444, true);
        let subject_node = make_global_cryptde_node_record(5555, true); // 9e7p7un06eHs6frl5A
        let mut subject = neighborhood_from_nodes(&subject_node, Some(&one_next_door_neighbor));
        subject.min_hops = min_hops;

        subject
            .neighborhood_database
            .add_node(one_next_door_neighbor.clone())
            .unwrap();
        subject
            .neighborhood_database
            .add_node(another_next_door_neighbor.clone())
            .unwrap();

        subject.neighborhood_database.add_arbitrary_full_neighbor(
            subject_node.public_key(),
            one_next_door_neighbor.public_key(),
        );
        subject.neighborhood_database.add_arbitrary_full_neighbor(
            subject_node.public_key(),
            another_next_door_neighbor.public_key(),
        );
        subject.neighborhood_database.add_arbitrary_full_neighbor(
            one_next_door_neighbor.public_key(),
            another_next_door_neighbor.public_key(),
        );

        let result = subject.make_round_trip_route(RouteQueryMessage {
            target_key_opt: None,
            target_component: Component::ProxyClient,
            return_component_opt: Some(Component::ProxyServer),
            payload_size: 10000,
            hostname_opt: None,
            target_country_opt: None,
        });

        assert_eq!(
            Err(format!(
                "Couldn't find any routes: at least {}-hop from {} to ProxyClient at Unknown",
                min_hops as usize,
                main_cryptde().public_key()
            )),
            result
        );
    }

    #[test]
    fn make_round_trip_succeeds_when_it_finds_non_next_door_neighbor_exit_node() {
        let next_door_neighbor = make_node_record(3333, true);
        let exit_node = make_node_record(5, false);

        let subject_node = make_global_cryptde_node_record(666, true); // 9e7p7un06eHs6frl5A
        let mut subject = neighborhood_from_nodes(&subject_node, Some(&next_door_neighbor));
        subject.min_hops = Hops::TwoHops;

        subject
            .neighborhood_database
            .add_node(next_door_neighbor.clone())
            .unwrap();
        subject
            .neighborhood_database
            .add_node(exit_node.clone())
            .unwrap();

        subject.neighborhood_database.add_arbitrary_full_neighbor(
            subject_node.public_key(),
            next_door_neighbor.public_key(),
        );

        subject
            .neighborhood_database
            .add_arbitrary_full_neighbor(next_door_neighbor.public_key(), exit_node.public_key());

        let result = subject.make_round_trip_route(RouteQueryMessage {
            target_key_opt: None,
            target_component: Component::ProxyClient,
            return_component_opt: Some(Component::ProxyServer),
            payload_size: 10000,
            hostname_opt: None,
            target_country_opt: None,
        });

        let next_door_neighbor_cryptde =
            CryptDENull::from(&next_door_neighbor.public_key(), TEST_DEFAULT_CHAIN);
        let exit_node_cryptde = CryptDENull::from(&exit_node.public_key(), TEST_DEFAULT_CHAIN);

        let hops = result.clone().unwrap().route.hops;
        let actual_keys: Vec<PublicKey> = match hops.as_slice() {
            [hop, exit, hop_back, origin, empty, _accounting] => vec![
                decodex::<LiveHop>(main_cryptde(), hop)
                    .expect("hop")
                    .public_key,
                decodex::<LiveHop>(&next_door_neighbor_cryptde, exit)
                    .expect("exit")
                    .public_key,
                decodex::<LiveHop>(&exit_node_cryptde, hop_back)
                    .expect("hop_back")
                    .public_key,
                decodex::<LiveHop>(&next_door_neighbor_cryptde, origin)
                    .expect("origin")
                    .public_key,
                decodex::<LiveHop>(main_cryptde(), empty)
                    .expect("empty")
                    .public_key,
            ],
            l => panic!("our match is wrong, real size is {}, {:?}", l.len(), l),
        };
        let expected_public_keys = vec![
            next_door_neighbor.public_key().clone(),
            exit_node.public_key().clone(),
            next_door_neighbor.public_key().clone(),
            subject_node.public_key().clone(),
            PublicKey::new(b""),
        ];
        assert_eq!(expected_public_keys, actual_keys);
    }

    fn assert_route_query_message(min_hops: Hops) {
        let hops = min_hops as usize;
        let nodes_count = hops + 1;
        let root_node = make_global_cryptde_node_record(4242, true);
        let mut nodes = make_node_records(nodes_count as u16);
        nodes[0] = root_node;
        let db = linearly_connect_nodes(&nodes);
        let mut subject = neighborhood_from_nodes(db.root(), nodes.get(1));
        subject.min_hops = min_hops;
        subject.neighborhood_database = db;

        let result = subject.make_round_trip_route(RouteQueryMessage {
            target_key_opt: None,
            target_component: Component::ProxyClient,
            return_component_opt: Some(Component::ProxyServer),
            payload_size: 10000,
            hostname_opt: None,
            target_country_opt: None,
        });

        let assert_hops = |cryptdes: Vec<CryptDENull>, route: &[CryptData]| {
            assert_eq!(cryptdes.len(), route.len());
            for (cryptde, data) in cryptdes.into_iter().zip(route) {
                decodex::<LiveHop>(&cryptde, data).unwrap();
            }
        };
        /*
        This is how the route_hops vector looks like: [C1, C2, ..., C(nodes_count), ..., C2, C1, accounting]

        Let's consider for 3-hop route ==>
        Nodes Count --> 4
        Route Length --> 8
        Route Hops --> [C1, C2, C3, C4, C3, C2, C1, accounting]
        Over Route --> [C1, C2, C3]
        Back Route --> [C4, C3, C2, C1]
         */
        let mut route_hops = result.unwrap().route.hops;
        let route_length = route_hops.len();
        let _accounting = route_hops.pop();
        let over_route = &route_hops[..hops];
        let back_route = &route_hops[hops..];
        let over_cryptdes = cryptdes_from_node_records(&nodes[..hops]);
        let mut back_cryptdes = cryptdes_from_node_records(&nodes);
        back_cryptdes.reverse();
        assert_eq!(route_length, 2 * nodes_count);
        assert_hops(over_cryptdes, over_route);
        assert_hops(back_cryptdes, back_route);
    }

    #[test]
    fn routes_can_be_calculated_for_different_hops() {
        assert_route_query_message(Hops::OneHop);
        assert_route_query_message(Hops::TwoHops);
        assert_route_query_message(Hops::ThreeHops);
        assert_route_query_message(Hops::FourHops);
        assert_route_query_message(Hops::FiveHops);
        assert_route_query_message(Hops::SixHops);
    }

    /*
           For the next two tests, the database looks like this:

           +---A---+
           |       |
           O       X
           |       |
           +---B---+

           O is the originating Node, X is the exit Node. Minimum hop count is 2.
           Node A offers low per-packet rates and high per-byte rates; Node B offers
           low per-byte rates and high per-packet rates. Small packets should prefer
           route O -> A -> X -> A -> O; large packets should prefer route
           O -> B -> X -> B -> O.
    */

    #[test]
    fn handle_route_query_message_prefers_low_service_fees_for_small_packet() {
        check_fee_preference(100, true);
    }

    #[test]
    fn handle_route_query_message_prefers_low_byte_fees_for_large_packet() {
        check_fee_preference(100_000, false);
    }

    fn check_fee_preference(payload_size: usize, a_not_b: bool) {
        let mut subject = make_standard_subject();
        subject.min_hops = Hops::TwoHops;
        let db = &mut subject.neighborhood_database;
        let o = &db.root().public_key().clone();
        let a = &db.add_node(make_node_record(2345, true)).unwrap();
        let b = &db.add_node(make_node_record(3456, true)).unwrap();
        let x = &db.add_node(make_node_record(4567, true)).unwrap();
        db.add_arbitrary_full_neighbor(o, a);
        db.add_arbitrary_full_neighbor(a, x);
        db.add_arbitrary_full_neighbor(x, b);
        db.add_arbitrary_full_neighbor(b, o);
        // Small packages should prefer A
        db.node_by_key_mut(a).unwrap().inner.rate_pack = RatePack {
            routing_byte_rate: 100,     // high
            routing_service_rate: 1000, // low
            exit_byte_rate: 0,
            exit_service_rate: 0,
        };
        // Large packages should prefer B
        db.node_by_key_mut(b).unwrap().inner.rate_pack = RatePack {
            routing_byte_rate: 1,          // low
            routing_service_rate: 100_000, // high
            exit_byte_rate: 0,
            exit_service_rate: 0,
        };

        let response = subject
            .handle_route_query_message(RouteQueryMessage {
                target_key_opt: Some(x.clone()),
                target_component: Component::ProxyClient,
                return_component_opt: Some(Component::ProxyServer),
                payload_size,
                hostname_opt: None,
                target_country_opt: None,
            })
            .unwrap();

        let (over, back) = match response.expected_services {
            ExpectedServices::OneWay(_) => panic!("Expecting RoundTrip"),
            ExpectedServices::RoundTrip(o, b, _) => (o[1].clone(), b[1].clone()),
        };
        let extract_key = |es: ExpectedService| match es {
            ExpectedService::Routing(pk, _, _) => pk,
            x => panic!("Expecting Routing, found {:?}", x),
        };
        let expected_relay_key = if a_not_b { a.clone() } else { b.clone() };
        assert_eq!(extract_key(over), expected_relay_key);
        // All response packages are "large," so they'll all want B on the way back.
        assert_eq!(extract_key(back), *b);
    }

    #[test]
    fn node_record_metadata_message_is_handled_properly() {
        init_test_logging();
        let subject_node = make_global_cryptde_node_record(1345, true);
        let public_key = PublicKey::from(&b"exit_node"[..]);
        let node_record_inputs = NodeRecordInputs {
            earning_wallet: make_wallet("earning"),
            rate_pack: rate_pack(100),
            accepts_connections: true,
            routes_data: true,
            version: 0,
            location_opt: None,
        };
        let node_record = NodeRecord::new(&public_key, main_cryptde(), node_record_inputs);
        let unreachable_host = String::from("facebook.com");
        let mut subject = neighborhood_from_nodes(&subject_node, None);
        let _ = subject.neighborhood_database.add_node(node_record);
        let addr = subject.start();
        let system = System::new("test");

        let _ = addr.try_send(UpdateNodeRecordMetadataMessage {
            public_key: public_key.clone(),
            metadata_change: NRMetadataChange::AddUnreachableHost {
                hostname: unreachable_host.clone(),
            },
        });

        let assertions = Box::new(move |actor: &mut Neighborhood| {
            let updated_node_record = actor
                .neighborhood_database
                .node_by_key(&public_key)
                .unwrap();
            assert!(updated_node_record
                .metadata
                .unreachable_hosts
                .contains(&unreachable_host));
            TestLogHandler::new().exists_log_matching(&format!(
                "DEBUG: Neighborhood: Marking host facebook.com unreachable for the Node with public key 0x657869745F6E6F6465"
            ));
        });
        addr.try_send(AssertionsMessage { assertions }).unwrap();
        System::current().stop();
        assert_eq!(system.run(), 0);
    }

    #[test]
    #[should_panic(
        expected = "Neighborhood should never get ShutdownStreamMsg about non-clandestine stream"
    )]
    fn handle_stream_shutdown_complains_about_non_clandestine_message() {
        let subject_node = make_global_cryptde_node_record(1345, true);
        let mut subject = neighborhood_from_nodes(&subject_node, None);

        subject.handle_stream_shutdown_msg(StreamShutdownMsg {
            peer_addr: SocketAddr::from_str("1.2.3.4:5678").unwrap(),
            stream_type: RemovedStreamType::NonClandestine(NonClandestineAttributes {
                reception_port: TLS_PORT,
                sequence_number: 1234,
            }),
            report_to_counterpart: false,
        });
    }

    #[test]
    fn handle_stream_shutdown_handles_socket_addr_with_unknown_ip() {
        init_test_logging();
        let (hopper, _, hopper_recording_arc) = make_recorder();
        let system = System::new("test");
        let unrecognized_node = make_node_record(3123, true);
        let unrecognized_node_addr = unrecognized_node.node_addr_opt().unwrap();
        let unrecognized_socket_addr = SocketAddr::new(
            unrecognized_node_addr.ip_addr(),
            unrecognized_node_addr.ports()[0],
        );
        let subject_node = make_global_cryptde_node_record(1345, true);
        let mut subject = neighborhood_from_nodes(&subject_node, None);
        let peer_actors = peer_actors_builder().hopper(hopper).build();
        subject.hopper_opt = Some(peer_actors.hopper.from_hopper_client);

        subject.handle_stream_shutdown_msg(StreamShutdownMsg {
            peer_addr: unrecognized_socket_addr,
            stream_type: RemovedStreamType::Clandestine,
            report_to_counterpart: true,
        });

        System::current().stop_with_code(0);
        system.run();

        assert_eq!(subject.neighborhood_database.keys().len(), 1);
        let hopper_recording = hopper_recording_arc.lock().unwrap();
        assert_eq!(hopper_recording.len(), 0);
        TestLogHandler::new().exists_log_containing(&format!("WARN: Neighborhood: Received shutdown notification for stream to {}, but no Node with that IP is in the database - ignoring", unrecognized_socket_addr.ip()));
    }

    #[test]
    fn handle_stream_shutdown_handles_already_inactive_node() {
        init_test_logging();
        let (hopper, _, hopper_recording_arc) = make_recorder();
        let system = System::new("test");
        let gossip_neighbor_node = make_node_record(2456, true);
        let inactive_neighbor_node = make_node_record(3123, true);
        let inactive_neighbor_node_addr = inactive_neighbor_node.node_addr_opt().unwrap();
        let inactive_neighbor_node_socket_addr = SocketAddr::new(
            inactive_neighbor_node_addr.ip_addr(),
            inactive_neighbor_node_addr.ports()[0],
        );
        let subject_node = make_global_cryptde_node_record(1345, true);
        let mut subject = neighborhood_from_nodes(&subject_node, None);
        subject
            .neighborhood_database
            .add_node(gossip_neighbor_node.clone())
            .unwrap();
        subject
            .neighborhood_database
            .add_node(inactive_neighbor_node.clone())
            .unwrap();
        subject.neighborhood_database.add_arbitrary_full_neighbor(
            subject_node.public_key(),
            gossip_neighbor_node.public_key(),
        );
        subject.neighborhood_database.add_arbitrary_half_neighbor(
            inactive_neighbor_node.public_key(),
            subject_node.public_key(),
        );
        let peer_actors = peer_actors_builder().hopper(hopper).build();
        subject.hopper_opt = Some(peer_actors.hopper.from_hopper_client);

        subject.handle_stream_shutdown_msg(StreamShutdownMsg {
            peer_addr: inactive_neighbor_node_socket_addr,
            stream_type: RemovedStreamType::Clandestine,
            report_to_counterpart: true,
        });

        System::current().stop_with_code(0);
        system.run();

        assert_eq!(subject.neighborhood_database.keys().len(), 3);
        assert_eq!(
            subject.neighborhood_database.has_half_neighbor(
                subject_node.public_key(),
                inactive_neighbor_node.public_key(),
            ),
            false
        );
        let hopper_recording = hopper_recording_arc.lock().unwrap();
        assert_eq!(hopper_recording.len(), 0);
        TestLogHandler::new().exists_log_containing(&format!("DEBUG: Neighborhood: Received shutdown notification for {} at {}, but that Node is no neighbor - ignoring", inactive_neighbor_node.public_key(), inactive_neighbor_node_socket_addr.ip()));
    }

    #[test]
    fn handle_stream_shutdown_handles_existing_socket_addr() {
        init_test_logging();
        let (hopper, _, hopper_recording_arc) = make_recorder();
        let system = System::new("test");
        let gossip_neighbor_node = make_node_record(2456, true);
        let shutdown_neighbor_node = make_node_record(3123, true);
        let shutdown_neighbor_node_addr = shutdown_neighbor_node.node_addr_opt().unwrap();
        let shutdown_neighbor_node_socket_addr = SocketAddr::new(
            shutdown_neighbor_node_addr.ip_addr(),
            shutdown_neighbor_node_addr.ports()[0],
        );
        let subject_node = make_global_cryptde_node_record(1345, true);
        let mut subject = neighborhood_from_nodes(&subject_node, None);
        subject
            .neighborhood_database
            .add_node(gossip_neighbor_node.clone())
            .unwrap();
        subject
            .neighborhood_database
            .add_node(shutdown_neighbor_node.clone())
            .unwrap();
        subject.neighborhood_database.add_arbitrary_full_neighbor(
            subject_node.public_key(),
            gossip_neighbor_node.public_key(),
        );
        subject.neighborhood_database.add_arbitrary_full_neighbor(
            subject_node.public_key(),
            shutdown_neighbor_node.public_key(),
        );
        let peer_actors = peer_actors_builder().hopper(hopper).build();
        subject.hopper_opt = Some(peer_actors.hopper.from_hopper_client);

        subject.handle_stream_shutdown_msg(StreamShutdownMsg {
            peer_addr: shutdown_neighbor_node_socket_addr,
            stream_type: RemovedStreamType::Clandestine,
            report_to_counterpart: true,
        });

        System::current().stop_with_code(0);
        system.run();
        assert_eq!(subject.neighborhood_database.keys().len(), 3);
        assert_eq!(
            subject.neighborhood_database.has_half_neighbor(
                subject_node.public_key(),
                shutdown_neighbor_node.public_key(),
            ),
            false
        );
        let hopper_recording = hopper_recording_arc.lock().unwrap();
        assert_eq!(hopper_recording.len(), 1);
        TestLogHandler::new().exists_log_containing(&format!(
            "DEBUG: Neighborhood: Received shutdown notification for {} at {}: removing neighborship",
            shutdown_neighbor_node.public_key(),
            shutdown_neighbor_node_socket_addr.ip()
        ));
    }

    #[should_panic(expected = "0: Received shutdown order from client 1234: shutting down hard")]
    #[test]
    fn shutdown_instruction_generates_log() {
        running_test();
        init_test_logging();
        let system = System::new("test");
        let subject = Neighborhood::new(
            main_cryptde(),
            &bc_from_nc_plus(
                NeighborhoodConfig {
                    mode: NeighborhoodMode::ZeroHop,
                    min_hops: MIN_HOPS_FOR_TEST,
                },
                make_wallet("earning"),
                None,
                "shutdown_instruction_generates_log",
            ),
        );
        let (ui_gateway, _, ui_gateway_recording_arc) = make_recorder();
        let subject_addr = subject.start();
        let peer_actors = peer_actors_builder().ui_gateway(ui_gateway).build();
        subject_addr.try_send(BindMessage { peer_actors }).unwrap();

        subject_addr
            .try_send(NodeFromUiMessage {
                client_id: 1234,
                body: MessageBody {
                    opcode: "shutdown".to_string(),
                    path: Conversation(4321),
                    payload: Ok("{}".to_string()),
                },
            })
            .unwrap();

        System::current().stop();
        system.run();
        let ui_gateway_recording = ui_gateway_recording_arc.lock().unwrap();
        assert_eq!(ui_gateway_recording.len(), 0);
        TestLogHandler::new()
            .exists_log_containing("INFO: Neighborhood: Received shutdown order from client 1234");
    }

    #[test]
    fn connection_status_message_is_handled_properly_for_not_connected() {
        let stage = OverallConnectionStage::NotConnected;
        let client_id = 1234;
        let context_id = 4321;

        let message_opt = connection_status_message_received_by_ui(
            stage,
            client_id,
            context_id,
            "connection_status_message_is_handled_properly_for_not_connected",
        );

        assert_eq!(
            message_opt,
            Some(NodeToUiMessage {
                target: MessageTarget::ClientId(client_id),
                body: UiConnectionStatusResponse {
                    stage: stage.into()
                }
                .tmb(context_id),
            })
        )
    }

    #[test]
    fn connection_status_message_is_handled_properly_for_connected_to_neighbor() {
        let stage = OverallConnectionStage::ConnectedToNeighbor;
        let client_id = 1235;
        let context_id = 4322;

        let message_opt = connection_status_message_received_by_ui(
            stage,
            client_id,
            context_id,
            "connection_status_message_is_handled_properly_for_connected_to_neighbor",
        );

        assert_eq!(
            message_opt,
            Some(NodeToUiMessage {
                target: MessageTarget::ClientId(client_id),
                body: UiConnectionStatusResponse {
                    stage: stage.into()
                }
                .tmb(context_id),
            })
        )
    }

    #[test]
    fn connection_status_message_is_handled_properly_for_three_hops_route_found() {
        let stage = OverallConnectionStage::RouteFound;
        let client_id = 1236;
        let context_id = 4323;

        let message_opt = connection_status_message_received_by_ui(
            stage,
            client_id,
            context_id,
            "connection_status_message_is_handled_properly_for_three_hops_route_found",
        );

        assert_eq!(
            message_opt,
            Some(NodeToUiMessage {
                target: MessageTarget::ClientId(client_id),
                body: UiConnectionStatusResponse {
                    stage: stage.into()
                }
                .tmb(context_id),
            })
        )
    }

    #[test]
    fn new_password_message_works() {
        let system = System::new("test");
        let mut subject = make_standard_subject();
        let root_node_record = subject.neighborhood_database.root().clone();
        let set_past_neighbors_params_arc = Arc::new(Mutex::new(vec![]));
        let persistent_config = PersistentConfigurationMock::new()
            .set_past_neighbors_params(&set_past_neighbors_params_arc)
            .set_past_neighbors_result(Ok(()));
        subject.persistent_config_opt = Some(Box::new(persistent_config));
        let subject_addr = subject.start();
        let peer_actors = peer_actors_builder().build();
        subject_addr.try_send(BindMessage { peer_actors }).unwrap();

        // GH-728
        subject_addr
            .try_send(NewPasswordMessage {
                new_password: "borkety-bork".to_string(),
            })
            .unwrap();

        let mut db = db_from_node(&root_node_record);
        let new_neighbor = make_node_record(1324, true);
        db.add_node(new_neighbor.clone()).unwrap();
        db.add_arbitrary_half_neighbor(new_neighbor.public_key(), root_node_record.public_key());
        db.node_by_key_mut(root_node_record.public_key())
            .unwrap()
            .resign();
        db.node_by_key_mut(new_neighbor.public_key())
            .unwrap()
            .resign();
        let gossip = GossipBuilder::new(&db)
            .node(new_neighbor.public_key(), true)
            .build();
        let cores_package = ExpiredCoresPackage {
            immediate_neighbor: new_neighbor.node_addr_opt().unwrap().into(),
            paying_wallet: None,
            remaining_route: make_meaningless_route(),
            payload: gossip,
            payload_len: 0,
        };
        subject_addr.try_send(cores_package).unwrap();
        System::current().stop();
        system.run();
        let set_past_neighbors_params = set_past_neighbors_params_arc.lock().unwrap();
        assert_eq!(set_past_neighbors_params[0].1, "borkety-bork");
    }

    #[test]
    #[should_panic(
        expected = "panic message (processed with: node_lib::sub_lib::utils::crash_request_analyzer)"
    )]
    fn neighborhood_can_be_crashed_properly_but_not_improperly() {
        let mut neighborhood = make_standard_subject();
        neighborhood.crashable = true;

        prove_that_crash_request_handler_is_hooked_up(neighborhood, CRASH_KEY);
    }

    #[test]
    fn curate_past_neighbors_does_not_write_to_database_if_neighbors_are_same_but_order_has_changed(
    ) {
        let mut subject = make_standard_subject();
        // This mock is completely unprepared: any call to it should cause a panic
        let persistent_config = PersistentConfigurationMock::new();
        subject.persistent_config_opt = Some(Box::new(persistent_config));
        let neighbor_keys_before = vec![PublicKey::new(b"ABCDE"), PublicKey::new(b"FGHIJ")]
            .into_iter()
            .collect();
        let neighbor_keys_after = vec![PublicKey::new(b"FGHIJ"), PublicKey::new(b"ABCDE")]
            .into_iter()
            .collect();

        subject.curate_past_neighbors(neighbor_keys_before, neighbor_keys_after);

        // No panic; therefore no attempt was made to persist: test passes!
    }

    #[test]
    fn make_connect_database_implements_panic_on_migration() {
        let data_dir = ensure_node_home_directory_exists(
            "neighborhood",
            "make_connect_database_implements_panic_on_migration",
        );

        let act = |data_dir: &Path| {
            let mut subject = Neighborhood::new(
                main_cryptde(),
                &bc_from_earning_wallet(make_wallet("earning_wallet")),
            );
            subject.data_directory = data_dir.to_path_buf();
            subject.connect_database();
        };

        assert_on_initialization_with_panic_on_migration(&data_dir, &act);
    }

    fn make_standard_subject() -> Neighborhood {
        let root_node = make_global_cryptde_node_record(9999, true);
        let neighbor_node = make_node_record(9998, true);
        let mut subject = neighborhood_from_nodes(&root_node, Some(&neighbor_node));
        let persistent_config = PersistentConfigurationMock::new();
        subject.persistent_config_opt = Some(Box::new(persistent_config));
        subject
    }

    fn make_o_r_e_subject() -> (NodeRecord, NodeRecord, NodeRecord, Neighborhood) {
        let mut subject = make_standard_subject();
        let o = &subject.neighborhood_database.root().clone();
        let r = &make_node_record(4567, false);
        let e = &make_node_record(5678, false);
        {
            let db = &mut subject.neighborhood_database;
            db.add_node(r.clone()).unwrap();
            db.add_node(e.clone()).unwrap();
            let mut dual_edge = |a: &NodeRecord, b: &NodeRecord| {
                db.add_arbitrary_full_neighbor(a.public_key(), b.public_key())
            };
            dual_edge(o, r);
            dual_edge(r, e);
        }
        (o.clone(), r.clone(), e.clone(), subject)
    }

    fn segment(nodes: &[&NodeRecord], component: &Component) -> RouteSegment {
        RouteSegment::new(
            nodes.into_iter().map(|n| n.public_key()).collect(),
            component.clone(),
        )
    }

    pub struct GossipAcceptorMock {
        handle_params: Arc<
            Mutex<
                Vec<(
                    NeighborhoodDatabase,
                    Vec<AccessibleGossipRecord>,
                    SocketAddr,
                    NeighborhoodMetadata,
                )>,
            >,
        >,
        handle_results: RefCell<Vec<GossipAcceptanceResult>>,
    }

    impl GossipAcceptor for GossipAcceptorMock {
        fn handle(
            &self,
            database: &mut NeighborhoodDatabase,
            agrs: Vec<AccessibleGossipRecord>,
            gossip_source: SocketAddr,
            neighborhood_metadata: NeighborhoodMetadata,
        ) -> GossipAcceptanceResult {
            self.handle_params.lock().unwrap().push((
                database.clone(),
                agrs,
                gossip_source,
                neighborhood_metadata,
            ));
            self.handle_results.borrow_mut().remove(0)
        }
    }

    impl GossipAcceptorMock {
        pub fn new() -> GossipAcceptorMock {
            GossipAcceptorMock {
                handle_params: Arc::new(Mutex::new(vec![])),
                handle_results: RefCell::new(vec![]),
            }
        }

        pub fn handle_params(
            mut self,
            params_arc: &Arc<
                Mutex<
                    Vec<(
                        NeighborhoodDatabase,
                        Vec<AccessibleGossipRecord>,
                        SocketAddr,
                        NeighborhoodMetadata,
                    )>,
                >,
            >,
        ) -> GossipAcceptorMock {
            self.handle_params = params_arc.clone();
            self
        }

        pub fn handle_result(self, result: GossipAcceptanceResult) -> GossipAcceptorMock {
            self.handle_results.borrow_mut().push(result);
            self
        }
    }

    #[derive(Default)]
    pub struct GossipProducerMock {
        produce_params: Arc<Mutex<Vec<(NeighborhoodDatabase, PublicKey)>>>,
        produce_results: RefCell<Vec<Option<Gossip_0v1>>>,
    }

    impl GossipProducer for GossipProducerMock {
        fn produce(
            &self,
            database: &mut NeighborhoodDatabase,
            target: &PublicKey,
        ) -> Option<Gossip_0v1> {
            self.produce_params
                .lock()
                .unwrap()
                .push((database.clone(), target.clone()));
            self.produce_results.borrow_mut().remove(0)
        }

        fn produce_debut(&self, _database: &NeighborhoodDatabase) -> Gossip_0v1 {
            unimplemented!()
        }
    }

    impl GossipProducerMock {
        pub fn new() -> GossipProducerMock {
            Self::default()
        }

        pub fn produce_params(
            mut self,
            params_arc: &Arc<Mutex<Vec<(NeighborhoodDatabase, PublicKey)>>>,
        ) -> GossipProducerMock {
            self.produce_params = params_arc.clone();
            self
        }

        pub fn produce_result(self, result: Option<Gossip_0v1>) -> GossipProducerMock {
            self.produce_results.borrow_mut().push(result);
            self
        }
    }

    fn bc_from_nc_plus(
        nc: NeighborhoodConfig,
        earning_wallet: Wallet,
        consuming_wallet_opt: Option<Wallet>,
        test_name: &str,
    ) -> BootstrapperConfig {
        let home_dir = ensure_node_home_directory_exists("neighborhood", test_name);
        let mut config = BootstrapperConfig::new();
        config.neighborhood_config = nc;
        config.earning_wallet = earning_wallet;
        config.consuming_wallet_opt = consuming_wallet_opt;
        config.data_directory = home_dir;
        config
    }

    fn make_subject_from_node_descriptor(
        node_descriptor: &NodeDescriptor,
        test_name: &str,
    ) -> Neighborhood {
        let this_node_addr = NodeAddr::new(&IpAddr::from_str("111.111.111.111").unwrap(), &[8765]);
        let initial_node_descriptors = vec![node_descriptor.clone()];
        let neighborhood_config = NeighborhoodConfig {
            mode: NeighborhoodMode::Standard(
                this_node_addr,
                initial_node_descriptors,
                rate_pack(100),
            ),
            min_hops: MIN_HOPS_FOR_TEST,
        };
        let bootstrap_config =
            bc_from_nc_plus(neighborhood_config, make_wallet("earning"), None, test_name);

        let mut neighborhood = Neighborhood::new(main_cryptde(), &bootstrap_config);

        let (node_to_ui_recipient, _) = make_node_to_ui_recipient();
        neighborhood.node_to_ui_recipient_opt = Some(node_to_ui_recipient);
        neighborhood
    }

    fn connection_status_message_received_by_ui(
        stage: OverallConnectionStage,
        client_id: u64,
        context_id: u64,
        test_name: &str,
    ) -> Option<NodeToUiMessage> {
        let system = System::new("test");
        let mut subject = Neighborhood::new(
            main_cryptde(),
            &bc_from_nc_plus(
                NeighborhoodConfig {
                    mode: NeighborhoodMode::ConsumeOnly(vec![make_node_descriptor(make_ip(1))]),
                    min_hops: MIN_HOPS_FOR_TEST,
                },
                make_wallet("earning"),
                None,
                test_name,
            ),
        );
        subject.overall_connection_status.stage = stage;
        let (ui_gateway, _, ui_gateway_recording_arc) = make_recorder();
        let subject_addr = subject.start();
        let peer_actors = peer_actors_builder().ui_gateway(ui_gateway).build();
        subject_addr.try_send(BindMessage { peer_actors }).unwrap();

        subject_addr
            .try_send(NodeFromUiMessage {
                client_id,
                body: MessageBody {
                    opcode: "connectionStatus".to_string(),
                    path: Conversation(context_id),
                    payload: Ok("{}".to_string()),
                },
            })
            .unwrap();

        System::current().stop();
        system.run();
        let ui_gateway_recording = ui_gateway_recording_arc.lock().unwrap();
        let message_opt = ui_gateway_recording
            .get_record_opt::<NodeToUiMessage>(0)
            .cloned();

        message_opt
    }

    fn make_neighborhood_with_linearly_connected_nodes(nodes_count: u16) -> Neighborhood {
        let root_node = make_global_cryptde_node_record(4242, true);
        let mut nodes = make_node_records(nodes_count);
        nodes[0] = root_node;
        let db = linearly_connect_nodes(&nodes);
        let mut neighborhood = neighborhood_from_nodes(db.root(), nodes.get(1));
        neighborhood.neighborhood_database = db;

        neighborhood
    }
}<|MERGE_RESOLUTION|>--- conflicted
+++ resolved
@@ -50,11 +50,6 @@
 use crate::sub_lib::dispatcher::{Component, StreamShutdownMsg};
 use crate::sub_lib::hopper::{ExpiredCoresPackage, NoLookupIncipientCoresPackage};
 use crate::sub_lib::hopper::{IncipientCoresPackage, MessageType};
-<<<<<<< HEAD
-use crate::sub_lib::neighborhood::{ExitLocation, RouteQueryResponse};
-use crate::sub_lib::neighborhood::UpdateNodeRecordMetadataMessage;
-=======
->>>>>>> 641001e5
 use crate::sub_lib::neighborhood::{AskAboutDebutGossipMessage, NodeDescriptor};
 use crate::sub_lib::neighborhood::{ConfigurationChange, RemoveNeighborMessage};
 use crate::sub_lib::neighborhood::{ConfigurationChangeMessage, RouteQueryMessage};
@@ -89,13 +84,8 @@
 pub const CRASH_KEY: &str = "NEIGHBORHOOD";
 pub const DEFAULT_MIN_HOPS: Hops = Hops::ThreeHops;
 pub const UNREACHABLE_HOST_PENALTY: i64 = 100_000_000;
-<<<<<<< HEAD
-
-pub const WRONG_COUNTRY_PENALTY: i64 = 100_000_000;
-=======
 pub const UNREACHABLE_COUNTRY_PENALTY: u32 = 100_000_000;
 pub const COUNTRY_UNDESIRABILITY_FACTOR: u32 = 1_000;
->>>>>>> 641001e5
 pub const RESPONSE_UNDESIRABILITY_FACTOR: usize = 1_000; // assumed response length is request * this
 pub const ZZ_COUNTRY_CODE_STRING: &str = "ZZ";
 
@@ -125,7 +115,7 @@
     }
 
     pub fn assign_nodes_country_undesirability(&self, node_record: &mut NodeRecord) {
-        let country_code = match node_record.inner.country_code_opt.as_ref() {
+        let country_code = match node_record.inner.country_code_opt.clone() {
             Some(code) => code.clone(),
             None => ZZ_COUNTRY_CODE_STRING.to_string(),
         };
@@ -173,12 +163,7 @@
     db_password_opt: Option<String>,
     logger: Logger,
     tools: NeighborhoodTools,
-<<<<<<< HEAD
-    exit_location: Option<Vec<ExitLocation>>,
-    fallback_routing: bool,
-=======
     user_exit_preferences: UserExitPreferences,
->>>>>>> 641001e5
 }
 
 impl Actor for Neighborhood {
@@ -570,12 +555,7 @@
             db_password_opt: config.db_password_opt.clone(),
             logger: Logger::new("Neighborhood"),
             tools: NeighborhoodTools::default(),
-<<<<<<< HEAD
-            exit_location: None,
-            fallback_routing: true
-=======
             user_exit_preferences: UserExitPreferences::new(),
->>>>>>> 641001e5
         }
     }
 
@@ -1299,70 +1279,32 @@
         undesirability_type: UndesirabilityType,
         logger: &Logger,
     ) -> i64 {
-        let rate_undesirability = match undesirability_type {
+        let mut rate_undesirability = match undesirability_type {
             UndesirabilityType::Relay => node_record.inner.rate_pack.routing_charge(payload_size),
-            UndesirabilityType::ExitRequest(_, Some(exit_location_opt)) => {
+            UndesirabilityType::ExitRequest(_) => {
                 node_record.inner.rate_pack.exit_charge(payload_size)
-                    + node_record.country_code_exeption(exit_location_opt)
-            }
-            UndesirabilityType::ExitRequest(_, None) => {
-                node_record.inner.rate_pack.exit_charge(payload_size)
+                    + node_record.country_code_exeption()
             }
             UndesirabilityType::ExitAndRouteResponse => {
                 node_record.inner.rate_pack.exit_charge(payload_size)
                     + node_record.inner.rate_pack.routing_charge(payload_size)
             }
         } as i64;
-        let exit_undesirability = if let UndesirabilityType::ExitRequest(
-            hostname_opt,
-            exit_location_opt,
-        ) = undesirability_type
-        {
-            let unreachable_host_undesirability = if let Some(hostname) = hostname_opt {
-                if node_record.metadata.unreachable_hosts.contains(hostname) {
-                    trace!(
-                        logger,
-                        "Node with PubKey {:?} failed to reach host {:?} during ExitRequest; Undesirability: {} + {} = {}",
-                        node_record.public_key(),
-                        hostname,
-                        rate_undesirability,
-                        UNREACHABLE_HOST_PENALTY,
-                        rate_undesirability + UNREACHABLE_HOST_PENALTY
-                    );
-                    UNREACHABLE_HOST_PENALTY
-                } else {
-                    0
-                }
-            } else {
-                0
-            };
-            let unreachable_exit_country_undesirability = if let Some(exit_location) =
-                exit_location_opt
-            {
-                if &node_record.inner.country_code != exit_location {
-                    trace!(
-                        logger,
-                        "Node with PubKey {:?} is not from requested Country {:?} during ExitRequest; Undesirability: {} + {} = {}",
-                        node_record.public_key(),
-                        exit_location,
-                        rate_undesirability,
-                        WRONG_COUNTRY_PENALTY,
-                        rate_undesirability + WRONG_COUNTRY_PENALTY
-                    );
-                    WRONG_COUNTRY_PENALTY
-                } else {
-                    0
-                }
-            } else {
-                0
-            };
-
-            unreachable_host_undesirability + unreachable_exit_country_undesirability
-        } else {
-            0
-        };
-
-        rate_undesirability + exit_undesirability
+        if let UndesirabilityType::ExitRequest(Some(hostname)) = undesirability_type {
+            if node_record.metadata.unreachable_hosts.contains(hostname) {
+                trace!(
+                    logger,
+                    "Node with PubKey {:?} failed to reach host {:?} during ExitRequest; Undesirability: {} + {} = {}",
+                    node_record.public_key(),
+                    hostname,
+                    rate_undesirability,
+                    UNREACHABLE_HOST_PENALTY,
+                    rate_undesirability + UNREACHABLE_HOST_PENALTY
+                );
+                rate_undesirability += UNREACHABLE_HOST_PENALTY;
+            }
+        }
+        rate_undesirability
     }
 
     fn is_orig_node_on_back_leg(
@@ -1567,7 +1509,7 @@
     ) -> i64 {
         let undesirability_type = match (direction, target_opt) {
             (RouteDirection::Over, None) if hops_remaining == 0 => {
-                UndesirabilityType::ExitRequest(hostname_opt, exit_country_opt)
+                UndesirabilityType::ExitRequest(hostname_opt)
             }
             (RouteDirection::Over, _) => UndesirabilityType::Relay,
             // The exit-and-relay undesirability is initial_undesirability
@@ -1856,9 +1798,9 @@
 }
 
 #[derive(PartialEq, Eq, Debug)]
-enum UndesirabilityType<'hostname, 'country_code> {
+enum UndesirabilityType<'hostname> {
     Relay,
-    ExitRequest(Option<&'hostname str>, Option<&'country_code String>),
+    ExitRequest(Option<&'hostname str>),
     ExitAndRouteResponse,
 }
 
@@ -3982,7 +3924,7 @@
     fn route_optimization_country_codes() {
         let mut subject = make_standard_subject();
         let db = &mut subject.neighborhood_database;
-        subject.fallback_routing = false;
+        subject.user_exit_preferences.exit_location_preference = ExitPreference::ExitCountryWithFallback;
         let mut generator = 1000;
         let mut make_node = |db: &mut NeighborhoodDatabase| {
             let node = &db.add_node(make_node_record(generator, true)).unwrap();
@@ -4024,43 +3966,43 @@
         let (u, v, w, x, y) = make_row(db);
 
         println!("a {} - b {} - c {} - d {} - e {}",
-            db.node_by_key(&a).unwrap().inner.country_code,
-            db.node_by_key(&b).unwrap().inner.country_code,
-            db.node_by_key(&c).unwrap().inner.country_code,
-            db.node_by_key(&d).unwrap().inner.country_code,
-            db.node_by_key(&e).unwrap().inner.country_code);
+            db.node_by_key(&a).unwrap().inner.country_code_opt.as_ref().unwrap(),
+            db.node_by_key(&b).unwrap().inner.country_code_opt.as_ref().unwrap(),
+            db.node_by_key(&c).unwrap().inner.country_code_opt.as_ref().unwrap(),
+            db.node_by_key(&d).unwrap().inner.country_code_opt.as_ref().unwrap(),
+            db.node_by_key(&e).unwrap().inner.country_code_opt.as_ref().unwrap());
 
         println!("f {} - g {} - h {} - i {} - j {}",
-            db.node_by_key(&f).unwrap().inner.country_code,
-            db.node_by_key(&g).unwrap().inner.country_code,
-            db.node_by_key(&h).unwrap().inner.country_code,
-            db.node_by_key(&i).unwrap().inner.country_code,
-            db.node_by_key(&j).unwrap().inner.country_code
+            db.node_by_key(&f).unwrap().inner.country_code_opt.as_ref().unwrap(),
+            db.node_by_key(&g).unwrap().inner.country_code_opt.as_ref().unwrap(),
+            db.node_by_key(&h).unwrap().inner.country_code_opt.as_ref().unwrap(),
+            db.node_by_key(&i).unwrap().inner.country_code_opt.as_ref().unwrap(),
+            db.node_by_key(&j).unwrap().inner.country_code_opt.as_ref().unwrap()
         );
 
         println!("k {} - l {} - m {} - n {} - o {}",
-            db.node_by_key(&k).unwrap().inner.country_code,
-            db.node_by_key(&l).unwrap().inner.country_code,
-            db.node_by_key(&m).unwrap().inner.country_code,
-            db.node_by_key(&n).unwrap().inner.country_code,
-            db.node_by_key(&o).unwrap().inner.country_code
+            db.node_by_key(&k).unwrap().inner.country_code_opt.as_ref().unwrap(),
+            db.node_by_key(&l).unwrap().inner.country_code_opt.as_ref().unwrap(),
+            db.node_by_key(&m).unwrap().inner.country_code_opt.as_ref().unwrap(),
+            db.node_by_key(&n).unwrap().inner.country_code_opt.as_ref().unwrap(),
+            db.node_by_key(&o).unwrap().inner.country_code_opt.as_ref().unwrap()
         );
 
         println!("p {} - q {} - r {} - s {} - t {}",
-            db.node_by_key(&p).unwrap().inner.country_code,
-            db.node_by_key(&q).unwrap().inner.country_code,
-            db.node_by_key(&r).unwrap().inner.country_code,
-            db.node_by_key(&s).unwrap().inner.country_code,
-            db.node_by_key(&t).unwrap().inner.country_code
+            db.node_by_key(&p).unwrap().inner.country_code_opt.as_ref().unwrap(),
+            db.node_by_key(&q).unwrap().inner.country_code_opt.as_ref().unwrap(),
+            db.node_by_key(&r).unwrap().inner.country_code_opt.as_ref().unwrap(),
+            db.node_by_key(&s).unwrap().inner.country_code_opt.as_ref().unwrap(),
+            db.node_by_key(&t).unwrap().inner.country_code_opt.as_ref().unwrap()
         );
 
 
         println!("u {} - v {} - w {} - x {} - y {}",
-            db.node_by_key(&u).unwrap().inner.country_code,
-            db.node_by_key(&v).unwrap().inner.country_code,
-            db.node_by_key(&w).unwrap().inner.country_code,
-            db.node_by_key(&x).unwrap().inner.country_code,
-            db.node_by_key(&y).unwrap().inner.country_code,
+            db.node_by_key(&u).unwrap().inner.country_code_opt.as_ref().unwrap(),
+            db.node_by_key(&v).unwrap().inner.country_code_opt.as_ref().unwrap(),
+            db.node_by_key(&w).unwrap().inner.country_code_opt.as_ref().unwrap(),
+            db.node_by_key(&x).unwrap().inner.country_code_opt.as_ref().unwrap(),
+            db.node_by_key(&y).unwrap().inner.country_code_opt.as_ref().unwrap(),
         );
 
         join_rows(db, (&a, &b, &c, &d, &e), (&f, &g, &h, &i, &j));
@@ -4090,7 +4032,7 @@
         println!("route_cz: {:#?}", route_cz);
 
         route_cz.unwrap().into_iter().for_each(|key| {
-            println!("key {:?}, country_code {:?}", &key, checkdb.node_by_key(&key).unwrap().inner.country_code);
+            println!("key {:?}, country_code {:?}", &key, checkdb.node_by_key(&key).unwrap().inner.country_code_opt);
         });
         // assert_eq!(route, vec![&l, &g, &h, &i, &n]); // Cheaper than [&l, &q, &r, &s, &n]
         // let interval = after.duration_since(before);
@@ -4153,10 +4095,10 @@
         db.add_arbitrary_full_neighbor(c, a);
         let cdb = db.clone();
 
-        println!("p {}", db.node_by_key(p).unwrap().inner.country_code);
-        println!("a {}", db.node_by_key(a).unwrap().inner.country_code);
-        println!("b {}", db.node_by_key(b).unwrap().inner.country_code);
-        println!("c {}", db.node_by_key(c).unwrap().inner.country_code);
+        println!("p {}", db.node_by_key(p).unwrap().inner.country_code_opt.as_ref().unwrap());
+        println!("a {}", db.node_by_key(a).unwrap().inner.country_code_opt.as_ref().unwrap());
+        println!("b {}", db.node_by_key(b).unwrap().inner.country_code_opt.as_ref().unwrap());
+        println!("c {}", db.node_by_key(c).unwrap().inner.country_code_opt.as_ref().unwrap());
 
         let route_au = subject.find_best_route_segment(
             p,
@@ -4178,9 +4120,9 @@
         );
 
         let exit_node = cdb.node_by_key(&route_au.as_ref().unwrap().get(2).unwrap());
-        assert_eq!(exit_node.unwrap().inner.country_code, "AU");
+        assert_eq!(exit_node.unwrap().inner.country_code_opt, Some("AU".to_string()));
         let exit_node = cdb.node_by_key(&route_fr.as_ref().unwrap().get(2).unwrap());
-        assert_eq!(exit_node.unwrap().inner.country_code, "FR");
+        assert_eq!(exit_node.unwrap().inner.country_code_opt, Some("FR".to_string()));
     }
 
     #[test]
@@ -5553,7 +5495,7 @@
         let tlh = TestLogHandler::new();
         tlh.await_log_containing(
             &format!("\"BAYFBw\" [label=\"AR v0\\nBAYFBw\\n4.6.5.7:4657\"];"),
-            10000,
+            5000,
         );
 
         tlh.exists_log_containing("Received Gossip: digraph db { ");
@@ -5631,6 +5573,7 @@
         let temp_db = db_from_node(&this_node);
         let expected_gnr = GossipNodeRecord::from((&temp_db, this_node.public_key(), true));
 
+        println!("gossip: {:?}", &gossip);
         assert_contains(&gossip.node_records, &expected_gnr);
         assert_eq!(1, gossip.node_records.len());
         TestLogHandler::new().exists_log_containing(&format!(
@@ -5888,7 +5831,6 @@
                             rate_pack(100),
                         ),
                         min_hops: MIN_HOPS_FOR_TEST,
-
                     },
                     earning_wallet.clone(),
                     consuming_wallet.clone(),
@@ -5951,7 +5893,6 @@
                             rate_pack(100),
                         ),
                         min_hops: MIN_HOPS_FOR_TEST,
-
                     },
                     earning_wallet.clone(),
                     consuming_wallet.clone(),
@@ -6019,7 +5960,6 @@
                             rate_pack(100),
                         ),
                         min_hops: MIN_HOPS_FOR_TEST,
-
                     },
                     earning_wallet.clone(),
                     consuming_wallet.clone(),
@@ -6084,7 +6024,6 @@
                         rate_pack(100),
                     ),
                     min_hops: MIN_HOPS_FOR_TEST,
-
                 },
                 node_record.earning_wallet(),
                 None,
