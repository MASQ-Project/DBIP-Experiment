--- conflicted
+++ resolved
@@ -556,11 +556,7 @@
     }
 
     fn handle_new_ip_location(&mut self, new_public_ip: IpAddr) {
-<<<<<<< HEAD
         let node_location_opt = get_node_location(Some(new_public_ip), &COUNTRY_CODE_FINDER);
-=======
-        let node_location_opt = get_node_location(Some(new_public_ip));
->>>>>>> a5e8cf2b
         self.neighborhood_database
             .root_mut()
             .metadata
@@ -1472,7 +1468,8 @@
                     self.exit_countries.push(code.clone());
                 }
                 (cc.priority, cc.country_codes)
-            }).collect();
+            })
+            .collect();
         self.exit_locations_opt = match exit_locations_by_priority.is_empty() {
             true => None,
             false => Some(exit_locations_by_priority.clone()),
@@ -1501,9 +1498,16 @@
             };
             for (exit_priority, exit_countries) in &exit_locations_by_priority {
                 if exit_countries.contains(&country_code) {
-                    node_record.metadata.country_undesirability = 1_000 * (*exit_priority - 1) as u32;
+                    node_record.metadata.country_undesirability =
+                        1_000 * (*exit_priority - 1) as u32;
                 }
-                if !self.exit_countries.contains(node_record.inner.country_code_opt.as_ref().expect("expected Country Code")) {
+                if !self.exit_countries.contains(
+                    node_record
+                        .inner
+                        .country_code_opt
+                        .as_ref()
+                        .expect("expected Country Code"),
+                ) {
                     node_record.metadata.country_undesirability = 1_000_000u32; //TODO change for constant COUNTRY_CODE_PENALTY
                 }
                 // TODO implement of reset of country_undesirability to 0 on all nodes when user disable exit-location
@@ -1515,7 +1519,7 @@
         }
         let exit_location_status = match self.exit_locations_opt {
             Some(_) => "Exit Location Set:",
-            None => "Exit Location Unset."
+            None => "Exit Location Unset.",
         };
         match self.exit_locations_opt {
             Some(_) => (),
@@ -3211,13 +3215,16 @@
         let test_name = "exit_location_can_be_changed_using_exit_location_msg";
         let request = UiSetExitLocationRequest {
             fallback_routing: false,
-            exit_locations: vec![CountryCodes {
-                country_codes: vec!["CZ".to_string()],
-                priority: 1,
-            }, CountryCodes {
-                country_codes: vec!["FR".to_string()],
-                priority: 2,
-            }],
+            exit_locations: vec![
+                CountryCodes {
+                    country_codes: vec!["CZ".to_string()],
+                    priority: 1,
+                },
+                CountryCodes {
+                    country_codes: vec!["FR".to_string()],
+                    priority: 2,
+                },
+            ],
         };
         let message = NodeFromUiMessage {
             client_id: 0,
@@ -3258,12 +3265,50 @@
         let r_public_key_2 = r.inner.public_key.clone();
         let s_public_key_2 = s.inner.public_key.clone();
         let t_public_key_2 = t.inner.public_key.clone();
-        let assertion_msg = AssertionsMessage { assertions: Box::new( move |neighborhood: &mut Neighborhood| {
-            assert_eq!(neighborhood.neighborhood_database.node_by_key(&q_public_key).unwrap().metadata.country_undesirability, 0u32, "We expecting zero, country is with Priority: 1");
-            assert_eq!(neighborhood.neighborhood_database.node_by_key(&r_public_key).unwrap().metadata.country_undesirability, 1_000_000u32, "We expecting 1 000 000, country is not requested for exit location");
-            assert_eq!(neighborhood.neighborhood_database.node_by_key(&s_public_key).unwrap().metadata.country_undesirability, 1_000u32, "We expecting 1 000, country is with Priority: 2");
-            assert_eq!(neighborhood.neighborhood_database.node_by_key(&t_public_key).unwrap().metadata.country_undesirability, 1_000_000u32, "We expecting 1 000 000, country is not requested for exit location");
-        }) };
+        let assertion_msg = AssertionsMessage {
+            assertions: Box::new(move |neighborhood: &mut Neighborhood| {
+                assert_eq!(
+                    neighborhood
+                        .neighborhood_database
+                        .node_by_key(&q_public_key)
+                        .unwrap()
+                        .metadata
+                        .country_undesirability,
+                    0u32,
+                    "We expecting zero, country is with Priority: 1"
+                );
+                assert_eq!(
+                    neighborhood
+                        .neighborhood_database
+                        .node_by_key(&r_public_key)
+                        .unwrap()
+                        .metadata
+                        .country_undesirability,
+                    1_000_000u32,
+                    "We expecting 1 000 000, country is not requested for exit location"
+                );
+                assert_eq!(
+                    neighborhood
+                        .neighborhood_database
+                        .node_by_key(&s_public_key)
+                        .unwrap()
+                        .metadata
+                        .country_undesirability,
+                    1_000u32,
+                    "We expecting 1 000, country is with Priority: 2"
+                );
+                assert_eq!(
+                    neighborhood
+                        .neighborhood_database
+                        .node_by_key(&t_public_key)
+                        .unwrap()
+                        .metadata
+                        .country_undesirability,
+                    1_000_000u32,
+                    "We expecting 1 000 000, country is not requested for exit location"
+                );
+            }),
+        };
         let request_2 = UiSetExitLocationRequest {
             fallback_routing: true,
             exit_locations: vec![],
@@ -3272,12 +3317,50 @@
             client_id: 0,
             body: request_2.tmb(0),
         };
-        let assertion_msg_2 = AssertionsMessage { assertions: Box::new( move |neighborhood: &mut Neighborhood| {
-            assert_eq!(neighborhood.neighborhood_database.node_by_key(&q_public_key_2).unwrap().metadata.country_undesirability, 0u32, "We expecting zero, exit_location was unset");
-            assert_eq!(neighborhood.neighborhood_database.node_by_key(&r_public_key_2).unwrap().metadata.country_undesirability, 0u32, "We expecting zero, exit_location was unset");
-            assert_eq!(neighborhood.neighborhood_database.node_by_key(&s_public_key_2).unwrap().metadata.country_undesirability, 0u32, "We expecting zero, exit_location was unset");
-            assert_eq!(neighborhood.neighborhood_database.node_by_key(&t_public_key_2).unwrap().metadata.country_undesirability, 0u32, "We expecting zero, exit_location was unset");
-        }) };
+        let assertion_msg_2 = AssertionsMessage {
+            assertions: Box::new(move |neighborhood: &mut Neighborhood| {
+                assert_eq!(
+                    neighborhood
+                        .neighborhood_database
+                        .node_by_key(&q_public_key_2)
+                        .unwrap()
+                        .metadata
+                        .country_undesirability,
+                    0u32,
+                    "We expecting zero, exit_location was unset"
+                );
+                assert_eq!(
+                    neighborhood
+                        .neighborhood_database
+                        .node_by_key(&r_public_key_2)
+                        .unwrap()
+                        .metadata
+                        .country_undesirability,
+                    0u32,
+                    "We expecting zero, exit_location was unset"
+                );
+                assert_eq!(
+                    neighborhood
+                        .neighborhood_database
+                        .node_by_key(&s_public_key_2)
+                        .unwrap()
+                        .metadata
+                        .country_undesirability,
+                    0u32,
+                    "We expecting zero, exit_location was unset"
+                );
+                assert_eq!(
+                    neighborhood
+                        .neighborhood_database
+                        .node_by_key(&t_public_key_2)
+                        .unwrap()
+                        .metadata
+                        .country_undesirability,
+                    0u32,
+                    "We expecting zero, exit_location was unset"
+                );
+            }),
+        };
         subject_addr.try_send(BindMessage { peer_actors }).unwrap();
         subject_addr.try_send(message).unwrap();
         subject_addr.try_send(assertion_msg).unwrap();
