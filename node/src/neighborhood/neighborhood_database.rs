--- conflicted
+++ resolved
@@ -390,11 +390,7 @@
     use crate::sub_lib::utils::time_t_timestamp;
     use crate::test_utils::assert_string_contains;
     use crate::test_utils::neighborhood_test_utils::{
-<<<<<<< HEAD
-        db_from_node, make_node_record, make_segmented_ip, make_segments,
-=======
         db_from_node, make_node_record, make_node_record_cc, make_segmented_ip, make_segments,
->>>>>>> 645fb805
     };
     use masq_lib::constants::DEFAULT_CHAIN;
     use masq_lib::test_utils::utils::TEST_DEFAULT_CHAIN;
@@ -536,15 +532,9 @@
     #[test]
     fn node_by_ip_works() {
         let mut this_node = make_node_record(1234, true);
-<<<<<<< HEAD
-        this_node.inner.country_code_opt = Some("AD".to_string());
-        this_node.metadata.node_location_opt = Some(NodeLocation {
-            country_code: "AD".to_string(),
-=======
         this_node.inner.country_code_opt = Some("AU".to_string());
         this_node.metadata.node_location_opt = Some(NodeLocation {
             country_code: "AU".to_string(),
->>>>>>> 645fb805
         });
         this_node.resign();
         let one_node = make_node_record(4567, true);
@@ -850,21 +840,6 @@
         assert_eq!(result.matches("->").count(), 8);
         assert_string_contains(
             &result,
-<<<<<<< HEAD
-            "\"AQIDBA\" [label=\"AR v1 AD\\nAQIDBA\\n1.2.3.4:1234\"] [style=filled];",
-        );
-        assert_string_contains(
-            &result,
-            "\"AgMEBQ\" [label=\"AR v0 AO\\nAgMEBQ\\n2.3.4.5:2345\"];",
-        );
-        assert_string_contains(
-            &result,
-            "\"AwQFBg\" [label=\"AR v0 AO\\nAwQFBg\\n3.4.5.6:3456\"];",
-        );
-        assert_string_contains(
-            &result,
-            "\"BAUGBw\" [label=\"AR v0 AO\\nBAUGBw\\n4.5.6.7:4567\"];",
-=======
             "\"AQIDBA\" [label=\"AR v1 AU\\nAQIDBA\\n1.2.3.4:1234\"] [style=filled];",
         );
         assert_string_contains(
@@ -878,7 +853,6 @@
         assert_string_contains(
             &result,
             "\"BAUGBw\" [label=\"AR v0 US\\nBAUGBw\\n4.5.6.7:4567\"];",
->>>>>>> 645fb805
         );
         assert_string_contains(&result, "\"AQIDBA\" -> \"AgMEBQ\";");
         assert_string_contains(&result, "\"AgMEBQ\" -> \"AQIDBA\";");
@@ -894,15 +868,6 @@
     fn new_public_ip_replaces_ip_address_and_nothing_else() {
         let this_node = make_node_record(1234, true);
         let mut old_node = this_node.clone();
-<<<<<<< HEAD
-        old_node.inner.country_code_opt = Some("AD".to_string());
-        old_node.metadata.node_location_opt = Some(NodeLocation {
-            country_code: "AD".to_string(),
-        });
-        old_node.resign();
-
-=======
->>>>>>> 645fb805
         let mut subject = NeighborhoodDatabase::new(
             this_node.public_key(),
             (&this_node).into(),
