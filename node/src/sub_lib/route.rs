--- conflicted
+++ resolved
@@ -781,15 +781,9 @@
             result,
             String::from(
                 r#"
-<<<<<<< HEAD
-Encrypted with AQIDBA: LiveHop { public_key: AgMEBQ, payer: Some(Payer { wallet: Wallet { kind: Address(0x71d0fc7d1c570b1ed786382b551a09391c91e33d) }, proof: Signature { v: 1, r: "688a58a348fdde897451dfbd0de43956ca035cd45d88b610203a9ff062175f0f", s: "688a58a348fdde897451dfbd0de43956ca035cd45d88b610203a9ff062175f0f" } }), component: Hopper }
-Encrypted with AgMEBQ: LiveHop { public_key: AwQFBg, payer: Some(Payer { wallet: Wallet { kind: Address(0x71d0fc7d1c570b1ed786382b551a09391c91e33d) }, proof: Signature { v: 1, r: "f4f5dce5cb51333051d95418e7f7c6aa48e74dc6b09ef46863c62f0c786beb29", s: "f4f5dce5cb51333051d95418e7f7c6aa48e74dc6b09ef46863c62f0c786beb29" } }), component: Hopper }
-Encrypted with AwQFBg: LiveHop { public_key: , payer: Some(Payer { wallet: Wallet { kind: Address(0x71d0fc7d1c570b1ed786382b551a09391c91e33d) }, proof: Signature { v: 1, r: "b6aef433e7f3808342aad470564087b1997b70100bde8523057509339e50ede0", s: "b6aef433e7f3808342aad470564087b1997b70100bde8523057509339e50ede0" } }), component: Neighborhood }
-=======
-Encrypted with 0x01020304: LiveHop { public_key: 0x02030405, payer: Some(Payer { wallet: Wallet { kind: Address(0x71d0fc7d1c570b1ed786382b551a09391c91e33d) }, proof: Signature { v: 0, r: "8b663e5a10f40c3307e6fb5340482a5e11df78dafc619ceff97f11fa79fea320", s: "8b663e5a10f40c3307e6fb5340482a5e11df78dafc619ceff97f11fa79fea320" } }), component: Hopper }
-Encrypted with 0x02030405: LiveHop { public_key: 0x03040506, payer: Some(Payer { wallet: Wallet { kind: Address(0x71d0fc7d1c570b1ed786382b551a09391c91e33d) }, proof: Signature { v: 1, r: "63be72962f19dda7802220ed48c0d8199d510b45608a3789c50f61912b98a15b", s: "63be72962f19dda7802220ed48c0d8199d510b45608a3789c50f61912b98a15b" } }), component: Hopper }
-Encrypted with 0x03040506: LiveHop { public_key: 0x, payer: Some(Payer { wallet: Wallet { kind: Address(0x71d0fc7d1c570b1ed786382b551a09391c91e33d) }, proof: Signature { v: 1, r: "9ca23557adf96d7aed407a06ce96851a4184e947a7b29b6c3872eef902fcba1e", s: "9ca23557adf96d7aed407a06ce96851a4184e947a7b29b6c3872eef902fcba1e" } }), component: Neighborhood }
->>>>>>> 7699dc22
+Encrypted with 0x01020304: LiveHop { public_key: 0x02030405, payer: Some(Payer { wallet: Wallet { kind: Address(0x71d0fc7d1c570b1ed786382b551a09391c91e33d) }, proof: Signature { v: 1, r: "688a58a348fdde897451dfbd0de43956ca035cd45d88b610203a9ff062175f0f", s: "688a58a348fdde897451dfbd0de43956ca035cd45d88b610203a9ff062175f0f" } }), component: Hopper }
+Encrypted with 0x02030405: LiveHop { public_key: 0x03040506, payer: Some(Payer { wallet: Wallet { kind: Address(0x71d0fc7d1c570b1ed786382b551a09391c91e33d) }, proof: Signature { v: 1, r: "f4f5dce5cb51333051d95418e7f7c6aa48e74dc6b09ef46863c62f0c786beb29", s: "f4f5dce5cb51333051d95418e7f7c6aa48e74dc6b09ef46863c62f0c786beb29" } }), component: Hopper }
+Encrypted with 0x03040506: LiveHop { public_key: 0x, payer: Some(Payer { wallet: Wallet { kind: Address(0x71d0fc7d1c570b1ed786382b551a09391c91e33d) }, proof: Signature { v: 1, r: "b6aef433e7f3808342aad470564087b1997b70100bde8523057509339e50ede0", s: "b6aef433e7f3808342aad470564087b1997b70100bde8523057509339e50ede0" } }), component: Neighborhood }
 "#
             )
         );
@@ -824,21 +818,12 @@
             result,
             String::from(
                 r#"
-<<<<<<< HEAD
-Encrypted with AQIDBA: LiveHop { public_key: AgMEBQ, payer: Some(Payer { wallet: Wallet { kind: Address(0x71d0fc7d1c570b1ed786382b551a09391c91e33d) }, proof: Signature { v: 1, r: "688a58a348fdde897451dfbd0de43956ca035cd45d88b610203a9ff062175f0f", s: "688a58a348fdde897451dfbd0de43956ca035cd45d88b610203a9ff062175f0f" } }), component: Hopper }
-Encrypted with AgMEBQ: LiveHop { public_key: AwQFBg, payer: Some(Payer { wallet: Wallet { kind: Address(0x71d0fc7d1c570b1ed786382b551a09391c91e33d) }, proof: Signature { v: 1, r: "f4f5dce5cb51333051d95418e7f7c6aa48e74dc6b09ef46863c62f0c786beb29", s: "f4f5dce5cb51333051d95418e7f7c6aa48e74dc6b09ef46863c62f0c786beb29" } }), component: Hopper }
-Encrypted with AwQFBg: LiveHop { public_key: AgMEBQ, payer: Some(Payer { wallet: Wallet { kind: Address(0x71d0fc7d1c570b1ed786382b551a09391c91e33d) }, proof: Signature { v: 1, r: "b6aef433e7f3808342aad470564087b1997b70100bde8523057509339e50ede0", s: "b6aef433e7f3808342aad470564087b1997b70100bde8523057509339e50ede0" } }), component: ProxyClient }
-Encrypted with AgMEBQ: LiveHop { public_key: AQIDBA, payer: Some(Payer { wallet: Wallet { kind: Address(0x71d0fc7d1c570b1ed786382b551a09391c91e33d) }, proof: Signature { v: 1, r: "f4f5dce5cb51333051d95418e7f7c6aa48e74dc6b09ef46863c62f0c786beb29", s: "f4f5dce5cb51333051d95418e7f7c6aa48e74dc6b09ef46863c62f0c786beb29" } }), component: Hopper }
-Encrypted with AQIDBA: LiveHop { public_key: , payer: Some(Payer { wallet: Wallet { kind: Address(0x71d0fc7d1c570b1ed786382b551a09391c91e33d) }, proof: Signature { v: 1, r: "688a58a348fdde897451dfbd0de43956ca035cd45d88b610203a9ff062175f0f", s: "688a58a348fdde897451dfbd0de43956ca035cd45d88b610203a9ff062175f0f" } }), component: ProxyServer }
-Encrypted with AQIDBA: Return Route ID: 1234
-=======
-Encrypted with 0x01020304: LiveHop { public_key: 0x02030405, payer: Some(Payer { wallet: Wallet { kind: Address(0x71d0fc7d1c570b1ed786382b551a09391c91e33d) }, proof: Signature { v: 0, r: "8b663e5a10f40c3307e6fb5340482a5e11df78dafc619ceff97f11fa79fea320", s: "8b663e5a10f40c3307e6fb5340482a5e11df78dafc619ceff97f11fa79fea320" } }), component: Hopper }
-Encrypted with 0x02030405: LiveHop { public_key: 0x03040506, payer: Some(Payer { wallet: Wallet { kind: Address(0x71d0fc7d1c570b1ed786382b551a09391c91e33d) }, proof: Signature { v: 1, r: "63be72962f19dda7802220ed48c0d8199d510b45608a3789c50f61912b98a15b", s: "63be72962f19dda7802220ed48c0d8199d510b45608a3789c50f61912b98a15b" } }), component: Hopper }
-Encrypted with 0x03040506: LiveHop { public_key: 0x02030405, payer: Some(Payer { wallet: Wallet { kind: Address(0x71d0fc7d1c570b1ed786382b551a09391c91e33d) }, proof: Signature { v: 1, r: "9ca23557adf96d7aed407a06ce96851a4184e947a7b29b6c3872eef902fcba1e", s: "9ca23557adf96d7aed407a06ce96851a4184e947a7b29b6c3872eef902fcba1e" } }), component: ProxyClient }
-Encrypted with 0x02030405: LiveHop { public_key: 0x01020304, payer: Some(Payer { wallet: Wallet { kind: Address(0x71d0fc7d1c570b1ed786382b551a09391c91e33d) }, proof: Signature { v: 1, r: "63be72962f19dda7802220ed48c0d8199d510b45608a3789c50f61912b98a15b", s: "63be72962f19dda7802220ed48c0d8199d510b45608a3789c50f61912b98a15b" } }), component: Hopper }
-Encrypted with 0x01020304: LiveHop { public_key: 0x, payer: Some(Payer { wallet: Wallet { kind: Address(0x71d0fc7d1c570b1ed786382b551a09391c91e33d) }, proof: Signature { v: 0, r: "8b663e5a10f40c3307e6fb5340482a5e11df78dafc619ceff97f11fa79fea320", s: "8b663e5a10f40c3307e6fb5340482a5e11df78dafc619ceff97f11fa79fea320" } }), component: ProxyServer }
+Encrypted with 0x01020304: LiveHop { public_key: 0x02030405, payer: Some(Payer { wallet: Wallet { kind: Address(0x71d0fc7d1c570b1ed786382b551a09391c91e33d) }, proof: Signature { v: 1, r: "688a58a348fdde897451dfbd0de43956ca035cd45d88b610203a9ff062175f0f", s: "688a58a348fdde897451dfbd0de43956ca035cd45d88b610203a9ff062175f0f" } }), component: Hopper }
+Encrypted with 0x02030405: LiveHop { public_key: 0x03040506, payer: Some(Payer { wallet: Wallet { kind: Address(0x71d0fc7d1c570b1ed786382b551a09391c91e33d) }, proof: Signature { v: 1, r: "f4f5dce5cb51333051d95418e7f7c6aa48e74dc6b09ef46863c62f0c786beb29", s: "f4f5dce5cb51333051d95418e7f7c6aa48e74dc6b09ef46863c62f0c786beb29" } }), component: Hopper }
+Encrypted with 0x03040506: LiveHop { public_key: 0x02030405, payer: Some(Payer { wallet: Wallet { kind: Address(0x71d0fc7d1c570b1ed786382b551a09391c91e33d) }, proof: Signature { v: 1, r: "b6aef433e7f3808342aad470564087b1997b70100bde8523057509339e50ede0", s: "b6aef433e7f3808342aad470564087b1997b70100bde8523057509339e50ede0" } }), component: ProxyClient }
+Encrypted with 0x02030405: LiveHop { public_key: 0x01020304, payer: Some(Payer { wallet: Wallet { kind: Address(0x71d0fc7d1c570b1ed786382b551a09391c91e33d) }, proof: Signature { v: 1, r: "f4f5dce5cb51333051d95418e7f7c6aa48e74dc6b09ef46863c62f0c786beb29", s: "f4f5dce5cb51333051d95418e7f7c6aa48e74dc6b09ef46863c62f0c786beb29" } }), component: Hopper }
+Encrypted with 0x01020304: LiveHop { public_key: 0x, payer: Some(Payer { wallet: Wallet { kind: Address(0x71d0fc7d1c570b1ed786382b551a09391c91e33d) }, proof: Signature { v: 1, r: "688a58a348fdde897451dfbd0de43956ca035cd45d88b610203a9ff062175f0f", s: "688a58a348fdde897451dfbd0de43956ca035cd45d88b610203a9ff062175f0f" } }), component: ProxyServer }
 Encrypted with 0x01020304: Return Route ID: 1234
->>>>>>> 7699dc22
 "#
             )
         );
