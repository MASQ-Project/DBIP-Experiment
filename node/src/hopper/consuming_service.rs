// Copyright (c) 2019, MASQ (https://masq.ai) and/or its affiliates. All rights reserved.

use super::live_cores_package::LiveCoresPackage;
use crate::sub_lib::cryptde::CryptData;
use crate::sub_lib::cryptde::{encodex, CryptDE};
use crate::sub_lib::dispatcher::{Endpoint, InboundClientData};
use crate::sub_lib::hopper::{IncipientCoresPackage, NoLookupIncipientCoresPackage};
use crate::sub_lib::stream_handler_pool::TransmitDataMsg;
use actix::Recipient;
use masq_lib::logger::Logger;
use std::borrow::Borrow;
use std::net::{IpAddr, Ipv4Addr, SocketAddr};
use std::time::SystemTime;

pub struct ConsumingService {
    cryptde: &'static dyn CryptDE,
    to_dispatcher: Recipient<TransmitDataMsg>,
    to_hopper: Recipient<InboundClientData>,
    logger: Logger,
}

impl ConsumingService {
    pub fn new(
        cryptde: &'static dyn CryptDE,
        to_dispatcher: Recipient<TransmitDataMsg>,
        to_hopper: Recipient<InboundClientData>,
    ) -> Self {
        Self {
            cryptde,
            to_dispatcher,
            to_hopper,
            logger: Logger::new("ConsumingService"),
        }
    }

    pub fn consume_no_lookup(&self, incipient_cores_package: NoLookupIncipientCoresPackage) {
        debug!(
            self.logger,
            "Instructed to send NoLookupIncipientCoresPackage with {}-byte payload",
            incipient_cores_package.payload.len()
        );
        let target_key = incipient_cores_package.public_key.clone();
        let target_node_addr = incipient_cores_package.node_addr.clone();
        match LiveCoresPackage::from_no_lookup_incipient(incipient_cores_package, self.cryptde) {
            Ok((live_package, _)) => {
                let encrypted_package = match encodex(self.cryptde, &target_key, &live_package) {
                    Ok(p) => p,
                    Err(e) => {
                        error!(
                            self.logger,
                            "Could not accept CORES package for transmission: {:?}", e
                        );
                        return;
                    }
                };
                // This port should eventually be chosen by the Traffic Analyzer somehow.
                let socket_addrs: Vec<SocketAddr> = target_node_addr.into();
                self.launch_lcp(encrypted_package, Endpoint::Socket(socket_addrs[0]));
            }
            Err(e) => {
                error!(
                    self.logger,
                    "Could not accept CORES package for transmission: {}", e
                );
            }
        };
    }

    pub fn consume(&self, incipient_cores_package: IncipientCoresPackage) {
        debug!(
            self.logger,
            "Instructed to send IncipientCoresPackage with {}-byte payload",
            incipient_cores_package.payload.len()
        );
        match LiveCoresPackage::from_incipient(incipient_cores_package, self.cryptde.borrow()) {
            Ok((live_package, next_hop)) => {
                let encrypted_package =
                    match encodex(self.cryptde, &next_hop.public_key, &live_package) {
                        Ok(p) => p,
                        Err(e) => {
                            error!(self.logger, "Couldn't encode package: {:?}", e);
                            return;
                        }
                    };
                if &next_hop.public_key == self.cryptde.public_key() {
                    self.zero_hop(encrypted_package);
                } else {
                    self.launch_lcp(encrypted_package, Endpoint::Key(next_hop.public_key));
                }
            }
            Err(e) => error!(self.logger, "{}", e),
        };
    }

    fn zero_hop(&self, encrypted_package: CryptData) {
        let ibcd = InboundClientData {
            timestamp: SystemTime::now(),
            peer_addr: SocketAddr::new(IpAddr::V4(Ipv4Addr::new(127, 0, 0, 1)), 0),
            reception_port: None,
            last_data: false,
            is_clandestine: true,
            sequence_number: None,
            data: encrypted_package.into(),
        };
        debug!(
            self.logger,
            "Sending zero-hop InboundClientData with {}-byte payload back to Hopper",
            ibcd.data.len()
        );
        self.to_hopper.try_send(ibcd).expect("Hopper is dead");
    }

    fn launch_lcp(&self, encrypted_package: CryptData, next_stop: Endpoint) {
        let transmit_msg = TransmitDataMsg {
            endpoint: next_stop,
            last_data: false, // Hopper-to-Hopper clandestine streams are never remotely killed
            data: encrypted_package.into(),
            sequence_number: None,
        };

        debug!(
            self.logger,
            "Sending TransmitDataMsg with {}-byte payload to Dispatcher",
            transmit_msg.data.len()
        );
        self.to_dispatcher
            .try_send(transmit_msg)
            .expect("Dispatcher is dead");
    }
}

#[cfg(test)]
mod tests {
    use super::*;
    use crate::node_test_utils::check_timestamp;
    use crate::sub_lib::cryptde::PublicKey;
    use crate::sub_lib::dispatcher::{Component, InboundClientData};
    use crate::sub_lib::node_addr::NodeAddr;
    use crate::sub_lib::route::Route;
    use crate::sub_lib::route::RouteSegment;
    use crate::test_utils::recorder::make_recorder;
    use crate::test_utils::recorder::peer_actors_builder;
    use crate::test_utils::{main_cryptde, make_meaningless_message_type, make_paying_wallet};
    use actix::System;
    use masq_lib::test_utils::logging::init_test_logging;
    use masq_lib::test_utils::logging::TestLogHandler;
<<<<<<< HEAD
    use masq_lib::test_utils::utils::DEFAULT_CHAIN_ID;
=======
    use masq_lib::test_utils::utils::TEST_DEFAULT_CHAIN;
>>>>>>> e09c1e7c
    use std::net::{IpAddr, Ipv4Addr};
    use std::str::FromStr;
    use std::time::SystemTime;

    #[test]
    fn converts_no_lookup_incipient_message_to_live_and_sends_to_dispatcher() {
        let (dispatcher, _, dispatcher_recording_arc) = make_recorder();
        let target_key = PublicKey::new(&[1, 2]);
        let target_node_addr = NodeAddr::new(&IpAddr::from_str("1.2.1.2").unwrap(), &[1212, 2121]);
        let package = NoLookupIncipientCoresPackage::new(
            main_cryptde(),
            &target_key,
            &target_node_addr,
            make_meaningless_message_type(),
        )
        .unwrap();
        let system = System::new("");
        let peer_actors = peer_actors_builder().dispatcher(dispatcher).build();
        let subject = ConsumingService::new(
            main_cryptde(),
            peer_actors.dispatcher.from_dispatcher_client,
            peer_actors.hopper.from_dispatcher,
        );

        subject.consume_no_lookup(package.clone());

        System::current().stop();
        system.run();
        let dispatcher_recording = dispatcher_recording_arc.lock().unwrap();
        let transmit_data_msg = dispatcher_recording.get_record::<TransmitDataMsg>(0);
        let (lcp, _) = LiveCoresPackage::from_no_lookup_incipient(package, main_cryptde()).unwrap();
        assert_eq!(
            &TransmitDataMsg {
                endpoint: Endpoint::Socket(SocketAddr::from_str("1.2.1.2:1212").unwrap()),
                last_data: false,
                sequence_number: None,
                data: encodex(main_cryptde(), &target_key, &lcp).unwrap().into(),
            },
            transmit_data_msg
        );
    }

    #[test]
    fn complains_when_consume_no_lookup_is_given_bad_parameters() {
        init_test_logging();
        let blank_key = PublicKey::new(b"");
        let target_node_addr = NodeAddr::new(&IpAddr::from_str("1.2.1.2").unwrap(), &[1212, 2121]);
        let package = NoLookupIncipientCoresPackage {
            public_key: blank_key.clone(),
            node_addr: target_node_addr.clone(),
            payload: CryptData::new(b""),
        };
        let system = System::new("");
        let peer_actors = peer_actors_builder().build();
        let subject = ConsumingService::new(
            main_cryptde(),
            peer_actors.dispatcher.from_dispatcher_client,
            peer_actors.hopper.from_dispatcher,
        );

        subject.consume_no_lookup(package);

        System::current().stop();
        system.run();
        TestLogHandler::new ().exists_log_containing ("ERROR: ConsumingService: Could not accept CORES package for transmission: EncryptionError(EmptyKey)");
    }

    #[test]
    fn consume_converts_incipient_message_to_live_and_sends_to_dispatcher() {
        let cryptde = main_cryptde();
        let paying_wallet = make_paying_wallet(b"wallet");
        let (dispatcher, _, dispatcher_recording_arc) = make_recorder();
        let destination_key = PublicKey::new(&[65, 65, 65]);
        let route = Route::one_way(
            RouteSegment::new(
                vec![cryptde.public_key(), &destination_key.clone()],
                Component::Neighborhood,
            ),
            cryptde,
            Some(paying_wallet),
            Some(TEST_DEFAULT_CHAIN.rec().contract),
        )
        .unwrap();
        let payload = make_meaningless_message_type();
        let incipient_cores_package =
            IncipientCoresPackage::new(cryptde, route.clone(), payload, &destination_key).unwrap();
        let system = System::new("converts_incipient_message_to_live_and_sends_to_dispatcher");
        let peer_actors = peer_actors_builder().dispatcher(dispatcher).build();
        let subject = ConsumingService::new(
            cryptde,
            peer_actors.dispatcher.from_dispatcher_client,
            peer_actors.hopper.from_dispatcher,
        );

        subject.consume(incipient_cores_package.clone());

        System::current().stop();
        system.run();
        let dispatcher_recording = dispatcher_recording_arc.lock().unwrap();
        let record = dispatcher_recording.get_record::<TransmitDataMsg>(0);
        let (expected_lcp, _) =
            LiveCoresPackage::from_incipient(incipient_cores_package, cryptde).unwrap();
        let expected_lcp_enc = encodex(cryptde, &destination_key, &expected_lcp).unwrap();
        assert_eq!(
            TransmitDataMsg {
                endpoint: Endpoint::Key(destination_key.clone()),
                last_data: false,
                sequence_number: None,
                data: expected_lcp_enc.into(),
            },
            *record,
        );
    }

    #[test]
    fn consume_sends_zero_hop_incipient_directly_to_hopper() {
        let cryptde = main_cryptde();
        let paying_wallet = make_paying_wallet(b"wallet");
        let (hopper, _, hopper_recording_arc) = make_recorder();
        let destination_key = cryptde.public_key();
        let route = Route::one_way(
            RouteSegment::new(
                vec![cryptde.public_key(), &destination_key.clone()],
                Component::Neighborhood,
            ),
            cryptde,
            Some(paying_wallet),
            Some(TEST_DEFAULT_CHAIN.rec().contract),
        )
        .unwrap();
        let payload = make_meaningless_message_type();
        let incipient_cores_package =
            IncipientCoresPackage::new(cryptde, route.clone(), payload, &destination_key).unwrap();
        let system = System::new("consume_sends_zero_hop_incipient_directly_to_hopper");
        let peer_actors = peer_actors_builder().hopper(hopper).build();
        let subject = ConsumingService::new(
            cryptde,
            peer_actors.dispatcher.from_dispatcher_client,
            peer_actors.hopper.from_dispatcher,
        );
        let before = SystemTime::now();

        subject.consume(incipient_cores_package.clone());

        System::current().stop();
        system.run();
        let after = SystemTime::now();
        let hopper_recording = hopper_recording_arc.lock().unwrap();
        let record = hopper_recording.get_record::<InboundClientData>(0);
        check_timestamp(before, record.timestamp, after);
        let (expected_lcp, _) =
            LiveCoresPackage::from_incipient(incipient_cores_package, cryptde).unwrap();
        let expected_lcp_enc = encodex(cryptde, &destination_key, &expected_lcp).unwrap();
        assert_eq!(
            *record,
            InboundClientData {
                timestamp: record.timestamp,
                peer_addr: SocketAddr::new(IpAddr::V4(Ipv4Addr::new(127, 0, 0, 1)), 0),
                reception_port: None,
                last_data: false,
                is_clandestine: true,
                sequence_number: None,
                data: expected_lcp_enc.into(),
            },
        );
    }

    #[test]
    fn consume_logs_error_when_given_bad_input_data() {
        init_test_logging();
        let _system = System::new("consume_logs_error_when_given_bad_input_data");
        let peer_actors = peer_actors_builder().build();
        let to_dispatcher = peer_actors.dispatcher.from_dispatcher_client;
        let to_hopper = peer_actors.hopper.from_dispatcher;

        let subject = ConsumingService::new(main_cryptde(), to_dispatcher, to_hopper);

        subject.consume(
            IncipientCoresPackage::new(
                main_cryptde(),
                Route { hops: vec![] },
                make_meaningless_message_type(),
                &PublicKey::new(&[1, 2]),
            )
            .unwrap(),
        );

        TestLogHandler::new().exists_log_containing(
            "ERROR: ConsumingService: Could not decrypt next hop: RoutingError(EmptyRoute)",
        );
    }
}<|MERGE_RESOLUTION|>--- conflicted
+++ resolved
@@ -144,11 +144,7 @@
     use actix::System;
     use masq_lib::test_utils::logging::init_test_logging;
     use masq_lib::test_utils::logging::TestLogHandler;
-<<<<<<< HEAD
-    use masq_lib::test_utils::utils::DEFAULT_CHAIN_ID;
-=======
     use masq_lib::test_utils::utils::TEST_DEFAULT_CHAIN;
->>>>>>> e09c1e7c
     use std::net::{IpAddr, Ipv4Addr};
     use std::str::FromStr;
     use std::time::SystemTime;
