--- conflicted
+++ resolved
@@ -125,15 +125,9 @@
                 Ok(c) => <&'static str>::from(c),
                 Err(_) => UNKNOWN,
             };
-<<<<<<< HEAD
-            query_list = format!(
-                "{}{}/{}/{}",
-                query_list,
-=======
             let _ = write!(
                 query_list,
                 "{}/{}/{}",
->>>>>>> 39eb7ab8
                 RecordType::from(query.get_query_type()),
                 class_string,
                 query.get_query_name()
