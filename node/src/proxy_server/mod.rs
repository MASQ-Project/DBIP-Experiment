// Copyright (c) 2017-2019, Substratum LLC (https://substratum.net) and/or its affiliates. All rights reserved.

pub mod client_request_payload_factory;
pub mod http_protocol_pack;
pub mod protocol_pack;
pub mod server_impersonator_http;
pub mod server_impersonator_tls;
pub mod tls_protocol_pack;

use crate::proxy_server::client_request_payload_factory::ClientRequestPayloadFactory;
use crate::proxy_server::http_protocol_pack::HttpProtocolPack;
use crate::proxy_server::protocol_pack::{from_ibcd, from_protocol, ProtocolPack};
use crate::stream_messages::NonClandestineAttributes;
use crate::stream_messages::RemovedStreamType;
use crate::sub_lib::accountant::ReportExitServiceConsumedMessage;
use crate::sub_lib::accountant::ReportRoutingServiceConsumedMessage;
use crate::sub_lib::bidi_hashmap::BidiHashMap;
use crate::sub_lib::cryptde::CryptDE;
use crate::sub_lib::cryptde::PublicKey;
use crate::sub_lib::dispatcher::InboundClientData;
use crate::sub_lib::dispatcher::{Endpoint, StreamShutdownMsg};
use crate::sub_lib::hopper::{ExpiredCoresPackage, IncipientCoresPackage};
use crate::sub_lib::neighborhood::RatePack;
use crate::sub_lib::neighborhood::RouteQueryMessage;
use crate::sub_lib::neighborhood::RouteQueryResponse;
use crate::sub_lib::neighborhood::{ExpectedService, NodeRecordMetadataMessage};
use crate::sub_lib::neighborhood::{ExpectedServices, DEFAULT_RATE_PACK};
use crate::sub_lib::peer_actors::BindMessage;
use crate::sub_lib::proxy_client::{ClientResponsePayload_0v1, DnsResolveFailure_0v1};
use crate::sub_lib::proxy_server::ClientRequestPayload_0v1;
use crate::sub_lib::proxy_server::ProxyServerSubs;
use crate::sub_lib::proxy_server::{
    AddReturnRouteMessage, AddRouteMessage, DEFAULT_MINIMUM_HOP_COUNT,
};
use crate::sub_lib::route::Route;
use crate::sub_lib::set_consuming_wallet_message::SetConsumingWalletMessage;
use crate::sub_lib::stream_handler_pool::TransmitDataMsg;
use crate::sub_lib::stream_key::StreamKey;
use crate::sub_lib::ttl_hashmap::TtlHashMap;
use crate::sub_lib::utils::NODE_MAILBOX_CAPACITY;
use crate::sub_lib::wallet::Wallet;
use actix::Actor;
use actix::Addr;
use actix::Context;
use actix::Handler;
use actix::Recipient;
use masq_lib::logger::Logger;
use pretty_hex::PrettyHex;
use std::collections::HashMap;
use std::net::SocketAddr;
use std::rc::Rc;
use std::time::Duration;
use tokio::prelude::Future;

pub const CRASH_KEY: &str = "PROXYSERVER";
pub const RETURN_ROUTE_TTL: Duration = Duration::from_secs(120);

struct ProxyServerOutSubs {
    dispatcher: Recipient<TransmitDataMsg>,
    hopper: Recipient<IncipientCoresPackage>,
    accountant_exit: Recipient<ReportExitServiceConsumedMessage>,
    accountant_routing: Recipient<ReportRoutingServiceConsumedMessage>,
    route_source: Recipient<RouteQueryMessage>,
    update_node_record_metadata: Recipient<NodeRecordMetadataMessage>,
    add_return_route: Recipient<AddReturnRouteMessage>,
    add_route: Recipient<AddRouteMessage>,
    stream_shutdown_sub: Recipient<StreamShutdownMsg>,
}

pub struct ProxyServer {
    subs: Option<ProxyServerOutSubs>,
    client_request_payload_factory: ClientRequestPayloadFactory,
    stream_key_factory: Box<dyn StreamKeyFactory>,
    keys_and_addrs: BidiHashMap<StreamKey, SocketAddr>,
    tunneled_hosts: HashMap<StreamKey, String>,
    stream_key_routes: HashMap<StreamKey, RouteQueryResponse>,
    is_decentralized: bool,
    consuming_wallet_balance: Option<i64>,
    main_cryptde: &'static dyn CryptDE,
    alias_cryptde: &'static dyn CryptDE,
    logger: Logger,
    route_ids_to_return_routes: TtlHashMap<u32, AddReturnRouteMessage>,
    browser_proxy_sequence_offset: bool,
}

impl Actor for ProxyServer {
    type Context = Context<Self>;
}

impl Handler<BindMessage> for ProxyServer {
    type Result = ();

    fn handle(&mut self, msg: BindMessage, ctx: &mut Self::Context) -> Self::Result {
        ctx.set_mailbox_capacity(NODE_MAILBOX_CAPACITY);
        let subs = ProxyServerOutSubs {
            dispatcher: msg.peer_actors.dispatcher.from_dispatcher_client,
            hopper: msg.peer_actors.hopper.from_hopper_client,
            accountant_exit: msg.peer_actors.accountant.report_exit_service_consumed,
            accountant_routing: msg.peer_actors.accountant.report_routing_service_consumed,
            route_source: msg.peer_actors.neighborhood.route_query,
            update_node_record_metadata: msg.peer_actors.neighborhood.update_node_record_metadata,
            add_return_route: msg.peer_actors.proxy_server.add_return_route,
            add_route: msg.peer_actors.proxy_server.add_route,
            stream_shutdown_sub: msg.peer_actors.proxy_server.stream_shutdown_sub,
        };
        self.subs = Some(subs);
    }
}

impl Handler<SetConsumingWalletMessage> for ProxyServer {
    type Result = ();

    fn handle(
        &mut self,
        _msg: SetConsumingWalletMessage,
        _ctx: &mut Self::Context,
    ) -> Self::Result {
        self.consuming_wallet_balance = Some(0);
    }
}

impl Handler<InboundClientData> for ProxyServer {
    type Result = ();

    fn handle(&mut self, msg: InboundClientData, _ctx: &mut Self::Context) -> Self::Result {
        if msg.is_connect() {
            self.tls_connect(&msg);
            self.browser_proxy_sequence_offset = true;
        } else {
            self.handle_normal_client_data(msg, false);
        }
    }
}

impl Handler<AddReturnRouteMessage> for ProxyServer {
    type Result = ();

    fn handle(&mut self, msg: AddReturnRouteMessage, _ctx: &mut Self::Context) -> Self::Result {
        self.route_ids_to_return_routes
            .insert(msg.return_route_id, msg);
    }
}

impl AddReturnRouteMessage {
    pub fn find_exit_node_key(&self) -> Option<&PublicKey> {
        self.expected_services
            .iter()
            .find_map(|service| match service {
                ExpectedService::Exit(public_key, _, _) => Some(public_key),
                _ => None,
            })
    }

    pub fn is_zero_hop(&self) -> bool {
        self.expected_services == vec![ExpectedService::Nothing, ExpectedService::Nothing]
    }
}

impl Handler<AddRouteMessage> for ProxyServer {
    type Result = ();

    fn handle(&mut self, msg: AddRouteMessage, _ctx: &mut Self::Context) -> Self::Result {
        debug!(self.logger, "Establishing stream key {}", msg.stream_key);
        self.stream_key_routes.insert(msg.stream_key, msg.route);
    }
}

impl Handler<ExpiredCoresPackage<DnsResolveFailure_0v1>> for ProxyServer {
    type Result = ();

    fn handle(
        &mut self,
        msg: ExpiredCoresPackage<DnsResolveFailure_0v1>,
        _ctx: &mut Self::Context,
    ) -> Self::Result {
        self.handle_dns_resolve_failure(&msg)
    }
}

impl Handler<ExpiredCoresPackage<ClientResponsePayload_0v1>> for ProxyServer {
    type Result = ();

    fn handle(
        &mut self,
        msg: ExpiredCoresPackage<ClientResponsePayload_0v1>,
        _ctx: &mut Self::Context,
    ) -> Self::Result {
        self.handle_client_response_payload(&msg)
    }
}

impl Handler<StreamShutdownMsg> for ProxyServer {
    type Result = ();

    fn handle(&mut self, _msg: StreamShutdownMsg, _ctx: &mut Self::Context) -> Self::Result {
        self.handle_stream_shutdown_msg(_msg)
    }
}

impl ProxyServer {
    pub fn new(
        main_cryptde: &'static dyn CryptDE,
        alias_cryptde: &'static dyn CryptDE,
        is_decentralized: bool,
        consuming_wallet_balance: Option<i64>,
    ) -> ProxyServer {
        ProxyServer {
            subs: None,
            client_request_payload_factory: ClientRequestPayloadFactory::new(),
            stream_key_factory: Box::new(StreamKeyFactoryReal {}),
            keys_and_addrs: BidiHashMap::new(),
            tunneled_hosts: HashMap::new(),
            stream_key_routes: HashMap::new(),
            is_decentralized,
            consuming_wallet_balance,
            main_cryptde,
            alias_cryptde,
            logger: Logger::new("ProxyServer"),
            route_ids_to_return_routes: TtlHashMap::new(RETURN_ROUTE_TTL),
            browser_proxy_sequence_offset: false,
        }
    }

    pub fn make_subs_from(addr: &Addr<ProxyServer>) -> ProxyServerSubs {
        ProxyServerSubs {
            bind: addr.clone().recipient::<BindMessage>(),
            from_dispatcher: addr.clone().recipient::<InboundClientData>(),
            from_hopper: addr
                .clone()
                .recipient::<ExpiredCoresPackage<ClientResponsePayload_0v1>>(),
            dns_failure_from_hopper: addr
                .clone()
                .recipient::<ExpiredCoresPackage<DnsResolveFailure_0v1>>(),
            add_return_route: addr.clone().recipient::<AddReturnRouteMessage>(),
            add_route: addr.clone().recipient::<AddRouteMessage>(),
            stream_shutdown_sub: addr.clone().recipient::<StreamShutdownMsg>(),
            set_consuming_wallet_sub: addr.clone().recipient::<SetConsumingWalletMessage>(),
        }
    }

    fn handle_dns_resolve_failure(&mut self, msg: &ExpiredCoresPackage<DnsResolveFailure_0v1>) {
        let return_route_info = match self.get_return_route_info(&msg.remaining_route) {
            Some(rri) => rri,
            None => return, // TODO: Eventually we'll have to do something better here, but we'll probably need some heuristics.
        };
        let exit_public_key = {
            // ugly, ugly
            let self_public_key = self.main_cryptde.public_key();
            return_route_info
                .find_exit_node_key()
                .unwrap_or_else(|| {
                    if return_route_info.is_zero_hop() {
                        self_public_key
                    } else {
                        panic!(
                            "Internal error: return_route_info for {} has no exit Node",
                            return_route_info.return_route_id
                        );
                    }
                })
                .clone()
        };
        let response = &msg.payload;
        match self.keys_and_addrs.a_to_b(&response.stream_key) {
            Some(socket_addr) => {
                self.subs
                    .as_ref()
                    .expect("Neighborhood unbound in ProxyServer")
                    .update_node_record_metadata
                    .try_send(NodeRecordMetadataMessage::Desirable(
                        exit_public_key.clone(),
                        false,
                    ))
                    .expect("Neighborhood is dead");

                self.report_response_services_consumed(&return_route_info, 0, msg.payload_len);

                self.subs
                    .as_ref()
                    .expect("Dispatcher unbound in ProxyServer")
                    .dispatcher
                    .try_send(TransmitDataMsg {
                        endpoint: Endpoint::Socket(socket_addr),
                        last_data: true,
                        sequence_number: Some(0), // DNS resolution errors always happen on the first request
                        data: from_protocol(return_route_info.protocol)
                            .server_impersonator()
                            .dns_resolution_failure_response(
                                &exit_public_key,
                                return_route_info.server_name.clone(),
                            ),
                    })
                    .expect("Dispatcher is dead");
                debug!(
                    self.logger,
                    "Retiring stream key {}: DnsResolveFailure", &response.stream_key
                );
                self.purge_stream_key(&response.stream_key);
            }
            None => {
                let server_name = match &return_route_info.server_name {
                    Some(name) => format!("\"{}\"", name),
                    None => "<unspecified server>".to_string(),
                };
                error!(self.logger,
                    "Discarding DnsResolveFailure message for {} from an unrecognized stream key {:?}",
                    server_name,
                    &response.stream_key
                )
            }
        }
    }

    fn handle_client_response_payload(
        &mut self,
        msg: &ExpiredCoresPackage<ClientResponsePayload_0v1>,
    ) {
        debug!(
            self.logger,
            "ExpiredCoresPackage remaining_route: {}",
            msg.remaining_route
                .to_string(vec![self.main_cryptde, self.main_cryptde])
        );
        let payload_data_len = msg.payload_len;
        let response = &msg.payload;
        debug!(
            self.logger,
            "Relaying ClientResponsePayload (stream key {}, sequence {}, length {}) from Hopper to Dispatcher for client",
            response.stream_key, response.sequenced_packet.sequence_number, response.sequenced_packet.data.len()
        );
        let return_route_info = match self.get_return_route_info(&msg.remaining_route) {
            Some(rri) => rri,
            None => return,
        };
        match self.keys_and_addrs.a_to_b(&response.stream_key) {
            Some(socket_addr) => {
                self.report_response_services_consumed(
                    &return_route_info,
                    response.sequenced_packet.data.len(),
                    payload_data_len,
                );

                let last_data = response.sequenced_packet.last_data;
                let sequence_number = Some(
                    response.sequenced_packet.sequence_number
                        + self.browser_proxy_sequence_offset as u64,
                );
                self
                    .subs
                    .as_ref()
                    .expect("Dispatcher unbound in ProxyServer")
                    .dispatcher
                    .try_send(TransmitDataMsg {
                        endpoint: Endpoint::Socket(socket_addr),
                        last_data,
                        sequence_number,
                        data: response.sequenced_packet.data.clone(),
                    })
                    .expect("Dispatcher is dead");
                if last_data {
                    debug!(self.logger, "Retiring stream key {}: no more data", &response.stream_key);
                    self.purge_stream_key(&response.stream_key);
                }
            }
            None => error!(self.logger,
                "Discarding {}-byte packet {} from an unrecognized stream key: {:?}; can't send response back to client\n{:?}",
                response.sequenced_packet.data.len(),
                response.sequenced_packet.sequence_number,
                response.stream_key,
                response.sequenced_packet.data.hex_dump(),
            ),
        }
    }

    fn tls_connect(&mut self, msg: &InboundClientData) {
        let http_data = HttpProtocolPack {}.find_host(&msg.data.clone().into());
        match http_data {
            Some(ref host) if host.port == Some(443) => {
                let stream_key = self.make_stream_key(msg);
                self.tunneled_hosts.insert(stream_key, host.name.clone());
                self.subs
                    .as_ref()
                    .expect("Dispatcher unbound in ProxyServer")
                    .dispatcher
                    .try_send(TransmitDataMsg {
                        endpoint: Endpoint::Socket(msg.peer_addr),
                        last_data: false,
                        sequence_number: msg.sequence_number,
                        data: b"HTTP/1.1 200 OK\r\n\r\n".to_vec(),
                    })
                    .expect("Dispatcher is dead");
            }
            _ => {
                self.subs
                    .as_ref()
                    .expect("Dispatcher unbound in ProxyServer")
                    .dispatcher
                    .try_send(TransmitDataMsg {
                        endpoint: Endpoint::Socket(msg.peer_addr),
                        last_data: true,
                        sequence_number: msg.sequence_number,
                        data: b"HTTP/1.1 400 Bad Request\r\nContent-Length: 0\r\n\r\n".to_vec(),
                    })
                    .expect("Dispatcher is dead");
            }
        }
    }

    fn out_subs(&self, actor_name: &str) -> &ProxyServerOutSubs {
        self.subs
            .as_ref()
            .unwrap_or_else(|| panic!("{} unbound in ProxyServer", actor_name))
    }

    fn handle_normal_client_data(&mut self, msg: InboundClientData, retire_stream_key: bool) {
        let route_source = self.out_subs("Neighborhood").route_source.clone();
        let hopper = self.out_subs("Hopper").hopper.clone();
        let accountant_exit_sub = self.out_subs("Accountant").accountant_exit.clone();
        let accountant_routing_sub = self.out_subs("Accountant").accountant_routing.clone();
        let dispatcher = self.out_subs("Dispatcher").dispatcher.clone();
        let add_return_route_sub = self.out_subs("ProxyServer").add_return_route.clone();
        let add_route_sub = self.out_subs("ProxyServer").add_route.clone();
        let stream_shutdown_sub = self.out_subs("ProxyServer").stream_shutdown_sub.clone();
        let source_addr = msg.peer_addr;
        if self.consuming_wallet_balance.is_none() && self.is_decentralized {
            let protocol_pack = match from_ibcd(&msg, &self.logger) {
                None => return,
                Some(pp) => pp,
            };
            let data = protocol_pack
                .server_impersonator()
                .consuming_wallet_absent();
            let msg = TransmitDataMsg {
                endpoint: Endpoint::Socket(source_addr),
                last_data: true,
                sequence_number: Some(0),
                data,
            };
            dispatcher.try_send(msg).expect("Dispatcher is dead");
            error!(
                self.logger,
                "Browser request rejected due to missing consuming wallet"
            );
            return;
        }
        let stream_key = self.make_stream_key(&msg);
        let payload = match self.make_payload(msg, &stream_key) {
            Ok(payload) => payload,
            Err(_e) => {
                return;
            }
        };
        let logger = self.logger.clone();
        let minimum_hop_count = if self.is_decentralized {
            DEFAULT_MINIMUM_HOP_COUNT
        } else {
            0
        };
        let cryptde = self.main_cryptde.dup();
        match self.stream_key_routes.get(&stream_key) {
            Some(route_query_response) => {
                debug!(
                    logger,
                    "Transmitting down existing stream {}: sequence {}, length {}",
                    stream_key,
                    payload.sequenced_packet.sequence_number,
                    payload.sequenced_packet.data.len()
                );
                ProxyServer::try_transmit_to_hopper(
                    cryptde,
                    &hopper,
                    route_query_response.clone(),
                    payload,
                    logger,
                    source_addr,
                    &dispatcher,
                    &accountant_exit_sub,
                    &accountant_routing_sub,
                    &add_return_route_sub,
                    if retire_stream_key {
                        Some(&stream_shutdown_sub)
                    } else {
                        None
                    },
                );
            }
            None => {
                debug!(logger,
                    "Getting route and opening new stream with key {} to transmit: sequence {}, length {}",
                    stream_key, payload.sequenced_packet.sequence_number, payload.sequenced_packet.data.len()
                );
                tokio::spawn(
                    route_source
                        .send(RouteQueryMessage::data_indefinite_route_request(
                            minimum_hop_count,
                        ))
                        .then(move |route_result| {
                            match route_result {
                                Ok(Some(route_query_response)) => {
                                    add_route_sub
                                        .try_send(AddRouteMessage {
                                            stream_key,
                                            route: route_query_response.clone(),
                                        })
                                        .expect("ProxyServer is dead");
                                    ProxyServer::try_transmit_to_hopper(
                                        cryptde,
                                        &hopper,
                                        route_query_response,
                                        payload,
                                        logger,
                                        source_addr,
                                        &dispatcher,
                                        &accountant_exit_sub,
                                        &accountant_routing_sub,
                                        &add_return_route_sub,
                                        if retire_stream_key {
                                            Some(&stream_shutdown_sub)
                                        } else {
                                            None
                                        },
                                    );
                                }
                                Ok(None) => {
                                    ProxyServer::handle_route_failure(
                                        payload,
                                        &logger,
                                        source_addr,
                                        &dispatcher,
                                    );
                                }
                                Err(e) => {
                                    error!(
                                        logger,
                                        "Neighborhood refused to answer route request: {}", e
                                    );
                                }
                            };
                            Ok(())
                        }),
                );
            }
        }
    }

    fn handle_stream_shutdown_msg(&mut self, msg: StreamShutdownMsg) {
        let nca = match msg.stream_type {
            RemovedStreamType::Clandestine => {
                panic!("ProxyServer should never get ShutdownStreamMsg about clandestine stream")
            }
            RemovedStreamType::NonClandestine(nca) => nca,
        };
        let msg_peer_addr = msg.peer_addr;
        let stream_key = match self.keys_and_addrs.b_to_a(&msg.peer_addr) {
            None => {
                warning!(
                    self.logger,
                    "Received instruction to shut down nonexistent stream to peer {} - ignoring",
                    msg_peer_addr
                );
                return;
            }
            Some(sk) => sk,
        };
        if msg.report_to_counterpart {
            debug!(
                self.logger,
                "Reporting shutdown of {} to counterpart", &stream_key
            );
            let ibcd = InboundClientData {
                peer_addr: msg.peer_addr,
                reception_port: Some(nca.reception_port),
                last_data: true,
                is_clandestine: false,
                sequence_number: Some(nca.sequence_number),
                data: vec![],
            };
            self.handle_normal_client_data(ibcd, true);
        } else {
            debug!(
                self.logger,
                "Retiring stream key {}: StreamShutdownMsg for peer {}", &stream_key, msg_peer_addr
            );
            self.purge_stream_key(&stream_key);
        }
    }

    fn make_stream_key(&mut self, ibcd: &InboundClientData) -> StreamKey {
        match self.keys_and_addrs.b_to_a(&ibcd.peer_addr) {
            Some(stream_key) => {
                debug!(
                    self.logger,
                    "make_stream_key() retrieved existing key {} for {}",
                    &stream_key,
                    ibcd.peer_addr
                );
                stream_key
            }
            None => {
                let stream_key = self
                    .stream_key_factory
                    .make(self.main_cryptde.public_key(), ibcd.peer_addr);
                self.keys_and_addrs.insert(stream_key, ibcd.peer_addr);
                debug!(
                    self.logger,
                    "make_stream_key() inserted new key {} for {}", &stream_key, ibcd.peer_addr
                );
                stream_key
            }
        }
    }

    fn purge_stream_key(&mut self, stream_key: &StreamKey) {
        let _ = self.keys_and_addrs.remove_a(stream_key);
        let _ = self.stream_key_routes.remove(stream_key);
        let _ = self.tunneled_hosts.remove(stream_key);
    }

    fn make_payload(
        &mut self,
        ibcd: InboundClientData,
        stream_key: &StreamKey,
    ) -> Result<ClientRequestPayload_0v1, ()> {
        let tunnelled_host = self.tunneled_hosts.get(stream_key);
        let new_ibcd = match tunnelled_host {
            Some(_) => InboundClientData {
                reception_port: Some(443),
                ..ibcd
            },
            None => ibcd,
        };
        match self.client_request_payload_factory.make(
            &new_ibcd,
            *stream_key,
            self.alias_cryptde,
            &self.logger,
        ) {
            None => {
                error!(self.logger, "Couldn't create ClientRequestPayload");
                Err(())
            }
            Some(payload) => match tunnelled_host {
                Some(hostname) => Ok(ClientRequestPayload_0v1 {
                    target_hostname: Some(hostname.clone()),
                    ..payload
                }),
                None => Ok(payload),
            },
        }
    }

    #[allow(clippy::unnecessary_wraps)]
    #[allow(clippy::too_many_arguments)]
    fn try_transmit_to_hopper(
        cryptde: Box<dyn CryptDE>,
        hopper: &Recipient<IncipientCoresPackage>,
        route_query_response: RouteQueryResponse,
        payload: ClientRequestPayload_0v1,
        logger: Logger,
        source_addr: SocketAddr,
        dispatcher: &Recipient<TransmitDataMsg>,
        accountant_exit_sub: &Recipient<ReportExitServiceConsumedMessage>,
        accountant_routing_sub: &Recipient<ReportRoutingServiceConsumedMessage>,
        add_return_route_sub: &Recipient<AddReturnRouteMessage>,
        retire_stream_key_via: Option<&Recipient<StreamShutdownMsg>>,
    ) {
        match route_query_response.expected_services {
            ExpectedServices::RoundTrip(over, back, return_route_id) => {
                let return_route_info = AddReturnRouteMessage {
                    return_route_id,
                    expected_services: back,
                    protocol: payload.protocol,
                    server_name: payload.target_hostname.clone(),
                };
                debug!(
                    logger,
                    "Adding expectant return route info: {:?}", return_route_info
                );
                add_return_route_sub
                    .try_send(return_route_info)
                    .expect("ProxyServer is dead");
                ProxyServer::report_exit_service(
                    accountant_exit_sub,
                    over.clone(),
                    &payload,
                    &logger,
                );
                ProxyServer::transmit_to_hopper(
                    cryptde,
                    hopper,
                    payload,
                    &route_query_response.route,
                    over,
                    &logger,
                    source_addr,
                    dispatcher,
                    accountant_routing_sub,
                    retire_stream_key_via,
                );
            }
            _ => panic!("Expected RoundTrip ExpectedServices but got OneWay"),
        }
    }

    fn report_routing_service(
        accountant_routing_sub: &Recipient<ReportRoutingServiceConsumedMessage>,
        expected_services: Vec<ExpectedService>,
        payload_size: usize,
        logger: &Logger,
    ) {
        let earning_wallets_and_rates: Vec<(&Wallet, &RatePack)> = expected_services
            .iter()
            .filter_map(|service| match service {
                ExpectedService::Routing(_, earning_wallet, rate_pack) => {
                    Some((earning_wallet, rate_pack))
                }
                _ => None,
            })
            .collect();
        if earning_wallets_and_rates.is_empty() {
            debug!(logger, "No routing services requested.");
        }
        earning_wallets_and_rates
            .into_iter()
            .for_each(|(earning_wallet, _rate_pack)| {
                let report_routing_service_consumed = ReportRoutingServiceConsumedMessage {
                    earning_wallet: earning_wallet.clone(),
                    payload_size,
                    service_rate: DEFAULT_RATE_PACK.routing_service_rate,
                    byte_rate: DEFAULT_RATE_PACK.routing_byte_rate,
                };
                accountant_routing_sub
                    .try_send(report_routing_service_consumed)
                    .expect("Accountant is dead");
            });
    }

    fn report_exit_service(
        accountant_exit_sub: &Recipient<ReportExitServiceConsumedMessage>,
        expected_services: Vec<ExpectedService>,
        payload: &ClientRequestPayload_0v1,
        logger: &Logger,
    ) {
        match expected_services
            .iter()
            .find_map(|expected_service| match expected_service {
                ExpectedService::Exit(_, earning_wallet, rate_pack) => {
                    Some((earning_wallet, rate_pack))
                }
                _ => None,
            }) {
            Some((earning_wallet, _rate_pack)) => {
                let payload_size = payload.sequenced_packet.data.len();
                let report_exit_service_consumed_message = ReportExitServiceConsumedMessage {
                    earning_wallet: earning_wallet.clone(),
                    payload_size,
                    service_rate: DEFAULT_RATE_PACK.exit_service_rate,
                    byte_rate: DEFAULT_RATE_PACK.exit_byte_rate,
                };
                accountant_exit_sub
                    .try_send(report_exit_service_consumed_message)
                    .expect("Accountant is dead");
            }
            None => debug!(logger, "No exit service requested."),
        };
    }

    #[allow(clippy::too_many_arguments)]
    fn transmit_to_hopper(
        cryptde: Box<dyn CryptDE>,
        hopper: &Recipient<IncipientCoresPackage>,
        payload: ClientRequestPayload_0v1,
        route: &Route,
        expected_services: Vec<ExpectedService>,
        logger: &Logger,
        source_addr: SocketAddr,
        dispatcher: &Recipient<TransmitDataMsg>,
        accountant_routing_sub: &Recipient<ReportRoutingServiceConsumedMessage>,
        retire_stream_key_via: Option<&Recipient<StreamShutdownMsg>>,
    ) {
        let destination_key_opt = if !expected_services.is_empty()
            && expected_services
                .iter()
                .all(|expected_service| matches!(expected_service, ExpectedService::Nothing))
        {
            Some(payload.originator_public_key.clone())
        } else {
            expected_services.iter().find_map(|service| match service {
                ExpectedService::Exit(public_key, _, _) => Some(public_key.clone()),
                _ => None,
            })
        };

        match destination_key_opt {
            None => ProxyServer::handle_route_failure(payload, logger, source_addr, dispatcher),
            Some(payload_destination_key) => {
                debug!(
                    logger,
                    "transmit to hopper with destination key {:?}", payload_destination_key
                );
                let stream_key = payload.stream_key;
                let pkg = IncipientCoresPackage::new(
                    cryptde.as_ref(),
                    route.clone(),
                    payload.into(),
                    &payload_destination_key,
                )
                .expect("Key magically disappeared");
                ProxyServer::report_routing_service(
                    accountant_routing_sub,
                    expected_services,
                    pkg.payload.len(),
                    logger,
                );
                hopper.try_send(pkg).expect("Hopper is dead");
                if let Some(shutdown_sub) = retire_stream_key_via {
                    debug!(
                        logger,
                        "Last data is on the way; directing shutdown of stream {}", stream_key
                    );
                    shutdown_sub
                        .try_send(StreamShutdownMsg {
                            peer_addr: source_addr,
                            stream_type: RemovedStreamType::NonClandestine(
                                NonClandestineAttributes {
                                    // No report to counterpart; these are irrelevant
                                    reception_port: 0,
                                    sequence_number: 0,
                                },
                            ),
                            report_to_counterpart: false,
                        })
                        .expect("Proxy Server is dead");
                }
            }
        }
    }

    fn handle_route_failure(
        payload: ClientRequestPayload_0v1,
        logger: &Logger,
        source_addr: SocketAddr,
        dispatcher: &Recipient<TransmitDataMsg>,
    ) {
        let target_hostname = ProxyServer::hostname(&payload);
        ProxyServer::send_route_failure(payload, source_addr, dispatcher);
        error!(logger, "Failed to find route to {}", target_hostname);
    }

    fn send_route_failure(
        payload: ClientRequestPayload_0v1,
        source_addr: SocketAddr,
        dispatcher: &Recipient<TransmitDataMsg>,
    ) {
        let data = from_protocol(payload.protocol)
            .server_impersonator()
            .route_query_failure_response(&ProxyServer::hostname(&payload));
        let msg = TransmitDataMsg {
            endpoint: Endpoint::Socket(source_addr),
            last_data: true,
            sequence_number: Some(0),
            data,
        };
        dispatcher.try_send(msg).expect("Dispatcher is dead");
    }

    fn hostname(payload: &ClientRequestPayload_0v1) -> String {
        match payload.target_hostname {
            Some(ref thn) => thn.clone(),
            None => "<unknown>".to_string(),
        }
    }

    fn get_return_route_info(&self, remaining_route: &Route) -> Option<Rc<AddReturnRouteMessage>> {
        let mut mut_remaining_route = remaining_route.clone();
        mut_remaining_route
            .shift(self.main_cryptde)
            .expect("Internal error: remaining route in ProxyServer with no hops");
        let return_route_id = match mut_remaining_route.id(self.main_cryptde) {
            Ok(rri) => rri,
            Err(e) => {
                error!(self.logger, "Can't report services consumed: {}", e);
                return None;
            }
        };
        match self.route_ids_to_return_routes.get(&return_route_id) {
            Some(rri) => Some(rri),
            None => {
                error!(self.logger, "Can't report services consumed: received response with bogus return-route ID {}. Ignoring", return_route_id);
                None
            }
        }
    }

    fn report_response_services_consumed(
        &self,
        return_route_info: &AddReturnRouteMessage,
        exit_size: usize,
        routing_size: usize,
    ) {
        return_route_info
            .expected_services
            .iter()
            .for_each(|service| match service {
                ExpectedService::Nothing => (),
                ExpectedService::Exit(_, wallet, _rate_pack) => self
                    .subs
                    .as_ref()
                    .expect("ProxyServer unbound")
                    .accountant_exit
                    .try_send(ReportExitServiceConsumedMessage {
                        earning_wallet: wallet.clone(),
                        payload_size: exit_size,
                        service_rate: DEFAULT_RATE_PACK.exit_service_rate,
                        byte_rate: DEFAULT_RATE_PACK.exit_byte_rate,
                    })
                    .expect("Accountant is dead"),
                ExpectedService::Routing(_, wallet, _rate_pack) => self
                    .subs
                    .as_ref()
                    .expect("ProxyServer unbound")
                    .accountant_routing
                    .try_send(ReportRoutingServiceConsumedMessage {
                        earning_wallet: wallet.clone(),
                        payload_size: routing_size,
                        service_rate: DEFAULT_RATE_PACK.routing_service_rate,
                        byte_rate: DEFAULT_RATE_PACK.routing_byte_rate,
                    })
                    .expect("Accountant is dead"),
            });
    }
}

trait StreamKeyFactory: Send {
    fn make(&self, public_key: &PublicKey, peer_addr: SocketAddr) -> StreamKey;
}

struct StreamKeyFactoryReal {}

impl StreamKeyFactory for StreamKeyFactoryReal {
    fn make(&self, public_key: &PublicKey, peer_addr: SocketAddr) -> StreamKey {
        // TODO: Replace this implementation
        StreamKey::new(public_key.clone(), peer_addr)
    }
}

#[cfg(test)]
mod tests {
    use super::*;
    use crate::blockchain::blockchain_interface::contract_address;
    use crate::proxy_server::protocol_pack::ServerImpersonator;
    use crate::proxy_server::server_impersonator_http::ServerImpersonatorHttp;
    use crate::proxy_server::server_impersonator_tls::ServerImpersonatorTls;
    use crate::stream_messages::{NonClandestineAttributes, RemovedStreamType};
    use crate::sub_lib::accountant::ReportRoutingServiceConsumedMessage;
    use crate::sub_lib::cryptde::{decodex, CryptData};
    use crate::sub_lib::cryptde::{encodex, PlainData};
    use crate::sub_lib::cryptde_null::CryptDENull;
    use crate::sub_lib::dispatcher::Component;
    use crate::sub_lib::hop::LiveHop;
    use crate::sub_lib::hopper::MessageType;
    use crate::sub_lib::neighborhood::ExpectedServices;
    use crate::sub_lib::neighborhood::{ExpectedService, DEFAULT_RATE_PACK};
    use crate::sub_lib::proxy_client::{ClientResponsePayload_0v1, DnsResolveFailure_0v1};
    use crate::sub_lib::proxy_server::ClientRequestPayload_0v1;
    use crate::sub_lib::proxy_server::ProxyProtocol;
    use crate::sub_lib::route::Route;
    use crate::sub_lib::route::RouteSegment;
    use crate::sub_lib::sequence_buffer::SequencedPacket;
    use crate::sub_lib::ttl_hashmap::TtlHashMap;
    use crate::sub_lib::versioned_data::VersionedData;
    use crate::sub_lib::wallet::Wallet;
<<<<<<< HEAD
=======
    use crate::test_utils::logging::init_test_logging;
    use crate::test_utils::logging::TestLogHandler;
    use crate::test_utils::main_cryptde;
>>>>>>> bbc504e2
    use crate::test_utils::make_meaningless_stream_key;
    use crate::test_utils::make_wallet;
    use crate::test_utils::recorder::make_recorder;
    use crate::test_utils::recorder::peer_actors_builder;
    use crate::test_utils::recorder::Recorder;
    use crate::test_utils::recorder::Recording;
    use crate::test_utils::zero_hop_route_response;
    use crate::test_utils::{alias_cryptde, rate_pack};
    use crate::test_utils::{make_meaningless_route, make_paying_wallet};
    use actix::System;
    use masq_lib::constants::{HTTP_PORT, TLS_PORT};
    use masq_lib::test_utils::logging::init_test_logging;
    use masq_lib::test_utils::logging::TestLogHandler;
    use masq_lib::test_utils::utils::DEFAULT_CHAIN_ID;
    use std::cell::RefCell;
    use std::net::SocketAddr;
    use std::str::FromStr;
    use std::sync::mpsc;
    use std::sync::Arc;
    use std::sync::Mutex;
    use std::sync::MutexGuard;
    use std::thread;

    const STANDARD_CONSUMING_WALLET_BALANCE: i64 = 0;

    impl Default for ProxyServerOutSubs {
        fn default() -> Self {
            let recorder = Recorder::new();
            let addr = recorder.start();
            ProxyServerOutSubs {
                dispatcher: addr.clone().recipient::<TransmitDataMsg>(),
                hopper: addr.clone().recipient::<IncipientCoresPackage>(),
                accountant_exit: addr.clone().recipient::<ReportExitServiceConsumedMessage>(),
                accountant_routing: addr
                    .clone()
                    .recipient::<ReportRoutingServiceConsumedMessage>(),
                route_source: addr.clone().recipient::<RouteQueryMessage>(),
                update_node_record_metadata: addr.clone().recipient::<NodeRecordMetadataMessage>(),
                add_return_route: addr.clone().recipient::<AddReturnRouteMessage>(),
                add_route: addr.clone().recipient::<AddRouteMessage>(),
                stream_shutdown_sub: addr.clone().recipient::<StreamShutdownMsg>(),
            }
        }
    }

    struct StreamKeyFactoryMock {
        make_parameters: Arc<Mutex<Vec<(PublicKey, SocketAddr)>>>,
        make_results: RefCell<Vec<StreamKey>>,
    }

    impl StreamKeyFactory for StreamKeyFactoryMock {
        fn make(&self, key: &PublicKey, peer_addr: SocketAddr) -> StreamKey {
            self.make_parameters
                .lock()
                .unwrap()
                .push((key.clone(), peer_addr));
            self.make_results.borrow_mut().remove(0)
        }
    }

    impl StreamKeyFactoryMock {
        fn new() -> StreamKeyFactoryMock {
            StreamKeyFactoryMock {
                make_parameters: Arc::new(Mutex::new(vec![])),
                make_results: RefCell::new(vec![]),
            }
        }

        fn make_parameters(
            mut self,
            params: &Arc<Mutex<Vec<(PublicKey, SocketAddr)>>>,
        ) -> StreamKeyFactoryMock {
            self.make_parameters = params.clone();
            self
        }

        fn make_result(self, stream_key: StreamKey) -> StreamKeyFactoryMock {
            self.make_results.borrow_mut().push(stream_key);
            self
        }
    }

    fn return_route_with_id(cryptde: &dyn CryptDE, return_route_id: u32) -> Route {
        let cover_hop = make_cover_hop(cryptde);
        let id_hop = cryptde
            .encode(
                &cryptde.public_key(),
                &PlainData::from(serde_cbor::ser::to_vec(&return_route_id).unwrap()),
            )
            .unwrap();
        Route {
            hops: vec![cover_hop, id_hop],
        }
    }

    fn make_cover_hop(cryptde: &dyn CryptDE) -> CryptData {
        encodex(
            cryptde,
            &cryptde.public_key(),
            &LiveHop {
                public_key: cryptde.public_key().clone(),
                payer: None,
                component: Component::ProxyServer,
            },
        )
        .unwrap()
    }

    fn check_exit_report(
        accountant_recording: &MutexGuard<Recording>,
        idx: usize,
        wallet: &Wallet,
        payload_size: usize,
    ) {
        assert_eq!(
            accountant_recording.get_record::<ReportExitServiceConsumedMessage>(idx),
            &ReportExitServiceConsumedMessage {
                earning_wallet: wallet.clone(),
                payload_size,
                service_rate: DEFAULT_RATE_PACK.exit_service_rate,
                byte_rate: DEFAULT_RATE_PACK.exit_byte_rate,
            }
        );
    }

    fn check_routing_report(
        accountant_recording: &MutexGuard<Recording>,
        idx: usize,
        wallet: &Wallet,
        payload_size: usize,
    ) {
        assert_eq!(
            accountant_recording.get_record::<ReportRoutingServiceConsumedMessage>(idx),
            &ReportRoutingServiceConsumedMessage {
                earning_wallet: wallet.clone(),
                payload_size,
                service_rate: DEFAULT_RATE_PACK.routing_service_rate,
                byte_rate: DEFAULT_RATE_PACK.routing_byte_rate,
            }
        );
    }

    #[test]
    fn proxy_server_receives_http_request_with_new_stream_key_from_dispatcher_then_sends_cores_package_to_hopper(
    ) {
        let main_cryptde = main_cryptde();
        let alias_cryptde = alias_cryptde();
        let http_request = b"GET /index.html HTTP/1.1\r\nHost: nowhere.com\r\n\r\n";
        let (hopper_mock, hopper_awaiter, hopper_log_arc) = make_recorder();
        let (neighborhood_mock, _, neighborhood_recording_arc) = make_recorder();
        let neighborhood_mock = neighborhood_mock.route_query_response(Some(
            zero_hop_route_response(&main_cryptde.public_key(), main_cryptde),
        ));
        let (proxy_server_mock, _, proxy_server_recording_arc) = make_recorder();
        let socket_addr = SocketAddr::from_str("1.2.3.4:5678").unwrap();
        let stream_key = make_meaningless_stream_key();
        let expected_data = http_request.to_vec();
        let msg_from_dispatcher = InboundClientData {
            peer_addr: socket_addr.clone(),
            reception_port: Some(HTTP_PORT),
            sequence_number: Some(0),
            last_data: true,
            is_clandestine: false,
            data: expected_data.clone(),
        };
        let expected_http_request = PlainData::new(http_request);
        let route = zero_hop_route_response(main_cryptde.public_key(), main_cryptde).route;
        let expected_payload = ClientRequestPayload_0v1 {
            stream_key: stream_key.clone(),
            sequenced_packet: SequencedPacket {
                data: expected_http_request.into(),
                sequence_number: 0,
                last_data: true,
            },
            target_hostname: Some(String::from("nowhere.com")),
            target_port: HTTP_PORT,
            protocol: ProxyProtocol::HTTP,
            originator_public_key: alias_cryptde.public_key().clone(),
        };
        let expected_pkg = IncipientCoresPackage::new(
            main_cryptde,
            route.clone(),
            expected_payload.into(),
            alias_cryptde.public_key(),
        )
        .unwrap();
        let make_parameters_arc = Arc::new(Mutex::new(vec![]));
        let make_parameters_arc_a = make_parameters_arc.clone();
        thread::spawn(move || {
            let stream_key_factory = StreamKeyFactoryMock::new()
                .make_parameters(&make_parameters_arc)
                .make_result(stream_key);
            let system = System::new("proxy_server_receives_http_request_from_dispatcher_then_sends_cores_package_to_hopper");
            let mut subject = ProxyServer::new(
                main_cryptde,
                alias_cryptde,
                false,
                Some(STANDARD_CONSUMING_WALLET_BALANCE),
            );
            subject.stream_key_factory = Box::new(stream_key_factory);
            let subject_addr: Addr<ProxyServer> = subject.start();
            let mut peer_actors = peer_actors_builder()
                .hopper(hopper_mock)
                .neighborhood(neighborhood_mock)
                .proxy_server(proxy_server_mock)
                .build();
            peer_actors.proxy_server = ProxyServer::make_subs_from(&subject_addr);
            subject_addr.try_send(BindMessage { peer_actors }).unwrap();

            subject_addr.try_send(msg_from_dispatcher).unwrap();

            system.run();
        });

        hopper_awaiter.await_message_count(1);
        let recording = hopper_log_arc.lock().unwrap();
        let record = recording.get_record::<IncipientCoresPackage>(0);
        assert_eq!(record, &expected_pkg);
        let mut make_parameters = make_parameters_arc_a.lock().unwrap();
        assert_eq!(
            make_parameters.remove(0),
            (main_cryptde.public_key().clone(), socket_addr)
        );
        let recording = neighborhood_recording_arc.lock().unwrap();
        let record = recording.get_record::<RouteQueryMessage>(0);
        assert_eq!(record, &RouteQueryMessage::data_indefinite_route_request(0));
        let recording = proxy_server_recording_arc.lock().unwrap();
        assert_eq!(recording.len(), 0);
    }

    #[test]
    fn proxy_server_receives_connect_responds_with_ok_and_stores_stream_key_and_hostname() {
        let main_cryptde = main_cryptde();
        let alias_cryptde = alias_cryptde();
        let key = alias_cryptde.public_key();
        let http_request = b"CONNECT https://realdomain.nu:443 HTTP/1.1\r\nHost: https://bunkjunk.wrong:443\r\n\r\n";
        let (hopper_mock, hopper_awaiter, hopper_recording_arc) = make_recorder();
        let (neighborhood_mock, _, neighborhood_recording_arc) = make_recorder();
        let neighborhood_mock = neighborhood_mock.route_query_response(Some(
            zero_hop_route_response(&main_cryptde.public_key(), main_cryptde),
        ));
        let route = zero_hop_route_response(main_cryptde.public_key(), main_cryptde).route;
        let (dispatcher_mock, _, dispatcher_recording_arc) = make_recorder();

        let socket_addr = SocketAddr::from_str("1.2.3.4:5678").unwrap();
        let stream_key = make_meaningless_stream_key();
        let request_data = http_request.to_vec();
        let msg_from_dispatcher = InboundClientData {
            peer_addr: socket_addr.clone(),
            reception_port: Some(8443),
            sequence_number: Some(0),
            last_data: false,
            is_clandestine: false,
            data: request_data.clone(),
        };

        let tunnelled_msg = InboundClientData {
            peer_addr: socket_addr.clone(),
            reception_port: Some(8443),
            sequence_number: Some(0),
            last_data: false,
            is_clandestine: false,
            data: b"client hello".to_vec(),
        };

        let expected_tdm = TransmitDataMsg {
            endpoint: Endpoint::Socket(socket_addr.clone()),
            last_data: false,
            sequence_number: Some(0),
            data: b"HTTP/1.1 200 OK\r\n\r\n".to_vec(),
        };

        let expected_payload = ClientRequestPayload_0v1 {
            stream_key: stream_key.clone(),
            sequenced_packet: SequencedPacket {
                data: b"client hello".to_vec(),
                sequence_number: 0,
                last_data: false,
            },
            target_hostname: Some(String::from("realdomain.nu")),
            target_port: 443,
            protocol: ProxyProtocol::TLS,
            originator_public_key: key.clone(),
        };
        let expected_pkg =
            IncipientCoresPackage::new(main_cryptde, route.clone(), expected_payload.into(), &key)
                .unwrap();

        let make_parameters_arc = Arc::new(Mutex::new(vec![]));
        let make_parameters_arc_thread = make_parameters_arc.clone();

        thread::spawn(move || {
            let stream_key_factory = StreamKeyFactoryMock::new()
                .make_parameters(&make_parameters_arc_thread)
                .make_result(stream_key);
            let system = System::new(
                "proxy_server_receives_connect_responds_with_ok_and_stores_stream_key_and_hostname",
            );
            let mut subject = ProxyServer::new(
                main_cryptde,
                alias_cryptde,
                false,
                Some(STANDARD_CONSUMING_WALLET_BALANCE),
            );
            subject.stream_key_factory = Box::new(stream_key_factory);
            let subject_addr: Addr<ProxyServer> = subject.start();
            let mut peer_actors = peer_actors_builder()
                .dispatcher(dispatcher_mock)
                .hopper(hopper_mock)
                .neighborhood(neighborhood_mock)
                .build();
            peer_actors.proxy_server = ProxyServer::make_subs_from(&subject_addr);
            subject_addr.try_send(BindMessage { peer_actors }).unwrap();

            subject_addr.try_send(msg_from_dispatcher).unwrap();
            subject_addr.try_send(tunnelled_msg).unwrap();
            system.run();
        });

        hopper_awaiter.await_message_count(1);

        let dispatcher_recording = dispatcher_recording_arc.lock().unwrap();
        let dispatcher_record = dispatcher_recording.get_record::<TransmitDataMsg>(0);
        assert_eq!(dispatcher_record, &expected_tdm);
        let mut make_parameters = make_parameters_arc.lock().unwrap();
        assert_eq!(
            make_parameters.remove(0),
            (main_cryptde.public_key().clone(), socket_addr)
        );

        let hopper_recording = hopper_recording_arc.lock().unwrap();
        let hopper_record = hopper_recording.get_record::<IncipientCoresPackage>(0);
        assert_eq!(hopper_record, &expected_pkg);

        let neighborhood_recording = neighborhood_recording_arc.lock().unwrap();
        let neighborhood_record = neighborhood_recording.get_record::<RouteQueryMessage>(0);
        assert_eq!(
            neighborhood_record,
            &RouteQueryMessage::data_indefinite_route_request(0)
        );
    }

    #[test]
    fn handle_client_response_payload_increments_sequence_number_when_browser_proxy_sequence_offset_is_true(
    ) {
        let system = System::new("handle_client_response_payload_increments_sequence_number_when_browser_proxy_sequence_offset_is_true");
        let (dispatcher_mock, _, dispatcher_log_arc) = make_recorder();
        let cryptde = main_cryptde();
        let mut subject = ProxyServer::new(
            cryptde,
            alias_cryptde(),
            false,
            Some(STANDARD_CONSUMING_WALLET_BALANCE),
        );
        let socket_addr = SocketAddr::from_str("1.2.3.4:5678").unwrap();
        let stream_key = make_meaningless_stream_key();
        subject
            .keys_and_addrs
            .insert(stream_key.clone(), socket_addr.clone());

        subject.route_ids_to_return_routes.insert(
            1234,
            AddReturnRouteMessage {
                return_route_id: 1234,
                expected_services: vec![ExpectedService::Nothing],
                protocol: ProxyProtocol::TLS,
                server_name: None,
            },
        );
        let subject_addr: Addr<ProxyServer> = subject.start();
        let http_request = b"CONNECT https://realdomain.nu:443 HTTP/1.1\r\nHost: https://bunkjunk.wrong:443\r\n\r\n";
        let request_data = http_request.to_vec();
        let inbound_client_data = InboundClientData {
            peer_addr: socket_addr,
            reception_port: Some(443),
            last_data: false,
            is_clandestine: false,
            sequence_number: Some(0),
            data: request_data,
        };

        let client_response_payload = ClientResponsePayload_0v1 {
            stream_key,
            sequenced_packet: SequencedPacket {
                data: b"some data".to_vec(),
                sequence_number: 0,
                last_data: false,
            },
        };

        let expired_cores_package: ExpiredCoresPackage<ClientResponsePayload_0v1> =
            ExpiredCoresPackage::new(
                SocketAddr::from_str("1.2.3.4:1234").unwrap(),
                Some(make_wallet("irrelevant")),
                return_route_with_id(cryptde, 1234),
                client_response_payload.into(),
                0,
            );

        let mut peer_actors = peer_actors_builder().dispatcher(dispatcher_mock).build();
        peer_actors.proxy_server = ProxyServer::make_subs_from(&subject_addr);
        subject_addr.try_send(BindMessage { peer_actors }).unwrap();
        subject_addr.try_send(inbound_client_data).unwrap();

        subject_addr
            .try_send(expired_cores_package.clone())
            .unwrap();

        System::current().stop();
        system.run();

        let dispatcher_recording = dispatcher_log_arc.lock().unwrap();
        let record = dispatcher_recording.get_record::<TransmitDataMsg>(1);

        assert_eq!(record.sequence_number.unwrap(), 1);
    }

    #[test]
    fn proxy_server_sends_route_failure_for_connect_requests_to_ports_other_than_443() {
        let cryptde = main_cryptde();
        let http_request = b"CONNECT https://realdomain.nu:8443 HTTP/1.1\r\nHost: https://bunkjunk.wrong:443\r\n\r\n";

        let (hopper_mock, _hopper_awaiter, _hopper_recording_arc) = make_recorder();
        let (neighborhood_mock, _, _neighborhood_recording_arc) = make_recorder();
        let (dispatcher_mock, _dispatcher_awaiter, dispatcher_recording_arc) = make_recorder();

        let neighborhood_mock = neighborhood_mock.route_query_response(Some(
            zero_hop_route_response(&cryptde.public_key(), cryptde),
        ));

        let socket_addr = SocketAddr::from_str("1.2.3.4:5678").unwrap();
        let stream_key = make_meaningless_stream_key();
        let request_data = http_request.to_vec();
        let msg_from_dispatcher = InboundClientData {
            peer_addr: socket_addr.clone(),
            reception_port: Some(8443),
            sequence_number: Some(0),
            last_data: false,
            is_clandestine: false,
            data: request_data.clone(),
        };

        let stream_key_parameters_arc = Arc::new(Mutex::new(vec![]));
        let stream_key_parameters_arc_thread = stream_key_parameters_arc.clone();

        thread::spawn(move || {
            let stream_key_factory = StreamKeyFactoryMock::new()
                .make_parameters(&stream_key_parameters_arc_thread)
                .make_result(stream_key);
            let system = System::new(
                "proxy_server_receives_connect_responds_with_ok_and_stores_stream_key_and_hostname",
            );
            let mut subject = ProxyServer::new(
                cryptde,
                alias_cryptde(),
                false,
                Some(STANDARD_CONSUMING_WALLET_BALANCE),
            );
            subject.stream_key_factory = Box::new(stream_key_factory);
            let subject_addr: Addr<ProxyServer> = subject.start();
            let mut peer_actors = peer_actors_builder()
                .dispatcher(dispatcher_mock)
                .hopper(hopper_mock)
                .neighborhood(neighborhood_mock)
                .build();
            peer_actors.proxy_server = ProxyServer::make_subs_from(&subject_addr);
            subject_addr.try_send(BindMessage { peer_actors }).unwrap();

            subject_addr.try_send(msg_from_dispatcher).unwrap();
            system.run();
        });

        thread::sleep(Duration::from_millis(500));

        let expected_transmit_data_msg = TransmitDataMsg {
            endpoint: Endpoint::Socket(socket_addr),
            last_data: true,
            sequence_number: Some(0),
            data: b"HTTP/1.1 400 Bad Request\r\nContent-Length: 0\r\n\r\n".to_vec(),
        };

        let dispatcher_recording = dispatcher_recording_arc.lock().unwrap();
        let record = dispatcher_recording.get_record::<TransmitDataMsg>(0);

        assert_eq!(record, &expected_transmit_data_msg);
    }

    #[test]
    fn proxy_server_sends_error_and_shuts_down_stream_when_connect_host_unparseable() {
        let cryptde = main_cryptde();
        let http_request = "CONNECT λ:🥓:λ HTTP/1.1\r\nHost: 🥓:🥔:🥔\r\n\r\n".as_bytes();

        let (hopper_mock, _hopper_awaiter, _hopper_recording_arc) = make_recorder();
        let (neighborhood_mock, _, _neighborhood_recording_arc) = make_recorder();
        let (dispatcher_mock, _dispatcher_awaiter, dispatcher_recording_arc) = make_recorder();

        let neighborhood_mock = neighborhood_mock.route_query_response(Some(
            zero_hop_route_response(&cryptde.public_key(), cryptde),
        ));

        let socket_addr = SocketAddr::from_str("1.2.3.4:5678").unwrap();
        let stream_key = make_meaningless_stream_key();
        let request_data = http_request.to_vec();
        let msg_from_dispatcher = InboundClientData {
            peer_addr: socket_addr.clone(),
            reception_port: Some(8443),
            sequence_number: Some(0),
            last_data: false,
            is_clandestine: false,
            data: request_data.clone(),
        };

        let stream_key_parameters_arc = Arc::new(Mutex::new(vec![]));
        let stream_key_parameters_arc_thread = stream_key_parameters_arc.clone();

        thread::spawn(move || {
            let stream_key_factory = StreamKeyFactoryMock::new()
                .make_parameters(&stream_key_parameters_arc_thread)
                .make_result(stream_key);
            let system = System::new(
                "proxy_server_receives_connect_responds_with_ok_and_stores_stream_key_and_hostname",
            );
            let mut subject = ProxyServer::new(
                cryptde,
                alias_cryptde(),
                false,
                Some(STANDARD_CONSUMING_WALLET_BALANCE),
            );
            subject.stream_key_factory = Box::new(stream_key_factory);
            let subject_addr: Addr<ProxyServer> = subject.start();
            let mut peer_actors = peer_actors_builder()
                .dispatcher(dispatcher_mock)
                .hopper(hopper_mock)
                .neighborhood(neighborhood_mock)
                .build();
            peer_actors.proxy_server = ProxyServer::make_subs_from(&subject_addr);
            subject_addr.try_send(BindMessage { peer_actors }).unwrap();

            subject_addr.try_send(msg_from_dispatcher).unwrap();
            system.run();
        });

        thread::sleep(Duration::from_millis(500));

        let expected_transmit_data_msg = TransmitDataMsg {
            endpoint: Endpoint::Socket(socket_addr),
            last_data: true,
            sequence_number: Some(0),
            data: b"HTTP/1.1 400 Bad Request\r\nContent-Length: 0\r\n\r\n".to_vec(),
        };

        let dispatcher_recording = dispatcher_recording_arc.lock().unwrap();
        let record = dispatcher_recording.get_record::<TransmitDataMsg>(0);

        assert_eq!(&expected_transmit_data_msg, record);
    }

    #[test]
    fn proxy_server_receives_http_request_with_no_consuming_wallet_and_sends_impersonated_response()
    {
        init_test_logging();
        let cryptde = main_cryptde();
        let http_request = b"GET /index.html HTTP/1.1\r\nHost: nowhere.com\r\n\r\n";
        let (hopper, _, hopper_log_arc) = make_recorder();
        let (neighborhood, _, neighborhood_log_arc) = make_recorder();
        let (dispatcher, _, dispatcher_log_arc) = make_recorder();
        let socket_addr = SocketAddr::from_str("1.2.3.4:5678").unwrap();
        let stream_key = make_meaningless_stream_key();
        let expected_data = http_request.to_vec();
        let msg_from_dispatcher = InboundClientData {
            peer_addr: socket_addr.clone(),
            reception_port: Some(HTTP_PORT),
            sequence_number: Some(0),
            last_data: true,
            is_clandestine: false,
            data: expected_data.clone(),
        };
        let stream_key_factory = StreamKeyFactoryMock::new(); // can't make any stream keys; shouldn't have to
        let system = System::new("proxy_server_receives_http_request_with_no_consuming_wallet_and_sends_impersonated_response");
        let mut subject = ProxyServer::new(cryptde, alias_cryptde(), true, None);
        subject.stream_key_factory = Box::new(stream_key_factory);
        subject.keys_and_addrs.insert(stream_key, socket_addr);
        let subject_addr: Addr<ProxyServer> = subject.start();
        let mut peer_actors = peer_actors_builder()
            .dispatcher(dispatcher)
            .hopper(hopper)
            .neighborhood(neighborhood)
            .build();
        peer_actors.proxy_server = ProxyServer::make_subs_from(&subject_addr);
        subject_addr.try_send(BindMessage { peer_actors }).unwrap();

        subject_addr.try_send(msg_from_dispatcher).unwrap();

        System::current().stop();
        system.run();
        let neighborhood_recording = neighborhood_log_arc.lock().unwrap();
        assert!(neighborhood_recording.is_empty());
        let hopper_recording = hopper_log_arc.lock().unwrap();
        assert!(hopper_recording.is_empty());
        let dispatcher_recording = dispatcher_log_arc.lock().unwrap();
        let record = dispatcher_recording.get_record::<TransmitDataMsg>(0);
        let server_impersonator = ServerImpersonatorHttp {};
        assert_eq!(
            record,
            &TransmitDataMsg {
                endpoint: Endpoint::Socket(socket_addr),
                last_data: true,
                sequence_number: Some(0),
                data: server_impersonator.consuming_wallet_absent(),
            }
        );
        TestLogHandler::new().exists_log_containing(
            "ERROR: ProxyServer: Browser request rejected due to missing consuming wallet",
        );
    }

    #[test]
    fn proxy_server_receives_tls_request_with_no_consuming_wallet_and_sends_impersonated_response()
    {
        init_test_logging();
        let cryptde = main_cryptde();
        let tls_request = b"Fake TLS request";
        let (hopper, _, hopper_log_arc) = make_recorder();
        let (neighborhood, _, neighborhood_log_arc) = make_recorder();
        let (dispatcher, _, dispatcher_log_arc) = make_recorder();
        let socket_addr = SocketAddr::from_str("1.2.3.4:5678").unwrap();
        let stream_key = make_meaningless_stream_key();
        let expected_data = tls_request.to_vec();
        let msg_from_dispatcher = InboundClientData {
            peer_addr: socket_addr.clone(),
            reception_port: Some(TLS_PORT),
            sequence_number: Some(0),
            last_data: true,
            is_clandestine: false,
            data: expected_data.clone(),
        };
        let stream_key_factory = StreamKeyFactoryMock::new(); // can't make any stream keys; shouldn't have to
        let system = System::new("proxy_server_receives_tls_request_with_no_consuming_wallet_and_sends_impersonated_response");
        let mut subject = ProxyServer::new(cryptde, alias_cryptde(), true, None);
        subject.stream_key_factory = Box::new(stream_key_factory);
        subject.keys_and_addrs.insert(stream_key, socket_addr);
        let subject_addr: Addr<ProxyServer> = subject.start();
        let mut peer_actors = peer_actors_builder()
            .dispatcher(dispatcher)
            .hopper(hopper)
            .neighborhood(neighborhood)
            .build();
        peer_actors.proxy_server = ProxyServer::make_subs_from(&subject_addr);
        subject_addr.try_send(BindMessage { peer_actors }).unwrap();

        subject_addr.try_send(msg_from_dispatcher).unwrap();

        System::current().stop();
        system.run();
        let neighborhood_recording = neighborhood_log_arc.lock().unwrap();
        assert!(neighborhood_recording.is_empty());
        let hopper_recording = hopper_log_arc.lock().unwrap();
        assert!(hopper_recording.is_empty());
        let dispatcher_recording = dispatcher_log_arc.lock().unwrap();
        let record = dispatcher_recording.get_record::<TransmitDataMsg>(0);
        let server_impersonator = ServerImpersonatorTls {};
        assert_eq!(
            record,
            &TransmitDataMsg {
                endpoint: Endpoint::Socket(socket_addr),
                last_data: true,
                sequence_number: Some(0),
                data: server_impersonator.consuming_wallet_absent(),
            }
        );
        TestLogHandler::new().exists_log_containing(
            "ERROR: ProxyServer: Browser request rejected due to missing consuming wallet",
        );
    }

    #[test]
    fn proxy_server_receives_http_request_with_no_consuming_wallet_in_zero_hop_mode_and_handles_normally(
    ) {
        init_test_logging();
        let main_cryptde = main_cryptde();
        let alias_cryptde = alias_cryptde();
        let expected_data = b"GET /index.html HTTP/1.1\r\nHost: nowhere.com\r\n\r\n".to_vec();
        let expected_data_inner = expected_data.clone();
        let expected_route = zero_hop_route_response(main_cryptde.public_key(), main_cryptde);
        let stream_key = make_meaningless_stream_key();
        let (hopper, hopper_awaiter, hopper_log_arc) = make_recorder();
        let neighborhood = Recorder::new().route_query_response(Some(expected_route.clone()));
        let neighborhood_log_arc = neighborhood.get_recording();
        let (dispatcher, _, dispatcher_log_arc) = make_recorder();
        thread::spawn(move || {
            let socket_addr = SocketAddr::from_str("1.2.3.4:5678").unwrap();
            let msg_from_dispatcher = InboundClientData {
                peer_addr: socket_addr.clone(),
                reception_port: Some(HTTP_PORT),
                sequence_number: Some(0),
                last_data: true,
                is_clandestine: false,
                data: expected_data_inner,
            };
            let stream_key_factory = StreamKeyFactoryMock::new(); // can't make any stream keys; shouldn't have to
            let system = System::new("proxy_server_receives_http_request_with_no_consuming_wallet_in_zero_hop_mode_and_handles_normally");
            let mut subject = ProxyServer::new(main_cryptde, alias_cryptde, false, None);
            subject.stream_key_factory = Box::new(stream_key_factory);
            subject.keys_and_addrs.insert(stream_key, socket_addr);
            let subject_addr: Addr<ProxyServer> = subject.start();
            let mut peer_actors = peer_actors_builder()
                .dispatcher(dispatcher)
                .hopper(hopper)
                .neighborhood(neighborhood)
                .build();
            peer_actors.proxy_server = ProxyServer::make_subs_from(&subject_addr);
            subject_addr.try_send(BindMessage { peer_actors }).unwrap();

            subject_addr.try_send(msg_from_dispatcher).unwrap();

            system.run();
        });
        hopper_awaiter.await_message_count(1);
        let neighborhood_recording = neighborhood_log_arc.lock().unwrap();
        assert_eq!(
            neighborhood_recording.get_record::<RouteQueryMessage>(0),
            &RouteQueryMessage {
                target_key_opt: None,
                target_component: Component::ProxyClient,
                minimum_hop_count: 0,
                return_component_opt: Some(Component::ProxyServer)
            }
        );
        let dispatcher_recording = dispatcher_log_arc.lock().unwrap();
        assert!(dispatcher_recording.is_empty());
        let hopper_recording = hopper_log_arc.lock().unwrap();
        assert_eq!(
            hopper_recording.get_record::<IncipientCoresPackage>(0),
            &IncipientCoresPackage::new(
                main_cryptde,
                expected_route.route,
                MessageType::ClientRequest(VersionedData::new(
                    &crate::sub_lib::migrations::client_request_payload::MIGRATIONS,
                    &ClientRequestPayload_0v1 {
                        stream_key,
                        sequenced_packet: SequencedPacket::new(expected_data, 0, true),
                        target_hostname: Some("nowhere.com".to_string()),
                        target_port: 80,
                        protocol: ProxyProtocol::HTTP,
                        originator_public_key: alias_cryptde.public_key().clone(),
                    }
                )),
                alias_cryptde.public_key()
            )
            .unwrap()
        );
    }

    #[test]
    fn proxy_server_receives_tls_request_with_no_consuming_wallet_in_zero_hop_mode_and_handles_normally(
    ) {
        init_test_logging();
        let main_cryptde = main_cryptde();
        let alias_cryptde = alias_cryptde();
        let expected_data = b"Fake TLS request".to_vec();
        let expected_data_inner = expected_data.clone();
        let expected_route = zero_hop_route_response(main_cryptde.public_key(), main_cryptde);
        let stream_key = make_meaningless_stream_key();
        let (hopper, hopper_awaiter, hopper_log_arc) = make_recorder();
        let neighborhood = Recorder::new().route_query_response(Some(expected_route.clone()));
        let neighborhood_log_arc = neighborhood.get_recording();
        let (dispatcher, _, dispatcher_log_arc) = make_recorder();
        thread::spawn(move || {
            let socket_addr = SocketAddr::from_str("1.2.3.4:5678").unwrap();
            let msg_from_dispatcher = InboundClientData {
                peer_addr: socket_addr.clone(),
                reception_port: Some(TLS_PORT),
                sequence_number: Some(0),
                last_data: true,
                is_clandestine: false,
                data: expected_data_inner,
            };
            let stream_key_factory = StreamKeyFactoryMock::new(); // can't make any stream keys; shouldn't have to
            let system = System::new("proxy_server_receives_tls_request_with_no_consuming_wallet_in_zero_hop_mode_and_handles_normally");
            let mut subject = ProxyServer::new(main_cryptde, alias_cryptde, false, None);
            subject.stream_key_factory = Box::new(stream_key_factory);
            subject.keys_and_addrs.insert(stream_key, socket_addr);
            let subject_addr: Addr<ProxyServer> = subject.start();
            let mut peer_actors = peer_actors_builder()
                .dispatcher(dispatcher)
                .hopper(hopper)
                .neighborhood(neighborhood)
                .build();
            peer_actors.proxy_server = ProxyServer::make_subs_from(&subject_addr);
            subject_addr.try_send(BindMessage { peer_actors }).unwrap();

            subject_addr.try_send(msg_from_dispatcher).unwrap();

            system.run();
        });
        hopper_awaiter.await_message_count(1);
        let neighborhood_recording = neighborhood_log_arc.lock().unwrap();
        assert_eq!(
            neighborhood_recording.get_record::<RouteQueryMessage>(0),
            &RouteQueryMessage {
                target_key_opt: None,
                target_component: Component::ProxyClient,
                minimum_hop_count: 0,
                return_component_opt: Some(Component::ProxyServer)
            }
        );
        let dispatcher_recording = dispatcher_log_arc.lock().unwrap();
        assert!(dispatcher_recording.is_empty());
        let hopper_recording = hopper_log_arc.lock().unwrap();
        assert_eq!(
            hopper_recording.get_record::<IncipientCoresPackage>(0),
            &IncipientCoresPackage::new(
                main_cryptde,
                expected_route.route,
                MessageType::ClientRequest(VersionedData::new(
                    &crate::sub_lib::migrations::client_request_payload::MIGRATIONS,
                    &ClientRequestPayload_0v1 {
                        stream_key,
                        sequenced_packet: SequencedPacket::new(expected_data, 0, true),
                        target_hostname: None,
                        target_port: 443,
                        protocol: ProxyProtocol::TLS,
                        originator_public_key: alias_cryptde.public_key().clone(),
                    }
                ),),
                alias_cryptde.public_key()
            )
            .unwrap()
        );
    }

    #[test]
    fn proxy_server_receives_http_request_with_existing_stream_key_from_dispatcher_then_sends_cores_package_to_hopper(
    ) {
        let main_cryptde = main_cryptde();
        let alias_cryptde = alias_cryptde();
        let http_request = b"GET /index.html HTTP/1.1\r\nHost: nowhere.com\r\n\r\n";
        let hopper_mock = Recorder::new();
        let hopper_log_arc = hopper_mock.get_recording();
        let hopper_awaiter = hopper_mock.get_awaiter();
        let neighborhood_mock = Recorder::new().route_query_response(Some(
            zero_hop_route_response(&main_cryptde.public_key(), main_cryptde),
        ));
        let socket_addr = SocketAddr::from_str("1.2.3.4:5678").unwrap();
        let stream_key = make_meaningless_stream_key();
        let expected_data = http_request.to_vec();
        let msg_from_dispatcher = InboundClientData {
            peer_addr: socket_addr.clone(),
            reception_port: Some(HTTP_PORT),
            sequence_number: Some(0),
            last_data: true,
            is_clandestine: false,
            data: expected_data.clone(),
        };
        let expected_http_request = PlainData::new(http_request);
        let route = zero_hop_route_response(main_cryptde.public_key(), main_cryptde).route;
        let expected_payload = ClientRequestPayload_0v1 {
            stream_key: stream_key.clone(),
            sequenced_packet: SequencedPacket {
                data: expected_http_request.into(),
                sequence_number: 0,
                last_data: true,
            },
            target_hostname: Some(String::from("nowhere.com")),
            target_port: HTTP_PORT,
            protocol: ProxyProtocol::HTTP,
            originator_public_key: alias_cryptde.public_key().clone(),
        };
        let expected_pkg = IncipientCoresPackage::new(
            main_cryptde,
            route.clone(),
            expected_payload.into(),
            alias_cryptde.public_key(),
        )
        .unwrap();
        thread::spawn(move || {
            let stream_key_factory = StreamKeyFactoryMock::new(); // can't make any stream keys; shouldn't have to
            let system = System::new("proxy_server_receives_http_request_from_dispatcher_then_sends_cores_package_to_hopper");
            let mut subject = ProxyServer::new(
                main_cryptde,
                alias_cryptde,
                false,
                Some(STANDARD_CONSUMING_WALLET_BALANCE),
            );
            subject.stream_key_factory = Box::new(stream_key_factory);
            subject.keys_and_addrs.insert(stream_key, socket_addr);
            let subject_addr: Addr<ProxyServer> = subject.start();
            let mut peer_actors = peer_actors_builder()
                .hopper(hopper_mock)
                .neighborhood(neighborhood_mock)
                .build();
            peer_actors.proxy_server = ProxyServer::make_subs_from(&subject_addr);
            subject_addr.try_send(BindMessage { peer_actors }).unwrap();

            subject_addr.try_send(msg_from_dispatcher).unwrap();

            system.run();
        });

        hopper_awaiter.await_message_count(1);
        let recording = hopper_log_arc.lock().unwrap();
        let record = recording.get_record::<IncipientCoresPackage>(0);
        assert_eq!(record, &expected_pkg);
    }

    #[test]
    fn proxy_server_applies_late_wallet_information() {
        let main_cryptde = main_cryptde();
        let alias_cryptde = alias_cryptde();
        let http_request = b"GET /index.html HTTP/1.1\r\nHost: nowhere.com\r\n\r\n";
        let hopper_mock = Recorder::new();
        let hopper_log_arc = hopper_mock.get_recording();
        let hopper_awaiter = hopper_mock.get_awaiter();
        let neighborhood_mock = Recorder::new().route_query_response(Some(
            zero_hop_route_response(&main_cryptde.public_key(), main_cryptde),
        ));
        let socket_addr = SocketAddr::from_str("1.2.3.4:5678").unwrap();
        let stream_key = make_meaningless_stream_key();
        let expected_data = http_request.to_vec();
        let msg_from_dispatcher = InboundClientData {
            peer_addr: socket_addr.clone(),
            reception_port: Some(HTTP_PORT),
            sequence_number: Some(0),
            last_data: true,
            is_clandestine: false,
            data: expected_data.clone(),
        };
        let expected_http_request = PlainData::new(http_request);
        let route = zero_hop_route_response(main_cryptde.public_key(), main_cryptde).route;
        let expected_payload = ClientRequestPayload_0v1 {
            stream_key: stream_key.clone(),
            sequenced_packet: SequencedPacket {
                data: expected_http_request.into(),
                sequence_number: 0,
                last_data: true,
            },
            target_hostname: Some(String::from("nowhere.com")),
            target_port: HTTP_PORT,
            protocol: ProxyProtocol::HTTP,
            originator_public_key: alias_cryptde.public_key().clone(),
        };
        let expected_pkg = IncipientCoresPackage::new(
            main_cryptde,
            route.clone(),
            expected_payload.into(),
            alias_cryptde.public_key(),
        )
        .unwrap();
        thread::spawn(move || {
            let stream_key_factory = StreamKeyFactoryMock::new(); // can't make any stream keys; shouldn't have to
            let system = System::new("proxy_server_applies_late_wallet_information");
            let mut subject = ProxyServer::new(main_cryptde, alias_cryptde, false, None);
            subject.stream_key_factory = Box::new(stream_key_factory);
            subject.keys_and_addrs.insert(stream_key, socket_addr);
            let subject_addr: Addr<ProxyServer> = subject.start();
            let mut peer_actors = peer_actors_builder()
                .hopper(hopper_mock)
                .neighborhood(neighborhood_mock)
                .build();
            peer_actors.proxy_server = ProxyServer::make_subs_from(&subject_addr);
            subject_addr.try_send(BindMessage { peer_actors }).unwrap();

            subject_addr
                .try_send(SetConsumingWalletMessage {
                    wallet: make_wallet("Consuming wallet"),
                })
                .unwrap();

            subject_addr.try_send(msg_from_dispatcher).unwrap();
            system.run();
        });

        hopper_awaiter.await_message_count(1);
        let recording = hopper_log_arc.lock().unwrap();
        let record = recording.get_record::<IncipientCoresPackage>(0);
        assert_eq!(record, &expected_pkg);
    }

    #[test]
    fn proxy_server_receives_http_request_from_dispatcher_then_sends_multihop_cores_package_to_hopper(
    ) {
        let main_cryptde = main_cryptde();
        let alias_cryptde = alias_cryptde();
        let consuming_wallet = make_paying_wallet(b"paying wallet");
        let earning_wallet = make_wallet("earning wallet");
        let http_request = b"GET /index.html HTTP/1.1\r\nHost: nowhere.com\r\n\r\n";
        let hopper_mock = Recorder::new();
        let hopper_log_arc = hopper_mock.get_recording();
        let hopper_awaiter = hopper_mock.get_awaiter();
        let payload_destination_key = PublicKey::new(&[3]);
        let route = Route::round_trip(
            RouteSegment::new(
                vec![
                    &main_cryptde.public_key(),
                    &PublicKey::new(&[1]),
                    &PublicKey::new(&[2]),
                    &payload_destination_key,
                ],
                Component::ProxyClient,
            ),
            RouteSegment::new(
                vec![
                    &payload_destination_key,
                    &PublicKey::new(&[2]),
                    &PublicKey::new(&[1]),
                    &main_cryptde.public_key(),
                ],
                Component::ProxyServer,
            ),
            main_cryptde,
            Some(consuming_wallet),
            1234,
            Some(contract_address(DEFAULT_CHAIN_ID)),
        )
        .unwrap();
        let (neighborhood_mock, _, neighborhood_recording_arc) = make_recorder();
        let neighborhood_mock = neighborhood_mock.route_query_response(Some(RouteQueryResponse {
            route: route.clone(),
            expected_services: ExpectedServices::RoundTrip(
                vec![
                    ExpectedService::Exit(
                        PublicKey::new(&[3]),
                        earning_wallet.clone(),
                        rate_pack(101),
                    ),
                    ExpectedService::Nothing,
                ],
                vec![
                    ExpectedService::Nothing,
                    ExpectedService::Exit(PublicKey::new(&[3]), earning_wallet, rate_pack(102)),
                ],
                1234,
            ),
        }));
        let socket_addr = SocketAddr::from_str("1.2.3.4:5678").unwrap();
        let stream_key = make_meaningless_stream_key();
        let expected_data = http_request.to_vec();
        let msg_from_dispatcher = InboundClientData {
            peer_addr: socket_addr.clone(),
            reception_port: Some(HTTP_PORT),
            sequence_number: Some(0),
            last_data: true,
            is_clandestine: false,
            data: expected_data.clone(),
        };
        let expected_http_request = PlainData::new(http_request);
        let expected_payload = ClientRequestPayload_0v1 {
            stream_key: stream_key.clone(),
            sequenced_packet: SequencedPacket {
                data: expected_http_request.into(),
                sequence_number: 0,
                last_data: true,
            },
            target_hostname: Some(String::from("nowhere.com")),
            target_port: HTTP_PORT,
            protocol: ProxyProtocol::HTTP,
            originator_public_key: alias_cryptde.public_key().clone(),
        };
        let expected_pkg = IncipientCoresPackage::new(
            main_cryptde,
            route.clone(),
            expected_payload.into(),
            &payload_destination_key,
        )
        .unwrap();
        thread::spawn(move || {
            let stream_key_factory = StreamKeyFactoryMock::new().make_result(stream_key);
            let system = System::new("proxy_server_receives_http_request_from_dispatcher_then_sends_cores_package_to_hopper");
            let mut subject = ProxyServer::new(
                main_cryptde,
                alias_cryptde,
                true,
                Some(STANDARD_CONSUMING_WALLET_BALANCE),
            );
            subject.stream_key_factory = Box::new(stream_key_factory);
            let subject_addr: Addr<ProxyServer> = subject.start();
            let mut peer_actors = peer_actors_builder()
                .hopper(hopper_mock)
                .neighborhood(neighborhood_mock)
                .build();
            peer_actors.proxy_server = ProxyServer::make_subs_from(&subject_addr);
            subject_addr.try_send(BindMessage { peer_actors }).unwrap();

            subject_addr.try_send(msg_from_dispatcher).unwrap();

            system.run();
        });

        hopper_awaiter.await_message_count(1);
        let recording = hopper_log_arc.lock().unwrap();
        let record = recording.get_record::<IncipientCoresPackage>(0);
        assert_eq!(record, &expected_pkg);
        let recording = neighborhood_recording_arc.lock().unwrap();
        let record = recording.get_record::<RouteQueryMessage>(0);
        assert_eq!(record, &RouteQueryMessage::data_indefinite_route_request(3));
    }

    #[test]
    fn proxy_server_adds_route_for_stream_key() {
        let cryptde = main_cryptde();
        let http_request = b"GET /index.html HTTP/1.1\r\nHost: nowhere.com\r\n\r\n";
        let (proxy_server_mock, proxy_server_awaiter, proxy_server_recording_arc) = make_recorder();
        let route_query_response = Some(RouteQueryResponse {
            route: Route { hops: vec![] },
            expected_services: ExpectedServices::RoundTrip(vec![], vec![], 1234),
        });
        let (neighborhood_mock, _, _) = make_recorder();
        let neighborhood_mock =
            neighborhood_mock.route_query_response(route_query_response.clone());
        let socket_addr = SocketAddr::from_str("1.2.3.4:5678").unwrap();
        let stream_key = make_meaningless_stream_key();
        let expected_data = http_request.to_vec();
        let msg_from_dispatcher = InboundClientData {
            peer_addr: socket_addr.clone(),
            reception_port: Some(HTTP_PORT),
            sequence_number: Some(0),
            last_data: true,
            is_clandestine: false,
            data: expected_data.clone(),
        };

        thread::spawn(move || {
            let stream_key_factory = StreamKeyFactoryMock::new().make_result(stream_key);
            let system = System::new("proxy_server_adds_route_for_stream_key");
            let mut subject = ProxyServer::new(
                cryptde,
                alias_cryptde(),
                true,
                Some(STANDARD_CONSUMING_WALLET_BALANCE),
            );
            subject.stream_key_factory = Box::new(stream_key_factory);
            let subject_addr: Addr<ProxyServer> = subject.start();
            let mut peer_actors = peer_actors_builder()
                .proxy_server(proxy_server_mock)
                .neighborhood(neighborhood_mock)
                .build();
            // Get the add_route recipient so we can partially mock it...
            let add_route_recipient = peer_actors.proxy_server.add_route;
            peer_actors.proxy_server = ProxyServer::make_subs_from(&subject_addr);
            peer_actors.proxy_server.add_route = add_route_recipient; //Partial mocking
            subject_addr.try_send(BindMessage { peer_actors }).unwrap();

            subject_addr.try_send(msg_from_dispatcher).unwrap();

            system.run();
        });

        let expected_add_route_message = AddRouteMessage {
            stream_key,
            route: route_query_response.unwrap(),
        };

        proxy_server_awaiter.await_message_count(1);
        let recording = proxy_server_recording_arc.lock().unwrap();
        let record = recording.get_record::<AddRouteMessage>(0);
        assert_eq!(record, &expected_add_route_message);
    }

    #[test]
    fn proxy_server_uses_existing_route() {
        let main_cryptde = main_cryptde();
        let alias_cryptde = alias_cryptde();
        let http_request = b"GET /index.html HTTP/1.1\r\nHost: nowhere.com\r\n\r\n";
        let route_query_response = Some(RouteQueryResponse {
            route: Route { hops: vec![] },
            expected_services: ExpectedServices::RoundTrip(
                vec![ExpectedService::Nothing],
                vec![],
                1234,
            ),
        });
        let (hopper_mock, hopper_awaiter, hopper_recording_arc) = make_recorder();
        let socket_addr = SocketAddr::from_str("1.2.3.4:5678").unwrap();
        let stream_key = make_meaningless_stream_key();
        let expected_data = http_request.to_vec();
        let msg_from_dispatcher = InboundClientData {
            peer_addr: socket_addr.clone(),
            reception_port: Some(HTTP_PORT),
            sequence_number: Some(0),
            last_data: true,
            is_clandestine: false,
            data: expected_data.clone(),
        };
        let expected_payload = ClientRequestPayload_0v1 {
            stream_key: stream_key.clone(),
            sequenced_packet: SequencedPacket {
                data: PlainData::new(http_request).into(),
                sequence_number: 0,
                last_data: true,
            },
            target_hostname: Some(String::from("nowhere.com")),
            target_port: HTTP_PORT,
            protocol: ProxyProtocol::HTTP,
            originator_public_key: alias_cryptde.public_key().clone(),
        };
        let expected_pkg = IncipientCoresPackage::new(
            main_cryptde,
            Route { hops: vec![] },
            expected_payload.into(),
            &alias_cryptde.public_key().clone(),
        )
        .unwrap();

        thread::spawn(move || {
            let stream_key_factory = StreamKeyFactoryMock::new().make_result(stream_key);
            let system = System::new("proxy_server_uses_existing_route");
            let mut subject = ProxyServer::new(
                main_cryptde,
                alias_cryptde,
                true,
                Some(STANDARD_CONSUMING_WALLET_BALANCE),
            );
            subject.stream_key_factory = Box::new(stream_key_factory);
            let subject_addr: Addr<ProxyServer> = subject.start();
            let mut peer_actors = peer_actors_builder().hopper(hopper_mock).build();
            peer_actors.proxy_server = ProxyServer::make_subs_from(&subject_addr);
            subject_addr.try_send(BindMessage { peer_actors }).unwrap();
            subject_addr
                .try_send(AddRouteMessage {
                    stream_key,
                    route: route_query_response.unwrap(),
                })
                .unwrap();
            subject_addr.try_send(msg_from_dispatcher).unwrap();

            system.run();
        });

        hopper_awaiter.await_message_count(1);
        let recording = hopper_recording_arc.lock().unwrap();
        let record = recording.get_record::<IncipientCoresPackage>(0);
        assert_eq!(record, &expected_pkg);
    }

    #[test]
    fn proxy_server_sends_message_to_accountant_for_request_routing_service_consumed() {
        let cryptde = main_cryptde();
        let exit_earning_wallet = make_wallet("exit earning wallet");
        let route_1_earning_wallet = make_wallet("route 1 earning wallet");
        let route_2_earning_wallet = make_wallet("route 2 earning wallet");
        let http_request = b"GET /index.html HTTP/1.1\r\nHost: nowhere.com\r\n\r\n";
        let (accountant_mock, _, accountant_recording_arc) = make_recorder();
        let (hopper_mock, _, hopper_recording_arc) = make_recorder();
        let (proxy_server_mock, _, proxy_server_recording_arc) = make_recorder();
        let route_query_response = RouteQueryResponse {
            route: make_meaningless_route(),
            expected_services: ExpectedServices::RoundTrip(
                vec![
                    ExpectedService::Nothing,
                    ExpectedService::Routing(
                        PublicKey::new(&[1]),
                        route_1_earning_wallet.clone(),
                        rate_pack(101),
                    ),
                    ExpectedService::Routing(
                        PublicKey::new(&[2]),
                        route_2_earning_wallet.clone(),
                        rate_pack(102),
                    ),
                    ExpectedService::Exit(
                        PublicKey::new(&[3]),
                        exit_earning_wallet.clone(),
                        rate_pack(103),
                    ),
                ],
                vec![
                    ExpectedService::Exit(
                        PublicKey::new(&[3]),
                        exit_earning_wallet.clone(),
                        rate_pack(104),
                    ),
                    ExpectedService::Routing(
                        PublicKey::new(&[2]),
                        route_2_earning_wallet.clone(),
                        rate_pack(105),
                    ),
                    ExpectedService::Routing(
                        PublicKey::new(&[1]),
                        route_1_earning_wallet.clone(),
                        rate_pack(106),
                    ),
                    ExpectedService::Nothing,
                ],
                0,
            ),
        };
        let socket_addr = SocketAddr::from_str("1.2.3.4:5678").unwrap();
        let stream_key = make_meaningless_stream_key();
        let expected_data = http_request.to_vec();
        let system =
            System::new("proxy_server_sends_message_to_accountant_for_routing_service_consumed");
        let peer_actors = peer_actors_builder()
            .accountant(accountant_mock)
            .hopper(hopper_mock)
            .proxy_server(proxy_server_mock)
            .build();
        let payload = ClientRequestPayload_0v1 {
            stream_key,
            sequenced_packet: SequencedPacket::new(expected_data, 0, false),
            target_hostname: Some("nowhere.com".to_string()),
            target_port: HTTP_PORT,
            protocol: ProxyProtocol::HTTP,
            originator_public_key: PublicKey::new(b"originator_public_key"),
        };
        let logger = Logger::new("test");

        ProxyServer::try_transmit_to_hopper(
            cryptde.dup(),
            &peer_actors.hopper.from_hopper_client,
            route_query_response,
            payload.clone(),
            logger,
            socket_addr,
            &peer_actors.dispatcher.from_dispatcher_client,
            &peer_actors.accountant.report_exit_service_consumed,
            &peer_actors.accountant.report_routing_service_consumed,
            &peer_actors.proxy_server.add_return_route,
            None,
        );

        System::current().stop();
        system.run();
        let recording = hopper_recording_arc.lock().unwrap();
        let record = recording.get_record::<IncipientCoresPackage>(0);
        let payload_enc = &record.payload;
        let recording = accountant_recording_arc.lock().unwrap();
        let record = recording.get_record::<ReportRoutingServiceConsumedMessage>(1);
        assert_eq!(
            record,
            &ReportRoutingServiceConsumedMessage {
                earning_wallet: route_1_earning_wallet,
                payload_size: payload_enc.len(),
                service_rate: DEFAULT_RATE_PACK.routing_service_rate,
                byte_rate: DEFAULT_RATE_PACK.routing_byte_rate,
            }
        );
        let record = recording.get_record::<ReportRoutingServiceConsumedMessage>(2);
        assert_eq!(
            record,
            &ReportRoutingServiceConsumedMessage {
                earning_wallet: route_2_earning_wallet,
                payload_size: payload_enc.len(),
                service_rate: DEFAULT_RATE_PACK.routing_service_rate,
                byte_rate: DEFAULT_RATE_PACK.routing_byte_rate,
            }
        );
        let recording = proxy_server_recording_arc.lock().unwrap();
        let _ = recording.get_record::<AddReturnRouteMessage>(0); // don't care about this, other than type
        assert_eq!(recording.len(), 1); // No StreamShutdownMsg: that's the important thing
    }

    #[test]
    fn try_transmit_to_hopper_orders_stream_shutdown_if_directed_to_do_so() {
        let cryptde = main_cryptde();
        let http_request = b"GET /index.html HTTP/1.1\r\nHost: nowhere.com\r\n\r\n";
        let (proxy_server_mock, _, proxy_server_recording_arc) = make_recorder();
        let route_query_response = RouteQueryResponse {
            route: make_meaningless_route(),
            expected_services: ExpectedServices::RoundTrip(
                vec![ExpectedService::Nothing],
                vec![ExpectedService::Nothing],
                0,
            ),
        };
        let socket_addr = SocketAddr::from_str("1.2.3.4:5678").unwrap();
        let stream_key = make_meaningless_stream_key();
        let expected_data = http_request.to_vec();
        let system =
            System::new("proxy_server_sends_message_to_accountant_for_routing_service_consumed");
        let peer_actors = peer_actors_builder()
            .proxy_server(proxy_server_mock)
            .build();
        let payload = ClientRequestPayload_0v1 {
            stream_key,
            sequenced_packet: SequencedPacket::new(expected_data, 0, false),
            target_hostname: Some("nowhere.com".to_string()),
            target_port: HTTP_PORT,
            protocol: ProxyProtocol::HTTP,
            originator_public_key: PublicKey::new(b"originator_public_key"),
        };
        let logger = Logger::new("test");

        ProxyServer::try_transmit_to_hopper(
            cryptde.dup(),
            &peer_actors.hopper.from_hopper_client,
            route_query_response,
            payload.clone(),
            logger,
            socket_addr,
            &peer_actors.dispatcher.from_dispatcher_client,
            &peer_actors.accountant.report_exit_service_consumed,
            &peer_actors.accountant.report_routing_service_consumed,
            &peer_actors.proxy_server.add_return_route,
            Some(&peer_actors.proxy_server.stream_shutdown_sub),
        );

        System::current().stop();
        system.run();
        let recording = proxy_server_recording_arc.lock().unwrap();
        let record = recording.get_record::<AddReturnRouteMessage>(0);
        assert_eq!(
            record,
            &AddReturnRouteMessage {
                return_route_id: 0,
                expected_services: vec![ExpectedService::Nothing],
                protocol: ProxyProtocol::HTTP,
                server_name: Some("nowhere.com".to_string())
            }
        );
        let record = recording.get_record::<StreamShutdownMsg>(1);
        assert_eq!(
            record,
            &StreamShutdownMsg {
                peer_addr: socket_addr,
                stream_type: RemovedStreamType::NonClandestine(NonClandestineAttributes {
                    reception_port: 0,
                    sequence_number: 0,
                }),
                report_to_counterpart: false
            }
        );
    }

    #[test]
    fn proxy_server_logs_messages_when_routing_services_are_not_requested() {
        init_test_logging();
        let cryptde = main_cryptde();
        let http_request = b"GET /index.html HTTP/1.1\r\nHost: nowhere.com\r\n\r\n";
        let (accountant_mock, _, accountant_log_arc) = make_recorder();
        let (neighborhood_mock, _, _) = make_recorder();
        let zero_hop_route_reponse = zero_hop_route_response(&cryptde.public_key(), cryptde);
        let neighborhood_mock =
            neighborhood_mock.route_query_response(Some(zero_hop_route_reponse.clone()));
        let socket_addr = SocketAddr::from_str("1.2.3.4:5678").unwrap();
        let stream_key = make_meaningless_stream_key();
        let expected_data = http_request.to_vec();
        let msg_from_dispatcher = InboundClientData {
            peer_addr: socket_addr.clone(),
            reception_port: Some(HTTP_PORT),
            sequence_number: Some(0),
            last_data: true,
            is_clandestine: false,
            data: expected_data.clone(),
        };
        thread::spawn(move || {
            let stream_key_factory = StreamKeyFactoryMock::new().make_result(stream_key);
            let system =
                System::new("proxy_server_logs_messages_when_routing_services_are_not_requested");
            let mut subject = ProxyServer::new(
                cryptde,
                alias_cryptde(),
                true,
                Some(STANDARD_CONSUMING_WALLET_BALANCE),
            );
            subject.stream_key_factory = Box::new(stream_key_factory);
            let subject_addr: Addr<ProxyServer> = subject.start();
            let mut peer_actors = peer_actors_builder()
                .accountant(accountant_mock)
                .neighborhood(neighborhood_mock)
                .build();
            peer_actors.proxy_server = ProxyServer::make_subs_from(&subject_addr);
            subject_addr.try_send(BindMessage { peer_actors }).unwrap();
            subject_addr.try_send(msg_from_dispatcher).unwrap();
            system.run();
        });

        TestLogHandler::new()
            .await_log_containing("DEBUG: ProxyServer: No routing services requested.", 1000);

        assert_eq!(accountant_log_arc.lock().unwrap().len(), 0);
    }

    #[test]
    fn proxy_server_sends_message_to_accountant_for_request_exit_service_consumed() {
        let cryptde = main_cryptde();
        let earning_wallet = make_wallet("earning wallet");
        let http_request = b"GET /index.html HTTP/1.1\r\nHost: nowhere.com\r\n\r\n";
        let (accountant_mock, accountant_awaiter, accountant_log_arc) = make_recorder();
        let (neighborhood_mock, _, _) = make_recorder();
        let neighborhood_mock = neighborhood_mock.route_query_response(Some(RouteQueryResponse {
            route: make_meaningless_route(),
            expected_services: ExpectedServices::RoundTrip(
                vec![
                    ExpectedService::Nothing,
                    ExpectedService::Exit(
                        PublicKey::new(&[3]),
                        earning_wallet.clone(),
                        rate_pack(101),
                    ),
                ],
                vec![
                    ExpectedService::Exit(
                        PublicKey::new(&[3]),
                        earning_wallet.clone(),
                        rate_pack(102),
                    ),
                    ExpectedService::Nothing,
                ],
                0,
            ),
        }));
        let socket_addr = SocketAddr::from_str("1.2.3.4:5678").unwrap();
        let stream_key = make_meaningless_stream_key();
        let expected_data = http_request.to_vec();
        let msg_from_dispatcher = InboundClientData {
            peer_addr: socket_addr.clone(),
            reception_port: Some(HTTP_PORT),
            sequence_number: Some(0),
            last_data: true,
            is_clandestine: false,
            data: expected_data.clone(),
        };
        thread::spawn(move || {
            let stream_key_factory = StreamKeyFactoryMock::new().make_result(stream_key);
            let system =
                System::new("proxy_server_sends_message_to_accountant_for_exit_service_consumed");
            let mut subject = ProxyServer::new(
                cryptde,
                alias_cryptde(),
                true,
                Some(STANDARD_CONSUMING_WALLET_BALANCE),
            );
            subject.stream_key_factory = Box::new(stream_key_factory);
            let subject_addr: Addr<ProxyServer> = subject.start();
            let mut peer_actors = peer_actors_builder()
                .accountant(accountant_mock)
                .neighborhood(neighborhood_mock)
                .build();
            peer_actors.proxy_server = ProxyServer::make_subs_from(&subject_addr);
            subject_addr.try_send(BindMessage { peer_actors }).unwrap();
            subject_addr.try_send(msg_from_dispatcher).unwrap();
            system.run();
        });

        accountant_awaiter.await_message_count(1);
        let recording = accountant_log_arc.lock().unwrap();
        let record = recording.get_record::<ReportExitServiceConsumedMessage>(0);
        assert_eq!(
            record,
            &ReportExitServiceConsumedMessage {
                earning_wallet,
                payload_size: expected_data.len(),
                service_rate: DEFAULT_RATE_PACK.exit_service_rate,
                byte_rate: DEFAULT_RATE_PACK.exit_byte_rate,
            }
        );
    }

    #[test]
    fn proxy_server_logs_message_when_exit_services_are_not_requested() {
        init_test_logging();
        let cryptde = main_cryptde();
        let http_request = b"GET /index.html HTTP/1.1\r\nHost: nowhere.com\r\n\r\n";
        let (accountant_mock, _, accountant_log_arc) = make_recorder();
        let (neighborhood_mock, _, _) = make_recorder();
        let zero_hop_route_reponse = zero_hop_route_response(&cryptde.public_key(), cryptde);
        let neighborhood_mock =
            neighborhood_mock.route_query_response(Some(zero_hop_route_reponse.clone()));
        let socket_addr = SocketAddr::from_str("1.2.3.4:5678").unwrap();
        let stream_key = make_meaningless_stream_key();
        let expected_data = http_request.to_vec();
        let msg_from_dispatcher = InboundClientData {
            peer_addr: socket_addr.clone(),
            reception_port: Some(HTTP_PORT),
            sequence_number: Some(0),
            last_data: true,
            is_clandestine: false,
            data: expected_data.clone(),
        };
        thread::spawn(move || {
            let stream_key_factory = StreamKeyFactoryMock::new().make_result(stream_key);
            let system =
                System::new("proxy_server_logs_message_when_exit_services_are_not_consumed");
            let mut subject = ProxyServer::new(
                cryptde,
                alias_cryptde(),
                true,
                Some(STANDARD_CONSUMING_WALLET_BALANCE),
            );
            subject.stream_key_factory = Box::new(stream_key_factory);
            let subject_addr: Addr<ProxyServer> = subject.start();
            let mut peer_actors = peer_actors_builder()
                .accountant(accountant_mock)
                .neighborhood(neighborhood_mock)
                .build();
            peer_actors.proxy_server = ProxyServer::make_subs_from(&subject_addr);
            subject_addr.try_send(BindMessage { peer_actors }).unwrap();
            subject_addr.try_send(msg_from_dispatcher).unwrap();
            system.run();
        });

        TestLogHandler::new()
            .await_log_containing("DEBUG: ProxyServer: No exit service requested.", 1000);

        assert_eq!(accountant_log_arc.lock().unwrap().len(), 0);
    }

    #[test]
    fn proxy_server_receives_http_request_from_dispatcher_but_neighborhood_cant_make_route() {
        init_test_logging();
        let cryptde = main_cryptde();
        let http_request = b"GET /index.html HTTP/1.1\r\nHost: nowhere.com\r\n\r\n";
        let (neighborhood_mock, _, neighborhood_recording_arc) = make_recorder();
        let neighborhood_mock = neighborhood_mock.route_query_response(None);
        let dispatcher = Recorder::new();
        let dispatcher_awaiter = dispatcher.get_awaiter();
        let dispatcher_recording_arc = dispatcher.get_recording();
        let socket_addr = SocketAddr::from_str("1.2.3.4:5678").unwrap();
        let expected_data = http_request.to_vec();
        let msg_from_dispatcher = InboundClientData {
            peer_addr: socket_addr.clone(),
            reception_port: Some(HTTP_PORT),
            sequence_number: Some(0),
            last_data: true,
            data: expected_data.clone(),
            is_clandestine: false,
        };
        thread::spawn(move || {
            let system = System::new("proxy_server_receives_http_request_from_dispatcher_but_neighborhood_cant_make_route");
            let subject = ProxyServer::new(
                cryptde,
                alias_cryptde(),
                true,
                Some(STANDARD_CONSUMING_WALLET_BALANCE),
            );
            let subject_addr: Addr<ProxyServer> = subject.start();
            let mut peer_actors = peer_actors_builder()
                .dispatcher(dispatcher)
                .neighborhood(neighborhood_mock)
                .build();
            peer_actors.proxy_server = ProxyServer::make_subs_from(&subject_addr);
            subject_addr.try_send(BindMessage { peer_actors }).unwrap();

            subject_addr.try_send(msg_from_dispatcher).unwrap();

            system.run();
        });

        dispatcher_awaiter.await_message_count(1);
        let recording = dispatcher_recording_arc.lock().unwrap();
        let record = recording.get_record::<TransmitDataMsg>(0);
        let expected_msg = TransmitDataMsg {
            endpoint: Endpoint::Socket(SocketAddr::from_str("1.2.3.4:5678").unwrap()),
            last_data: true,
            sequence_number: Some(0),
            data: ServerImpersonatorHttp {}.route_query_failure_response("nowhere.com"),
        };
        assert_eq!(record, &expected_msg);
        let recording = neighborhood_recording_arc.lock().unwrap();
        let record = recording.get_record::<RouteQueryMessage>(0);
        assert_eq!(record, &RouteQueryMessage::data_indefinite_route_request(3));
        TestLogHandler::new()
            .exists_log_containing("ERROR: ProxyServer: Failed to find route to nowhere.com");
    }

    #[test]
    #[should_panic(expected = "Expected RoundTrip ExpectedServices but got OneWay")]
    fn proxy_server_panics_if_it_receives_a_one_way_route_from_a_request_for_a_round_trip_route() {
        let _system = System::new("proxy_server_panics_if_it_receives_a_one_way_route_from_a_request_for_a_round_trip_route");
        let peer_actors = peer_actors_builder().build();

        let cryptde = main_cryptde();
        let route_result = RouteQueryResponse {
            route: make_meaningless_route(),
            expected_services: ExpectedServices::OneWay(vec![
                ExpectedService::Nothing,
                ExpectedService::Routing(
                    PublicKey::new(&[1]),
                    make_wallet("earning wallet 1"),
                    rate_pack(101),
                ),
                ExpectedService::Routing(
                    PublicKey::new(&[2]),
                    make_wallet("earning wallet 2"),
                    rate_pack(102),
                ),
                ExpectedService::Exit(
                    PublicKey::new(&[3]),
                    make_wallet("exit earning wallet"),
                    rate_pack(103),
                ),
            ]),
        };
        let payload = ClientRequestPayload_0v1 {
            stream_key: make_meaningless_stream_key(),
            sequenced_packet: SequencedPacket {
                data: vec![],
                sequence_number: 0,
                last_data: false,
            },
            target_hostname: None,
            target_port: 0,
            protocol: ProxyProtocol::TLS,
            originator_public_key: cryptde.public_key().clone(),
        };
        let logger = Logger::new("ProxyServer");
        let source_addr = SocketAddr::from_str("1.2.3.4:5678").unwrap();

        ProxyServer::try_transmit_to_hopper(
            cryptde.dup(),
            &peer_actors.hopper.from_hopper_client,
            route_result,
            payload,
            logger,
            source_addr,
            &peer_actors.dispatcher.from_dispatcher_client,
            &peer_actors.accountant.report_exit_service_consumed,
            &peer_actors.accountant.report_routing_service_consumed,
            &peer_actors.proxy_server.add_return_route,
            None,
        );
    }

    #[test]
    fn proxy_server_receives_http_request_from_dispatcher_but_neighborhood_cant_make_route_with_no_expected_services(
    ) {
        init_test_logging();
        let cryptde = main_cryptde();
        let public_key = &cryptde.public_key();
        let http_request = b"GET /index.html HTTP/1.1\r\nHost: nowhere.com\r\n\r\n";
        let (neighborhood_mock, _, neighborhood_recording_arc) = make_recorder();
        let route_query_response = RouteQueryResponse {
            route: Route::round_trip(
                RouteSegment::new(vec![public_key, public_key], Component::ProxyClient),
                RouteSegment::new(vec![public_key, public_key], Component::ProxyServer),
                cryptde,
                None,
                1234,
                None,
            )
            .unwrap(),
            expected_services: ExpectedServices::RoundTrip(vec![], vec![], 1234),
        };
        let neighborhood_mock = neighborhood_mock.route_query_response(Some(route_query_response));
        let dispatcher = Recorder::new();
        let dispatcher_awaiter = dispatcher.get_awaiter();
        let dispatcher_recording_arc = dispatcher.get_recording();
        let socket_addr = SocketAddr::from_str("1.2.3.4:5678").unwrap();
        let expected_data = http_request.to_vec();
        let msg_from_dispatcher = InboundClientData {
            peer_addr: socket_addr.clone(),
            reception_port: Some(HTTP_PORT),
            sequence_number: Some(0),
            last_data: true,
            data: expected_data.clone(),
            is_clandestine: false,
        };
        thread::spawn(move || {
            let system = System::new("proxy_server_receives_http_request_from_dispatcher_but_neighborhood_cant_make_route");
            let subject = ProxyServer::new(
                cryptde,
                alias_cryptde(),
                true,
                Some(STANDARD_CONSUMING_WALLET_BALANCE),
            );
            let subject_addr: Addr<ProxyServer> = subject.start();
            let mut peer_actors = peer_actors_builder()
                .dispatcher(dispatcher)
                .neighborhood(neighborhood_mock)
                .build();
            peer_actors.proxy_server = ProxyServer::make_subs_from(&subject_addr);
            subject_addr.try_send(BindMessage { peer_actors }).unwrap();

            subject_addr.try_send(msg_from_dispatcher).unwrap();

            system.run();
        });

        dispatcher_awaiter.await_message_count(1);
        let recording = dispatcher_recording_arc.lock().unwrap();
        let record = recording.get_record::<TransmitDataMsg>(0);
        let expected_msg = TransmitDataMsg {
            endpoint: Endpoint::Socket(SocketAddr::from_str("1.2.3.4:5678").unwrap()),
            last_data: true,
            sequence_number: Some(0),
            data: ServerImpersonatorHttp {}.route_query_failure_response("nowhere.com"),
        };
        assert_eq!(record, &expected_msg);
        let recording = neighborhood_recording_arc.lock().unwrap();
        let record = recording.get_record::<RouteQueryMessage>(0);
        assert_eq!(record, &RouteQueryMessage::data_indefinite_route_request(3));
        TestLogHandler::new()
            .exists_log_containing("ERROR: ProxyServer: Failed to find route to nowhere.com");
    }

    #[test]
    fn proxy_server_receives_tls_client_hello_from_dispatcher_then_sends_cores_package_to_hopper() {
        let tls_request = &[
            0x16, // content_type: Handshake
            0x00, 0x00, 0x00, 0x00, // version, length: don't care
            0x01, // handshake_type: ClientHello
            0x00, 0x00, 0x00, 0x00, 0x00, // length, version: don't care
            0x00, 0x00, 0x00, 0x00, 0x00, 0x00, 0x00, 0x00, 0x00, 0x00, 0x00, 0x00, 0x00, 0x00,
            0x00, 0x00, // random: don't care
            0x00, 0x00, 0x00, 0x00, 0x00, 0x00, 0x00, 0x00, 0x00, 0x00, 0x00, 0x00, 0x00, 0x00,
            0x00, 0x00, // random: don't care
            0x00, // session_id_length
            0x00, 0x00, // cipher_suites_length
            0x00, // compression_methods_length
            0x00, 0x13, // extensions_length
            0x00, 0x00, // extension_type: server_name
            0x00, 0x0F, // extension_length
            0x00, 0x0D, // server_name_list_length
            0x00, // server_name_type
            0x00, 0x0A, // server_name_length
            b's', b'e', b'r', b'v', b'e', b'r', b'.', b'c', b'o', b'm', // server_name
        ];
        let main_cryptde = main_cryptde();
        let alias_cryptde = alias_cryptde();
        let hopper_mock = Recorder::new();
        let hopper_log_arc = hopper_mock.get_recording();
        let hopper_awaiter = hopper_mock.get_awaiter();
        let neighborhood_mock = Recorder::new().route_query_response(Some(
            zero_hop_route_response(&main_cryptde.public_key(), main_cryptde),
        ));
        let stream_key = make_meaningless_stream_key();
        let socket_addr = SocketAddr::from_str("1.2.3.4:5678").unwrap();
        let expected_data = tls_request.to_vec();
        let msg_from_dispatcher = InboundClientData {
            peer_addr: socket_addr.clone(),
            reception_port: Some(TLS_PORT),
            sequence_number: Some(0),
            last_data: false,
            is_clandestine: false,
            data: expected_data.clone(),
        };
        let expected_tls_request = PlainData::new(tls_request);
        let route = zero_hop_route_response(main_cryptde.public_key(), main_cryptde).route;
        let expected_payload = ClientRequestPayload_0v1 {
            stream_key: stream_key.clone(),
            sequenced_packet: SequencedPacket {
                data: expected_tls_request.into(),
                sequence_number: 0,
                last_data: false,
            },
            target_hostname: Some(String::from("server.com")),
            target_port: TLS_PORT,
            protocol: ProxyProtocol::TLS,
            originator_public_key: alias_cryptde.public_key().clone(),
        };
        let expected_pkg = IncipientCoresPackage::new(
            main_cryptde,
            route.clone(),
            expected_payload.into(),
            alias_cryptde.public_key(),
        )
        .unwrap();
        thread::spawn(move || {
            let mut subject = ProxyServer::new(
                main_cryptde,
                alias_cryptde,
                false,
                Some(STANDARD_CONSUMING_WALLET_BALANCE),
            );
            subject.stream_key_factory =
                Box::new(StreamKeyFactoryMock::new().make_result(stream_key.clone()));
            let system = System::new("proxy_server_receives_tls_client_hello_from_dispatcher_then_sends_cores_package_to_hopper");
            let subject_addr: Addr<ProxyServer> = subject.start();
            let mut peer_actors = peer_actors_builder()
                .hopper(hopper_mock)
                .neighborhood(neighborhood_mock)
                .build();
            peer_actors.proxy_server = ProxyServer::make_subs_from(&subject_addr);
            subject_addr.try_send(BindMessage { peer_actors }).unwrap();

            subject_addr.try_send(msg_from_dispatcher).unwrap();

            system.run();
        });

        hopper_awaiter.await_message_count(1);
        let recording = hopper_log_arc.lock().unwrap();
        let record = recording.get_record::<IncipientCoresPackage>(0);
        assert_eq!(record, &expected_pkg);
    }

    #[test]
    fn proxy_server_receives_tls_handshake_packet_other_than_client_hello_from_dispatcher_then_sends_cores_package_to_hopper(
    ) {
        let tls_request = &[
            0x16, // content_type: Handshake
            0x00, 0x00, 0x00, 0x00, // version, length: don't care
            0x10, // handshake_type: ClientKeyExchange (not important--just not ClientHello)
            0x00, 0x00, 0x00, // length: 0
        ];
        let main_cryptde = main_cryptde();
        let alias_cryptde = alias_cryptde();
        let hopper_mock = Recorder::new();
        let hopper_log_arc = hopper_mock.get_recording();
        let hopper_awaiter = hopper_mock.get_awaiter();
        let neighborhood_mock = Recorder::new().route_query_response(Some(
            zero_hop_route_response(&main_cryptde.public_key(), main_cryptde),
        ));
        let stream_key = make_meaningless_stream_key();
        let socket_addr = SocketAddr::from_str("1.2.3.4:5678").unwrap();
        let expected_data = tls_request.to_vec();
        let msg_from_dispatcher = InboundClientData {
            peer_addr: socket_addr.clone(),
            reception_port: Some(TLS_PORT),
            sequence_number: Some(0),
            last_data: false,
            is_clandestine: false,
            data: expected_data.clone(),
        };
        let expected_tls_request = PlainData::new(tls_request);
        let route = zero_hop_route_response(main_cryptde.public_key(), main_cryptde).route;
        let expected_payload = ClientRequestPayload_0v1 {
            stream_key: stream_key.clone(),
            sequenced_packet: SequencedPacket {
                data: expected_tls_request.into(),
                sequence_number: 0,
                last_data: false,
            },
            target_hostname: None,
            target_port: TLS_PORT,
            protocol: ProxyProtocol::TLS,
            originator_public_key: alias_cryptde.public_key().clone(),
        };
        let expected_pkg = IncipientCoresPackage::new(
            main_cryptde,
            route.clone(),
            expected_payload.into(),
            &alias_cryptde.public_key(),
        )
        .unwrap();
        thread::spawn(move || {
            let mut subject = ProxyServer::new(
                main_cryptde,
                alias_cryptde,
                false,
                Some(STANDARD_CONSUMING_WALLET_BALANCE),
            );
            subject.stream_key_factory =
                Box::new(StreamKeyFactoryMock::new().make_result(stream_key.clone()));
            let system = System::new("proxy_server_receives_tls_client_hello_from_dispatcher_then_sends_cores_package_to_hopper");
            let subject_addr: Addr<ProxyServer> = subject.start();
            let mut peer_actors = peer_actors_builder()
                .hopper(hopper_mock)
                .neighborhood(neighborhood_mock)
                .build();
            peer_actors.proxy_server = ProxyServer::make_subs_from(&subject_addr);
            subject_addr.try_send(BindMessage { peer_actors }).unwrap();

            subject_addr.try_send(msg_from_dispatcher).unwrap();

            system.run();
        });

        hopper_awaiter.await_message_count(1);
        let recording = hopper_log_arc.lock().unwrap();
        let record = recording.get_record::<IncipientCoresPackage>(0);
        assert_eq!(record, &expected_pkg);
    }

    #[test]
    fn proxy_server_receives_tls_packet_other_than_handshake_from_dispatcher_then_sends_cores_package_to_hopper(
    ) {
        let tls_request = &[
            0xFF, // content_type: don't care, just not Handshake
            0x00, 0x00, 0x00, 0x00, // version, length: don't care
        ];
        let main_cryptde = main_cryptde();
        let alias_cryptde = alias_cryptde();
        let hopper_mock = Recorder::new();
        let hopper_log_arc = hopper_mock.get_recording();
        let hopper_awaiter = hopper_mock.get_awaiter();
        let neighborhood_mock = Recorder::new().route_query_response(Some(
            zero_hop_route_response(&main_cryptde.public_key(), main_cryptde),
        ));
        let stream_key = make_meaningless_stream_key();
        let socket_addr = SocketAddr::from_str("1.2.3.4:5678").unwrap();
        let expected_data = tls_request.to_vec();
        let msg_from_dispatcher = InboundClientData {
            peer_addr: socket_addr.clone(),
            reception_port: Some(TLS_PORT),
            sequence_number: Some(0),
            last_data: true,
            is_clandestine: false,
            data: expected_data.clone(),
        };
        let expected_tls_request = PlainData::new(tls_request);
        let route = zero_hop_route_response(main_cryptde.public_key(), main_cryptde).route;
        let expected_payload = ClientRequestPayload_0v1 {
            stream_key: stream_key.clone(),
            sequenced_packet: SequencedPacket {
                data: expected_tls_request.into(),
                sequence_number: 0,
                last_data: true,
            },
            target_hostname: None,
            target_port: TLS_PORT,
            protocol: ProxyProtocol::TLS,
            originator_public_key: alias_cryptde.public_key().clone(),
        };
        let expected_pkg = IncipientCoresPackage::new(
            main_cryptde,
            route.clone(),
            expected_payload.into(),
            alias_cryptde.public_key(),
        )
        .unwrap();
        thread::spawn(move || {
            let mut subject = ProxyServer::new(
                main_cryptde,
                alias_cryptde,
                false,
                Some(STANDARD_CONSUMING_WALLET_BALANCE),
            );
            subject.stream_key_factory =
                Box::new(StreamKeyFactoryMock::new().make_result(stream_key.clone()));
            let system = System::new("proxy_server_receives_tls_client_hello_from_dispatcher_then_sends_cores_package_to_hopper");
            let subject_addr: Addr<ProxyServer> = subject.start();
            let mut peer_actors = peer_actors_builder()
                .hopper(hopper_mock)
                .neighborhood(neighborhood_mock)
                .build();
            peer_actors.proxy_server = ProxyServer::make_subs_from(&subject_addr);
            subject_addr.try_send(BindMessage { peer_actors }).unwrap();

            subject_addr.try_send(msg_from_dispatcher).unwrap();

            system.run();
        });

        hopper_awaiter.await_message_count(1);
        let recording = hopper_log_arc.lock().unwrap();
        let record = recording.get_record::<IncipientCoresPackage>(0);
        assert_eq!(record, &expected_pkg);
    }

    #[test]
    fn proxy_server_receives_tls_client_hello_from_dispatcher_but_neighborhood_cant_make_route() {
        init_test_logging();
        let cryptde = main_cryptde();
        let tls_request = [
            0x16, // content_type: Handshake
            0x00, 0x00, 0x00, 0x00, // version, length: don't care
            0x01, // handshake_type: ClientHello
            0x00, 0x00, 0x00, 0x00, 0x00, // length, version: don't care
            0x00, 0x00, 0x00, 0x00, 0x00, 0x00, 0x00, 0x00, 0x00, 0x00, 0x00, 0x00, 0x00, 0x00,
            0x00, 0x00, // random: don't care
            0x00, 0x00, 0x00, 0x00, 0x00, 0x00, 0x00, 0x00, 0x00, 0x00, 0x00, 0x00, 0x00, 0x00,
            0x00, 0x00, // random: don't care
            0x00, // session_id_length
            0x00, 0x00, // cipher_suites_length
            0x00, // compression_methods_length
            0x00, 0x13, // extensions_length
            0x00, 0x00, // extension_type: server_name
            0x00, 0x0F, // extension_length
            0x00, 0x0D, // server_name_list_length
            0x00, // server_name_type
            0x00, 0x0A, // server_name_length
            b's', b'e', b'r', b'v', b'e', b'r', b'.', b'c', b'o', b'm', // server_name
        ]
        .to_vec();
        let dispatcher = Recorder::new();
        let dispatcher_awaiter = dispatcher.get_awaiter();
        let dispatcher_recording_arc = dispatcher.get_recording();
        let neighborhood = Recorder::new().route_query_response(None);
        let socket_addr = SocketAddr::from_str("1.2.3.4:5678").unwrap();
        let msg_from_dispatcher = InboundClientData {
            peer_addr: socket_addr.clone(),
            reception_port: Some(TLS_PORT),
            sequence_number: Some(0),
            last_data: true,
            data: tls_request,
            is_clandestine: false,
        };
        thread::spawn(move || {
            let system = System::new("proxy_server_receives_tls_client_hello_from_dispatcher_but_neighborhood_cant_make_route");
            let subject = ProxyServer::new(
                cryptde,
                alias_cryptde(),
                false,
                Some(STANDARD_CONSUMING_WALLET_BALANCE),
            );
            let subject_addr: Addr<ProxyServer> = subject.start();
            let mut peer_actors = peer_actors_builder()
                .dispatcher(dispatcher)
                .neighborhood(neighborhood)
                .build();
            peer_actors.proxy_server = ProxyServer::make_subs_from(&subject_addr);
            subject_addr.try_send(BindMessage { peer_actors }).unwrap();

            subject_addr.try_send(msg_from_dispatcher).unwrap();

            system.run();
        });
        dispatcher_awaiter.await_message_count(1);
        let recording = dispatcher_recording_arc.lock().unwrap();
        let record = recording.get_record::<TransmitDataMsg>(0);
        let expected_msg = TransmitDataMsg {
            endpoint: Endpoint::Socket(SocketAddr::from_str("1.2.3.4:5678").unwrap()),
            last_data: true,
            sequence_number: Some(0),
            data: ServerImpersonatorTls {}.route_query_failure_response("ignored"),
        };
        assert_eq!(record, &expected_msg);

        TestLogHandler::new()
            .exists_log_containing("ERROR: ProxyServer: Failed to find route to server.com");
    }

    #[test]
    fn proxy_server_receives_terminal_response_from_hopper() {
        init_test_logging();
        let system = System::new("proxy_server_receives_response_from_hopper");
        let (dispatcher_mock, _, dispatcher_log_arc) = make_recorder();
        let cryptde = main_cryptde();
        let mut subject = ProxyServer::new(
            cryptde,
            alias_cryptde(),
            false,
            Some(STANDARD_CONSUMING_WALLET_BALANCE),
        );
        let socket_addr = SocketAddr::from_str("1.2.3.4:5678").unwrap();
        let stream_key = make_meaningless_stream_key();
        subject
            .keys_and_addrs
            .insert(stream_key.clone(), socket_addr.clone());
        subject.route_ids_to_return_routes.insert(
            1234,
            AddReturnRouteMessage {
                return_route_id: 1234,
                expected_services: vec![ExpectedService::Nothing],
                protocol: ProxyProtocol::TLS,
                server_name: None,
            },
        );
        let subject_addr: Addr<ProxyServer> = subject.start();
        let remaining_route = return_route_with_id(cryptde, 1234);
        let client_response_payload = ClientResponsePayload_0v1 {
            stream_key: stream_key.clone(),
            sequenced_packet: SequencedPacket {
                data: b"16 bytes of data".to_vec(),
                sequence_number: 12345678,
                last_data: true,
            },
        };
        let first_expired_cores_package = ExpiredCoresPackage::new(
            SocketAddr::from_str("1.2.3.4:1234").unwrap(),
            Some(make_wallet("consuming")),
            remaining_route,
            client_response_payload,
            0,
        );
        let second_expired_cores_package = first_expired_cores_package.clone();
        let mut peer_actors = peer_actors_builder().dispatcher(dispatcher_mock).build();
        peer_actors.proxy_server = ProxyServer::make_subs_from(&subject_addr);
        subject_addr.try_send(BindMessage { peer_actors }).unwrap();

        subject_addr.try_send(first_expired_cores_package).unwrap();
        subject_addr.try_send(second_expired_cores_package).unwrap(); // should generate log because stream key is now unknown

        System::current().stop_with_code(0);
        system.run();

        let recording = dispatcher_log_arc.lock().unwrap();
        let record = recording.get_record::<TransmitDataMsg>(0);
        assert_eq!(record.endpoint, Endpoint::Socket(socket_addr));
        assert_eq!(record.last_data, true);
        assert_eq!(record.data, b"16 bytes of data".to_vec());
        TestLogHandler::new().exists_log_containing(&format!("ERROR: ProxyServer: Discarding 16-byte packet 12345678 from an unrecognized stream key: {:?}", stream_key));
    }

    #[test]
    fn handle_client_response_payload_purges_stream_keys_for_terminal_response() {
        let cryptde = main_cryptde();
        let mut subject = ProxyServer::new(
            cryptde,
            alias_cryptde(),
            false,
            Some(STANDARD_CONSUMING_WALLET_BALANCE),
        );
        subject.subs = Some(ProxyServerOutSubs::default());

        let stream_key = make_meaningless_stream_key();
        let socket_addr = SocketAddr::from_str("1.2.3.4:5678").unwrap();
        subject
            .keys_and_addrs
            .insert(stream_key.clone(), socket_addr.clone());
        subject.stream_key_routes.insert(
            stream_key.clone(),
            RouteQueryResponse {
                route: Route { hops: vec![] },
                expected_services: ExpectedServices::RoundTrip(vec![], vec![], 1234),
            },
        );
        subject
            .tunneled_hosts
            .insert(stream_key.clone(), "hostname".to_string());
        subject.route_ids_to_return_routes.insert(
            1234,
            AddReturnRouteMessage {
                return_route_id: 1234,
                expected_services: vec![],
                protocol: ProxyProtocol::HTTP,
                server_name: None,
            },
        );

        let client_response_payload = ClientResponsePayload_0v1 {
            stream_key: stream_key.clone(),
            sequenced_packet: SequencedPacket::new(vec![], 1, true),
        };

        let (dispatcher_mock, _, _) = make_recorder();

        let peer_actors = peer_actors_builder().dispatcher(dispatcher_mock).build();

        subject.subs.as_mut().unwrap().dispatcher = peer_actors.dispatcher.from_dispatcher_client;

        let expired_cores_package: ExpiredCoresPackage<ClientResponsePayload_0v1> =
            ExpiredCoresPackage::new(
                SocketAddr::from_str("1.2.3.4:1234").unwrap(),
                Some(make_wallet("irrelevant")),
                return_route_with_id(cryptde, 1234),
                client_response_payload.into(),
                0,
            );

        subject.handle_client_response_payload(&expired_cores_package);

        assert!(subject.keys_and_addrs.is_empty());
        assert!(subject.stream_key_routes.is_empty());
        assert!(subject.tunneled_hosts.is_empty());
    }

    #[test]
    fn proxy_server_receives_nonterminal_response_from_hopper() {
        let system = System::new("proxy_server_receives_response_from_hopper");
        let (dispatcher_mock, _, dispatcher_log_arc) = make_recorder();
        let (accountant, _, accountant_recording_arc) = make_recorder();
        let cryptde = main_cryptde();
        let mut subject = ProxyServer::new(
            cryptde,
            alias_cryptde(),
            false,
            Some(STANDARD_CONSUMING_WALLET_BALANCE),
        );
        let socket_addr = SocketAddr::from_str("1.2.3.4:5678").unwrap();
        let stream_key = make_meaningless_stream_key();
        let irrelevant_public_key = PublicKey::from(&b"irrelevant"[..]);
        subject
            .keys_and_addrs
            .insert(stream_key.clone(), socket_addr.clone());
        let incoming_route_d_wallet = make_wallet("D Earning");
        let incoming_route_e_wallet = make_wallet("E Earning");
        let incoming_route_f_wallet = make_wallet("F Earning");
        subject.route_ids_to_return_routes.insert(
            1234,
            AddReturnRouteMessage {
                return_route_id: 1234,
                expected_services: vec![
                    ExpectedService::Exit(
                        irrelevant_public_key.clone(),
                        incoming_route_d_wallet.clone(),
                        rate_pack(101),
                    ),
                    ExpectedService::Routing(
                        irrelevant_public_key.clone(),
                        incoming_route_e_wallet.clone(),
                        rate_pack(102),
                    ),
                    ExpectedService::Routing(
                        irrelevant_public_key.clone(),
                        incoming_route_f_wallet.clone(),
                        rate_pack(103),
                    ),
                    ExpectedService::Nothing,
                ],
                protocol: ProxyProtocol::TLS,
                server_name: None,
            },
        );
        let incoming_route_g_wallet = make_wallet("G Earning");
        let incoming_route_h_wallet = make_wallet("H Earning");
        let incoming_route_i_wallet = make_wallet("I Earning");
        subject.route_ids_to_return_routes.insert(
            1235,
            AddReturnRouteMessage {
                return_route_id: 1235,
                expected_services: vec![
                    ExpectedService::Exit(
                        irrelevant_public_key.clone(),
                        incoming_route_g_wallet.clone(),
                        rate_pack(104),
                    ),
                    ExpectedService::Routing(
                        irrelevant_public_key.clone(),
                        incoming_route_h_wallet.clone(),
                        rate_pack(105),
                    ),
                    ExpectedService::Routing(
                        irrelevant_public_key.clone(),
                        incoming_route_i_wallet.clone(),
                        rate_pack(106),
                    ),
                    ExpectedService::Nothing,
                ],
                protocol: ProxyProtocol::TLS,
                server_name: None,
            },
        );
        let subject_addr: Addr<ProxyServer> = subject.start();
        let first_client_response_payload = ClientResponsePayload_0v1 {
            stream_key,
            sequenced_packet: SequencedPacket {
                data: b"some data".to_vec(),
                sequence_number: 4321,
                last_data: false,
            },
        };
        let first_exit_size = first_client_response_payload.sequenced_packet.data.len();
        let first_expired_cores_package: ExpiredCoresPackage<ClientResponsePayload_0v1> =
            ExpiredCoresPackage::new(
                SocketAddr::from_str("1.2.3.4:1234").unwrap(),
                Some(make_wallet("irrelevant")),
                return_route_with_id(cryptde, 1234),
                first_client_response_payload.into(),
                0,
            );
        let routing_size = first_expired_cores_package.payload_len;

        let second_client_response_payload = ClientResponsePayload_0v1 {
            stream_key,
            sequenced_packet: SequencedPacket {
                data: b"other data".to_vec(),
                sequence_number: 4322,
                last_data: false,
            },
        };
        let second_exit_size = second_client_response_payload.sequenced_packet.data.len();
        let second_expired_cores_package: ExpiredCoresPackage<ClientResponsePayload_0v1> =
            ExpiredCoresPackage::new(
                SocketAddr::from_str("1.2.3.5:1235").unwrap(),
                Some(make_wallet("irrelevant")),
                return_route_with_id(cryptde, 1235),
                second_client_response_payload.into(),
                0,
            );
        let mut peer_actors = peer_actors_builder()
            .dispatcher(dispatcher_mock)
            .accountant(accountant)
            .build();
        peer_actors.proxy_server = ProxyServer::make_subs_from(&subject_addr);
        subject_addr.try_send(BindMessage { peer_actors }).unwrap();

        subject_addr
            .try_send(first_expired_cores_package.clone())
            .unwrap();
        subject_addr
            .try_send(second_expired_cores_package.clone())
            .unwrap();

        System::current().stop_with_code(0);
        system.run();

        let dispatcher_recording = dispatcher_log_arc.lock().unwrap();
        let record = dispatcher_recording.get_record::<TransmitDataMsg>(0);
        assert_eq!(record.endpoint, Endpoint::Socket(socket_addr));
        assert_eq!(record.last_data, false);
        assert_eq!(record.data, b"some data".to_vec());
        let record = dispatcher_recording.get_record::<TransmitDataMsg>(1);
        assert_eq!(record.endpoint, Endpoint::Socket(socket_addr));
        assert_eq!(record.last_data, false);
        assert_eq!(record.data, b"other data".to_vec());
        let accountant_recording = accountant_recording_arc.lock().unwrap();

        check_exit_report(
            &accountant_recording,
            0,
            &incoming_route_d_wallet,
            first_exit_size,
        );
        check_routing_report(
            &accountant_recording,
            1,
            &incoming_route_e_wallet,
            routing_size,
        );
        check_routing_report(
            &accountant_recording,
            2,
            &incoming_route_f_wallet,
            routing_size,
        );
        let routing_size = second_expired_cores_package.payload_len;
        check_exit_report(
            &accountant_recording,
            3,
            &incoming_route_g_wallet,
            second_exit_size,
        );
        check_routing_report(
            &accountant_recording,
            4,
            &incoming_route_h_wallet,
            routing_size,
        );
        check_routing_report(
            &accountant_recording,
            5,
            &incoming_route_i_wallet,
            routing_size,
        );
        assert_eq!(accountant_recording.len(), 6);
    }

    #[test]
    fn handle_dns_resolve_failure_sends_message_to_dispatcher() {
        let system = System::new("proxy_server_receives_response_from_routing_services");

        let (dispatcher_mock, _, dispatcher_log_arc) = make_recorder();

        let cryptde = main_cryptde();
        let mut subject = ProxyServer::new(
            cryptde,
            alias_cryptde(),
            false,
            Some(STANDARD_CONSUMING_WALLET_BALANCE),
        );

        let stream_key = make_meaningless_stream_key();
        let socket_addr = SocketAddr::from_str("1.2.3.4:5678").unwrap();

        subject
            .keys_and_addrs
            .insert(stream_key.clone(), socket_addr.clone());

        let exit_public_key = PublicKey::from(&b"exit_key"[..]);
        let exit_wallet = make_wallet("exit wallet");

        let subject_addr: Addr<ProxyServer> = subject.start();

        let dns_resolve_failure = DnsResolveFailure_0v1::new(stream_key);

        let expired_cores_package: ExpiredCoresPackage<DnsResolveFailure_0v1> =
            ExpiredCoresPackage::new(
                SocketAddr::from_str("1.2.3.4:1234").unwrap(),
                Some(make_wallet("irrelevant")),
                return_route_with_id(cryptde, 1234),
                dns_resolve_failure.into(),
                0,
            );

        let mut peer_actors = peer_actors_builder().dispatcher(dispatcher_mock).build();
        peer_actors.proxy_server = ProxyServer::make_subs_from(&subject_addr);

        subject_addr.try_send(BindMessage { peer_actors }).unwrap();
        subject_addr
            .try_send(AddReturnRouteMessage {
                return_route_id: 1234,
                expected_services: vec![ExpectedService::Exit(
                    exit_public_key.clone(),
                    exit_wallet,
                    rate_pack(10),
                )],
                protocol: ProxyProtocol::HTTP,
                server_name: Some("server.com".to_string()),
            })
            .unwrap();

        subject_addr.try_send(expired_cores_package).unwrap();

        System::current().stop_with_code(0);
        system.run();

        let dispatcher_recording = dispatcher_log_arc.lock().unwrap();
        let record = dispatcher_recording.get_record::<TransmitDataMsg>(0);
        assert_eq!(
            TransmitDataMsg {
                endpoint: Endpoint::Socket(socket_addr),
                last_data: true,
                sequence_number: Some(0),
                data: ServerImpersonatorHttp {}.dns_resolution_failure_response(
                    &exit_public_key,
                    Some("server.com".to_string()),
                ),
            },
            *record
        );
    }

    #[test]
    fn handle_dns_resolve_failure_reports_services_consumed() {
        let system = System::new("proxy_server_records_accounting");
        let (accountant, _, accountant_recording_arc) = make_recorder();
        let cryptde = main_cryptde();
        let mut subject = ProxyServer::new(
            cryptde,
            alias_cryptde(),
            false,
            Some(STANDARD_CONSUMING_WALLET_BALANCE),
        );
        let socket_addr = SocketAddr::from_str("1.2.3.4:5678").unwrap();
        let stream_key = make_meaningless_stream_key();
        let irrelevant_public_key = PublicKey::from(&b"irrelevant"[..]);
        subject
            .keys_and_addrs
            .insert(stream_key.clone(), socket_addr.clone());
        let incoming_route_d_wallet = make_wallet("D Earning");
        let incoming_route_e_wallet = make_wallet("E Earning");
        let incoming_route_f_wallet = make_wallet("F Earning");
        subject.route_ids_to_return_routes.insert(
            1234,
            AddReturnRouteMessage {
                return_route_id: 1234,
                expected_services: vec![
                    ExpectedService::Exit(
                        irrelevant_public_key.clone(),
                        incoming_route_d_wallet.clone(),
                        rate_pack(101),
                    ),
                    ExpectedService::Routing(
                        irrelevant_public_key.clone(),
                        incoming_route_e_wallet.clone(),
                        rate_pack(102),
                    ),
                    ExpectedService::Routing(
                        irrelevant_public_key.clone(),
                        incoming_route_f_wallet.clone(),
                        rate_pack(103),
                    ),
                    ExpectedService::Nothing,
                ],
                protocol: ProxyProtocol::TLS,
                server_name: Some("server.com".to_string()),
            },
        );

        let subject_addr: Addr<ProxyServer> = subject.start();
        let dns_resolve_failure_payload = DnsResolveFailure_0v1::new(stream_key);

        let expired_cores_package: ExpiredCoresPackage<DnsResolveFailure_0v1> =
            ExpiredCoresPackage::new(
                SocketAddr::from_str("1.2.3.4:1234").unwrap(),
                Some(make_wallet("irrelevant")),
                return_route_with_id(cryptde, 1234),
                dns_resolve_failure_payload.into(),
                0,
            );
        let routing_size = expired_cores_package.payload_len;

        let mut peer_actors = peer_actors_builder().accountant(accountant).build();
        peer_actors.proxy_server = ProxyServer::make_subs_from(&subject_addr);
        subject_addr.try_send(BindMessage { peer_actors }).unwrap();

        subject_addr
            .try_send(expired_cores_package.clone())
            .unwrap();

        System::current().stop_with_code(0);
        system.run();

        let accountant_recording = accountant_recording_arc.lock().unwrap();
        check_exit_report(&accountant_recording, 0, &incoming_route_d_wallet, 0);
        check_routing_report(
            &accountant_recording,
            1,
            &incoming_route_e_wallet,
            routing_size,
        );
        check_routing_report(
            &accountant_recording,
            2,
            &incoming_route_f_wallet,
            routing_size,
        );
        assert_eq!(accountant_recording.len(), 3);
    }

    #[test]
    fn handle_dns_resolve_failure_sends_message_to_neighborhood() {
        let system = System::new("test");

        let (neighborhood_mock, _, neighborhood_log_arc) = make_recorder();

        let cryptde = main_cryptde();
        let mut subject = ProxyServer::new(
            cryptde,
            alias_cryptde(),
            false,
            Some(STANDARD_CONSUMING_WALLET_BALANCE),
        );

        let stream_key = make_meaningless_stream_key();
        let socket_addr = SocketAddr::from_str("1.2.3.4:5678").unwrap();

        subject
            .keys_and_addrs
            .insert(stream_key.clone(), socket_addr.clone());

        let exit_public_key = PublicKey::from(&b"exit_key"[..]);
        let exit_wallet = make_wallet("exit wallet");
        subject.route_ids_to_return_routes.insert(
            1234,
            AddReturnRouteMessage {
                return_route_id: 1234,
                expected_services: vec![ExpectedService::Exit(
                    exit_public_key.clone(),
                    exit_wallet,
                    rate_pack(10),
                )],
                protocol: ProxyProtocol::HTTP,
                server_name: Some("server.com".to_string()),
            },
        );

        let subject_addr: Addr<ProxyServer> = subject.start();

        let dns_resolve_failure = DnsResolveFailure_0v1::new(stream_key);

        let expired_cores_package: ExpiredCoresPackage<DnsResolveFailure_0v1> =
            ExpiredCoresPackage::new(
                SocketAddr::from_str("1.2.3.4:1234").unwrap(),
                Some(make_wallet("irrelevant")),
                return_route_with_id(cryptde, 1234),
                dns_resolve_failure.into(),
                0,
            );

        let mut peer_actors = peer_actors_builder()
            .neighborhood(neighborhood_mock)
            .build();
        peer_actors.proxy_server = ProxyServer::make_subs_from(&subject_addr);

        subject_addr.try_send(BindMessage { peer_actors }).unwrap();

        subject_addr.try_send(expired_cores_package).unwrap();

        System::current().stop();
        system.run();

        let neighborhood_recording = neighborhood_log_arc.lock().unwrap();
        let record = neighborhood_recording.get_record::<NodeRecordMetadataMessage>(0);
        assert_eq!(
            record,
            &NodeRecordMetadataMessage::Desirable(exit_public_key, false)
        );
    }

    #[test]
    fn handle_dns_resolve_failure_logs_when_stream_key_be_gone_but_server_name_be_not() {
        init_test_logging();
        let system = System::new("test");

        let (neighborhood_mock, _, _) = make_recorder();

        let cryptde = main_cryptde();
        let mut subject = ProxyServer::new(
            cryptde,
            alias_cryptde(),
            false,
            Some(STANDARD_CONSUMING_WALLET_BALANCE),
        );

        let stream_key = make_meaningless_stream_key();
        let return_route_id = 1234;
        let socket_addr = SocketAddr::from_str("1.2.3.4:5678").unwrap();

        subject
            .keys_and_addrs
            .insert(stream_key.clone(), socket_addr.clone());

        let exit_public_key = PublicKey::from(&b"exit_key"[..]);
        let exit_wallet = make_wallet("exit wallet");
        subject.route_ids_to_return_routes.insert(
            return_route_id,
            AddReturnRouteMessage {
                return_route_id,
                expected_services: vec![ExpectedService::Exit(
                    exit_public_key.clone(),
                    exit_wallet,
                    rate_pack(10),
                )],
                protocol: ProxyProtocol::HTTP,
                server_name: Some("server.com".to_string()),
            },
        );

        let subject_addr: Addr<ProxyServer> = subject.start();

        let dns_resolve_failure = DnsResolveFailure_0v1::new(stream_key);

        let expired_cores_package: ExpiredCoresPackage<DnsResolveFailure_0v1> =
            ExpiredCoresPackage::new(
                SocketAddr::from_str("1.2.3.4:1234").unwrap(),
                Some(make_wallet("irrelevant")),
                return_route_with_id(cryptde, return_route_id),
                dns_resolve_failure.into(),
                0,
            );

        let already_used_expired_cores_package = expired_cores_package.clone();

        let mut peer_actors = peer_actors_builder()
            .neighborhood(neighborhood_mock)
            .build();
        peer_actors.proxy_server = ProxyServer::make_subs_from(&subject_addr);

        subject_addr.try_send(BindMessage { peer_actors }).unwrap();

        subject_addr.try_send(expired_cores_package).unwrap();

        subject_addr
            .try_send(already_used_expired_cores_package)
            .unwrap();

        System::current().stop_with_code(0);
        system.run();

        TestLogHandler::new().exists_log_containing(
            format!("Discarding DnsResolveFailure message for \"server.com\" from an unrecognized stream key {:?}", stream_key).as_str());
    }

    #[test]
    fn handle_dns_resolve_failure_logs_when_stream_key_and_server_name_are_both_missing() {
        init_test_logging();
        let system = System::new("test");

        let (neighborhood_mock, _, _) = make_recorder();

        let cryptde = main_cryptde();
        let mut subject = ProxyServer::new(
            cryptde,
            alias_cryptde(),
            false,
            Some(STANDARD_CONSUMING_WALLET_BALANCE),
        );

        let stream_key = make_meaningless_stream_key();
        let return_route_id = 1234;
        let socket_addr = SocketAddr::from_str("1.2.3.4:5678").unwrap();

        subject
            .keys_and_addrs
            .insert(stream_key.clone(), socket_addr.clone());

        let exit_public_key = PublicKey::from(&b"exit_key"[..]);
        let exit_wallet = make_wallet("exit wallet");
        subject.route_ids_to_return_routes.insert(
            return_route_id,
            AddReturnRouteMessage {
                return_route_id,
                expected_services: vec![ExpectedService::Exit(
                    exit_public_key.clone(),
                    exit_wallet,
                    rate_pack(10),
                )],
                protocol: ProxyProtocol::HTTP,
                server_name: None,
            },
        );

        let subject_addr: Addr<ProxyServer> = subject.start();

        let dns_resolve_failure = DnsResolveFailure_0v1::new(stream_key);

        let expired_cores_package: ExpiredCoresPackage<DnsResolveFailure_0v1> =
            ExpiredCoresPackage::new(
                SocketAddr::from_str("1.2.3.4:1234").unwrap(),
                Some(make_wallet("irrelevant")),
                return_route_with_id(cryptde, return_route_id),
                dns_resolve_failure.into(),
                0,
            );

        let already_used_expired_cores_package = expired_cores_package.clone();

        let mut peer_actors = peer_actors_builder()
            .neighborhood(neighborhood_mock)
            .build();
        peer_actors.proxy_server = ProxyServer::make_subs_from(&subject_addr);

        subject_addr.try_send(BindMessage { peer_actors }).unwrap();

        subject_addr.try_send(expired_cores_package).unwrap();

        subject_addr
            .try_send(already_used_expired_cores_package)
            .unwrap();

        System::current().stop_with_code(0);
        system.run();

        TestLogHandler::new().exists_log_containing(
            format!("Discarding DnsResolveFailure message for <unspecified server> from an unrecognized stream key {:?}", stream_key).as_str());
    }

    #[test]
    fn handle_dns_resolve_failure_purges_stream_keys() {
        let cryptde = main_cryptde();
        let (neighborhood_mock, _, _) = make_recorder();
        let (dispatcher_mock, _, _) = make_recorder();

        let mut subject = ProxyServer::new(
            cryptde,
            alias_cryptde(),
            false,
            Some(STANDARD_CONSUMING_WALLET_BALANCE),
        );
        subject.subs = Some(ProxyServerOutSubs::default());

        let peer_actors = peer_actors_builder()
            .neighborhood(neighborhood_mock)
            .dispatcher(dispatcher_mock)
            .build();
        subject.subs.as_mut().unwrap().update_node_record_metadata =
            peer_actors.neighborhood.update_node_record_metadata;
        subject.subs.as_mut().unwrap().dispatcher = peer_actors.dispatcher.from_dispatcher_client;

        let stream_key = make_meaningless_stream_key();
        let socket_addr = SocketAddr::from_str("1.2.3.4:5678").unwrap();
        subject
            .keys_and_addrs
            .insert(stream_key.clone(), socket_addr.clone());
        subject
            .tunneled_hosts
            .insert(stream_key.clone(), "tunneled host".to_string());
        subject.stream_key_routes.insert(
            stream_key.clone(),
            RouteQueryResponse {
                route: Route { hops: vec![] },
                expected_services: ExpectedServices::OneWay(vec![]),
            },
        );
        subject.route_ids_to_return_routes.insert(
            1234,
            AddReturnRouteMessage {
                return_route_id: 1234,
                expected_services: vec![ExpectedService::Nothing, ExpectedService::Nothing],
                protocol: ProxyProtocol::HTTP,
                server_name: None,
            },
        );
        let dns_resolve_failure = DnsResolveFailure_0v1::new(stream_key);

        let expired_cores_package: ExpiredCoresPackage<DnsResolveFailure_0v1> =
            ExpiredCoresPackage::new(
                SocketAddr::from_str("1.2.3.4:1234").unwrap(),
                Some(make_wallet("irrelevant")),
                return_route_with_id(cryptde, 1234),
                dns_resolve_failure.into(),
                0,
            );

        subject.handle_dns_resolve_failure(&expired_cores_package);

        assert!(subject.keys_and_addrs.is_empty());
        assert!(subject.stream_key_routes.is_empty());
        assert!(subject.tunneled_hosts.is_empty());
    }

    #[test]
    #[should_panic(expected = "Dispatcher unbound in ProxyServer")]
    fn panics_if_dispatcher_is_unbound() {
        let system = System::new("panics_if_dispatcher_is_unbound");
        let cryptde = main_cryptde();
        let socket_addr = SocketAddr::from_str("1.2.3.4:5678").unwrap();
        let stream_key = make_meaningless_stream_key();
        let mut subject = ProxyServer::new(
            cryptde,
            alias_cryptde(),
            false,
            Some(STANDARD_CONSUMING_WALLET_BALANCE),
        );
        subject
            .keys_and_addrs
            .insert(stream_key.clone(), socket_addr.clone());
        let remaining_route = return_route_with_id(cryptde, 4321);
        subject.route_ids_to_return_routes.insert(
            4321,
            AddReturnRouteMessage {
                return_route_id: 4321,
                expected_services: vec![ExpectedService::Nothing],
                protocol: ProxyProtocol::HTTP,
                server_name: None,
            },
        );
        let subject_addr: Addr<ProxyServer> = subject.start();

        let client_response_payload = ClientResponsePayload_0v1 {
            stream_key,
            sequenced_packet: SequencedPacket {
                data: b"data".to_vec(),
                sequence_number: 0,
                last_data: true,
            },
        };
        let expired_cores_package = ExpiredCoresPackage::new(
            SocketAddr::from_str("1.2.3.4:1234").unwrap(),
            Some(make_wallet("consuming")),
            remaining_route,
            client_response_payload,
            0,
        );

        subject_addr.try_send(expired_cores_package).unwrap();

        System::current().stop_with_code(0);
        system.run();
    }

    #[test]
    #[should_panic(expected = "Neighborhood unbound in ProxyServer")]
    fn panics_if_hopper_is_unbound() {
        let system = System::new("panics_if_hopper_is_unbound");
        let http_request = b"GET /index.html HTTP/1.1\r\nHost: nowhere.com\r\n\r\n";
        let subject = ProxyServer::new(main_cryptde(), alias_cryptde(), false, None);
        let socket_addr = SocketAddr::from_str("1.2.3.4:5678").unwrap();
        let expected_data = http_request.to_vec();
        let msg_from_dispatcher = InboundClientData {
            peer_addr: socket_addr.clone(),
            reception_port: Some(53),
            sequence_number: Some(0),
            last_data: false,
            is_clandestine: false,
            data: expected_data.clone(),
        };
        let subject_addr: Addr<ProxyServer> = subject.start();

        subject_addr.try_send(msg_from_dispatcher).unwrap();

        System::current().stop_with_code(0);
        system.run();
    }

    #[test]
    fn report_response_services_consumed_complains_and_drops_package_if_return_route_id_is_unrecognized(
    ) {
        init_test_logging();
        let cryptde = main_cryptde();
        let (dispatcher, _, dispatcher_recording_arc) = make_recorder();
        let (accountant, _, accountant_recording_arc) = make_recorder();
        let system = System::new("report_response_services_consumed_complains_and_drops_package_if_return_route_id_is_unrecognized");
        let mut subject = ProxyServer::new(
            cryptde,
            alias_cryptde(),
            true,
            Some(STANDARD_CONSUMING_WALLET_BALANCE),
        );
        let stream_key = make_meaningless_stream_key();
        subject
            .keys_and_addrs
            .insert(stream_key, SocketAddr::from_str("1.2.3.4:5678").unwrap());
        let subject_addr: Addr<ProxyServer> = subject.start();
        let mut peer_actors = peer_actors_builder()
            .dispatcher(dispatcher)
            .accountant(accountant)
            .build();
        peer_actors.proxy_server = ProxyServer::make_subs_from(&subject_addr);
        let client_response_payload = ClientResponsePayload_0v1 {
            stream_key,
            sequenced_packet: SequencedPacket {
                data: b"some data".to_vec(),
                sequence_number: 4321,
                last_data: false,
            },
        };
        let expired_cores_package = ExpiredCoresPackage::new(
            SocketAddr::from_str("1.2.3.4:1234").unwrap(),
            Some(make_wallet("irrelevant")),
            return_route_with_id(cryptde, 1234),
            client_response_payload,
            0,
        );
        subject_addr.try_send(BindMessage { peer_actors }).unwrap();

        subject_addr.try_send(expired_cores_package).unwrap();

        System::current().stop_with_code(0);
        system.run();
        TestLogHandler::new().exists_log_containing("ERROR: ProxyServer: Can't report services consumed: received response with bogus return-route ID 1234. Ignoring");
        assert_eq!(dispatcher_recording_arc.lock().unwrap().len(), 0);
        assert_eq!(accountant_recording_arc.lock().unwrap().len(), 0);
    }

    #[test]
    fn report_response_services_consumed_complains_and_drops_package_if_return_route_id_is_unreadable(
    ) {
        init_test_logging();
        let cryptde = main_cryptde();
        let (dispatcher, _, dispatcher_recording_arc) = make_recorder();
        let (accountant, _, accountant_recording_arc) = make_recorder();
        let system = System::new("report_response_services_consumed_complains_and_drops_package_if_return_route_id_is_unreadable");
        let mut subject = ProxyServer::new(
            cryptde,
            alias_cryptde(),
            true,
            Some(STANDARD_CONSUMING_WALLET_BALANCE),
        );
        let stream_key = make_meaningless_stream_key();
        subject
            .keys_and_addrs
            .insert(stream_key, SocketAddr::from_str("1.2.3.4:5678").unwrap());
        let subject_addr: Addr<ProxyServer> = subject.start();
        let mut peer_actors = peer_actors_builder()
            .dispatcher(dispatcher)
            .accountant(accountant)
            .build();
        peer_actors.proxy_server = ProxyServer::make_subs_from(&subject_addr);
        let client_response_payload = ClientResponsePayload_0v1 {
            stream_key,
            sequenced_packet: SequencedPacket {
                data: b"some data".to_vec(),
                sequence_number: 4321,
                last_data: false,
            },
        };
        let expired_cores_package = ExpiredCoresPackage::new(
            SocketAddr::from_str("1.2.3.4:1234").unwrap(),
            Some(make_wallet("irrelevant")),
            Route {
                hops: vec![make_cover_hop(cryptde), CryptData::new(&[0])],
            },
            client_response_payload,
            0,
        );
        subject_addr.try_send(BindMessage { peer_actors }).unwrap();

        subject_addr.try_send(expired_cores_package).unwrap();

        System::current().stop_with_code(0);
        system.run();
        TestLogHandler::new().exists_log_containing(
            "ERROR: ProxyServer: Can't report services consumed: DecryptionError(InvalidKey(\"Could not decrypt with",
        );
        assert_eq!(dispatcher_recording_arc.lock().unwrap().len(), 0);
        assert_eq!(accountant_recording_arc.lock().unwrap().len(), 0);
    }

    #[test]
    fn return_route_ids_expire_when_instructed() {
        init_test_logging();
        let cryptde = main_cryptde();
        let stream_key = make_meaningless_stream_key();

        let (tx, rx) = mpsc::channel();
        thread::spawn(move || {
            let system = System::new("report_response_services_consumed_complains_and_drops_package_if_return_route_id_does_not_exist");
            let mut subject = ProxyServer::new(
                cryptde,
                alias_cryptde(),
                true,
                Some(STANDARD_CONSUMING_WALLET_BALANCE),
            );
            subject.route_ids_to_return_routes = TtlHashMap::new(Duration::from_millis(250));
            subject
                .keys_and_addrs
                .insert(stream_key, SocketAddr::from_str("1.2.3.4:5678").unwrap());
            subject.route_ids_to_return_routes.insert(
                1234,
                AddReturnRouteMessage {
                    return_route_id: 1234,
                    expected_services: vec![],
                    protocol: ProxyProtocol::TLS,
                    server_name: None,
                },
            );
            let subject_addr: Addr<ProxyServer> = subject.start();
            let mut peer_actors = peer_actors_builder().build();
            peer_actors.proxy_server = ProxyServer::make_subs_from(&subject_addr);
            subject_addr.try_send(BindMessage { peer_actors }).unwrap();
            tx.send(subject_addr).unwrap();

            system.run();
        });

        let subject_addr = rx.recv().unwrap();

        thread::sleep(Duration::from_millis(300));

        let client_response_payload = ClientResponsePayload_0v1 {
            stream_key,
            sequenced_packet: SequencedPacket {
                data: b"some data".to_vec(),
                sequence_number: 4321,
                last_data: false,
            },
        };
        let expired_cores_package = ExpiredCoresPackage::new(
            SocketAddr::from_str("1.2.3.4:1234").unwrap(),
            Some(make_wallet("irrelevant")),
            return_route_with_id(cryptde, 1234),
            client_response_payload,
            0,
        );
        subject_addr.try_send(expired_cores_package).unwrap();

        TestLogHandler::new().await_log_containing("ERROR: ProxyServer: Can't report services consumed: received response with bogus return-route ID 1234. Ignoring", 1000);
    }

    #[test]
    fn handle_stream_shutdown_msg_handles_unknown_peer_addr() {
        let mut subject = ProxyServer::new(main_cryptde(), alias_cryptde(), true, None);
        let unaffected_socket_addr = SocketAddr::from_str("2.3.4.5:6789").unwrap();
        let unaffected_stream_key =
            StreamKey::new(main_cryptde().public_key().clone(), unaffected_socket_addr);
        subject
            .keys_and_addrs
            .insert(unaffected_stream_key, unaffected_socket_addr);
        subject.stream_key_routes.insert(
            unaffected_stream_key,
            RouteQueryResponse {
                route: Route { hops: vec![] },
                expected_services: ExpectedServices::RoundTrip(vec![], vec![], 1234),
            },
        );
        subject
            .tunneled_hosts
            .insert(unaffected_stream_key, "blah".to_string());

        subject.handle_stream_shutdown_msg(StreamShutdownMsg {
            peer_addr: SocketAddr::from_str("1.2.3.4:5678").unwrap(),
            stream_type: RemovedStreamType::NonClandestine(NonClandestineAttributes {
                reception_port: HTTP_PORT,
                sequence_number: 1234,
            }),
            report_to_counterpart: true,
        });

        // Subject is unbound but didn't panic; therefore, no attempt to send to Hopper: perfect!
        assert!(subject
            .keys_and_addrs
            .a_to_b(&unaffected_stream_key)
            .is_some());
        assert!(subject
            .stream_key_routes
            .contains_key(&unaffected_stream_key));
        assert!(subject.tunneled_hosts.contains_key(&unaffected_stream_key));
    }

    #[test]
    fn handle_stream_shutdown_msg_reports_to_counterpart_through_tunnel_when_necessary() {
        let system = System::new("test");
        let mut subject = ProxyServer::new(
            main_cryptde(),
            alias_cryptde(),
            true,
            Some(STANDARD_CONSUMING_WALLET_BALANCE),
        );
        let unaffected_socket_addr = SocketAddr::from_str("2.3.4.5:6789").unwrap();
        let unaffected_stream_key =
            StreamKey::new(main_cryptde().public_key().clone(), unaffected_socket_addr);
        let affected_socket_addr = SocketAddr::from_str("3.4.5.6:7890").unwrap();
        let affected_stream_key =
            StreamKey::new(main_cryptde().public_key().clone(), affected_socket_addr);
        let affected_cryptde = CryptDENull::from(&PublicKey::new(b"affected"), DEFAULT_CHAIN_ID);
        subject
            .keys_and_addrs
            .insert(unaffected_stream_key, unaffected_socket_addr);
        subject
            .keys_and_addrs
            .insert(affected_stream_key, affected_socket_addr);
        subject.stream_key_routes.insert(
            unaffected_stream_key,
            RouteQueryResponse {
                route: Route { hops: vec![] },
                expected_services: ExpectedServices::RoundTrip(vec![], vec![], 1234),
            },
        );
        let affected_route = Route::round_trip(
            RouteSegment::new(
                vec![main_cryptde().public_key(), affected_cryptde.public_key()],
                Component::ProxyClient,
            ),
            RouteSegment::new(
                vec![affected_cryptde.public_key(), main_cryptde().public_key()],
                Component::ProxyServer,
            ),
            main_cryptde(),
            Some(make_paying_wallet(b"consuming")),
            1234,
            Some(contract_address(DEFAULT_CHAIN_ID)),
        )
        .unwrap();
        let affected_expected_services = vec![ExpectedService::Exit(
            affected_cryptde.public_key().clone(),
            make_paying_wallet(b"1234"),
            DEFAULT_RATE_PACK,
        )];
        subject.stream_key_routes.insert(
            affected_stream_key,
            RouteQueryResponse {
                route: affected_route.clone(),
                expected_services: ExpectedServices::RoundTrip(
                    affected_expected_services,
                    vec![],
                    1234,
                ),
            },
        );
        subject
            .tunneled_hosts
            .insert(unaffected_stream_key, "blah".to_string());
        subject
            .tunneled_hosts
            .insert(affected_stream_key, "tunneled.com".to_string());
        let subject_addr = subject.start();
        let (hopper, _, hopper_recording_arc) = make_recorder();
        let (proxy_server, _, proxy_server_recording_arc) = make_recorder();
        let peer_actors = peer_actors_builder()
            .hopper(hopper)
            .proxy_server(proxy_server)
            .build();
        subject_addr.try_send(BindMessage { peer_actors }).unwrap();

        subject_addr
            .try_send(StreamShutdownMsg {
                peer_addr: affected_socket_addr,
                stream_type: RemovedStreamType::NonClandestine(NonClandestineAttributes {
                    reception_port: TLS_PORT,
                    sequence_number: 1234,
                }),
                report_to_counterpart: true,
            })
            .unwrap();

        System::current().stop_with_code(0);
        system.run();
        let recording = hopper_recording_arc.lock().unwrap();
        let record = recording.get_record::<IncipientCoresPackage>(0);
        assert_eq!(record.route, affected_route);
        let payload = decodex::<MessageType>(&affected_cryptde, &record.payload).unwrap();
        match payload {
            MessageType::ClientRequest(vd) => assert_eq!(
                vd.extract(&crate::sub_lib::migrations::client_request_payload::MIGRATIONS)
                    .unwrap(),
                ClientRequestPayload_0v1 {
                    stream_key: affected_stream_key,
                    sequenced_packet: SequencedPacket::new(vec![], 1234, true),
                    target_hostname: Some(String::from("tunneled.com")),
                    target_port: 443,
                    protocol: ProxyProtocol::TLS,
                    originator_public_key: alias_cryptde().public_key().clone(),
                }
            ),
            other => panic!("Wrong payload type: {:?}", other),
        }
        let recording = proxy_server_recording_arc.lock().unwrap();
        let record = recording.get_record::<StreamShutdownMsg>(recording.len() - 1);
        assert_eq!(
            record,
            &StreamShutdownMsg {
                peer_addr: affected_socket_addr,
                stream_type: RemovedStreamType::NonClandestine(NonClandestineAttributes {
                    reception_port: 0,
                    sequence_number: 0
                }),
                report_to_counterpart: false
            }
        );
    }

    #[test]
    fn handle_stream_shutdown_msg_reports_to_counterpart_without_tunnel_when_necessary() {
        let system = System::new("test");
        let mut subject = ProxyServer::new(
            main_cryptde(),
            alias_cryptde(),
            true,
            Some(STANDARD_CONSUMING_WALLET_BALANCE),
        );
        let unaffected_socket_addr = SocketAddr::from_str("2.3.4.5:6789").unwrap();
        let unaffected_stream_key =
            StreamKey::new(main_cryptde().public_key().clone(), unaffected_socket_addr);
        let affected_socket_addr = SocketAddr::from_str("3.4.5.6:7890").unwrap();
        let affected_stream_key =
            StreamKey::new(main_cryptde().public_key().clone(), affected_socket_addr);
        let affected_cryptde = CryptDENull::from(&PublicKey::new(b"affected"), DEFAULT_CHAIN_ID);
        subject
            .keys_and_addrs
            .insert(unaffected_stream_key, unaffected_socket_addr);
        subject
            .keys_and_addrs
            .insert(affected_stream_key, affected_socket_addr);
        subject.stream_key_routes.insert(
            unaffected_stream_key,
            RouteQueryResponse {
                route: Route { hops: vec![] },
                expected_services: ExpectedServices::RoundTrip(vec![], vec![], 1234),
            },
        );
        let affected_route = Route::round_trip(
            RouteSegment::new(
                vec![main_cryptde().public_key(), affected_cryptde.public_key()],
                Component::ProxyClient,
            ),
            RouteSegment::new(
                vec![affected_cryptde.public_key(), main_cryptde().public_key()],
                Component::ProxyServer,
            ),
            main_cryptde(),
            Some(make_paying_wallet(b"consuming")),
            1234,
            Some(contract_address(DEFAULT_CHAIN_ID)),
        )
        .unwrap();
        let affected_expected_services = vec![ExpectedService::Exit(
            affected_cryptde.public_key().clone(),
            make_paying_wallet(b"1234"),
            DEFAULT_RATE_PACK,
        )];
        subject.stream_key_routes.insert(
            affected_stream_key,
            RouteQueryResponse {
                route: affected_route.clone(),
                expected_services: ExpectedServices::RoundTrip(
                    affected_expected_services,
                    vec![],
                    1234,
                ),
            },
        );
        let subject_addr = subject.start();
        let (hopper, _, hopper_recording_arc) = make_recorder();
        let (proxy_server, _, proxy_server_recording_arc) = make_recorder();
        let peer_actors = peer_actors_builder()
            .hopper(hopper)
            .proxy_server(proxy_server)
            .build();
        subject_addr.try_send(BindMessage { peer_actors }).unwrap();

        subject_addr
            .try_send(StreamShutdownMsg {
                peer_addr: affected_socket_addr,
                stream_type: RemovedStreamType::NonClandestine(NonClandestineAttributes {
                    reception_port: HTTP_PORT,
                    sequence_number: 1234,
                }),
                report_to_counterpart: true,
            })
            .unwrap();

        System::current().stop_with_code(0);
        system.run();
        let recording = hopper_recording_arc.lock().unwrap();
        let record = recording.get_record::<IncipientCoresPackage>(0);
        assert_eq!(record.route, affected_route);
        let payload = decodex::<MessageType>(&affected_cryptde, &record.payload).unwrap();
        match payload {
            MessageType::ClientRequest(vd) => assert_eq!(
                vd.extract(&crate::sub_lib::migrations::client_request_payload::MIGRATIONS)
                    .unwrap(),
                ClientRequestPayload_0v1 {
                    stream_key: affected_stream_key,
                    sequenced_packet: SequencedPacket::new(vec![], 1234, true),
                    target_hostname: None,
                    target_port: HTTP_PORT,
                    protocol: ProxyProtocol::HTTP,
                    originator_public_key: alias_cryptde().public_key().clone(),
                }
            ),
            other => panic!("Wrong payload type: {:?}", other),
        }
        let recording = proxy_server_recording_arc.lock().unwrap();
        let record = recording.get_record::<StreamShutdownMsg>(recording.len() - 1);
        assert_eq!(
            record,
            &StreamShutdownMsg {
                peer_addr: affected_socket_addr,
                stream_type: RemovedStreamType::NonClandestine(NonClandestineAttributes {
                    reception_port: 0,
                    sequence_number: 0
                }),
                report_to_counterpart: false
            }
        );
    }

    #[test]
    fn handle_stream_shutdown_msg_does_not_report_to_counterpart_when_unnecessary() {
        let mut subject = ProxyServer::new(main_cryptde(), alias_cryptde(), true, None);
        let unaffected_socket_addr = SocketAddr::from_str("2.3.4.5:6789").unwrap();
        let unaffected_stream_key =
            StreamKey::new(main_cryptde().public_key().clone(), unaffected_socket_addr);
        let affected_socket_addr = SocketAddr::from_str("3.4.5.6:7890").unwrap();
        let affected_stream_key =
            StreamKey::new(main_cryptde().public_key().clone(), affected_socket_addr);
        subject
            .keys_and_addrs
            .insert(unaffected_stream_key, unaffected_socket_addr);
        subject
            .keys_and_addrs
            .insert(affected_stream_key, affected_socket_addr);
        subject.stream_key_routes.insert(
            unaffected_stream_key,
            RouteQueryResponse {
                route: Route { hops: vec![] },
                expected_services: ExpectedServices::RoundTrip(vec![], vec![], 1234),
            },
        );
        subject.stream_key_routes.insert(
            affected_stream_key,
            RouteQueryResponse {
                route: Route { hops: vec![] },
                expected_services: ExpectedServices::RoundTrip(vec![], vec![], 1234),
            },
        );
        subject
            .tunneled_hosts
            .insert(unaffected_stream_key, "blah".to_string());
        subject
            .tunneled_hosts
            .insert(affected_stream_key, "blah".to_string());

        subject.handle_stream_shutdown_msg(StreamShutdownMsg {
            peer_addr: affected_socket_addr,
            stream_type: RemovedStreamType::NonClandestine(NonClandestineAttributes {
                reception_port: HTTP_PORT,
                sequence_number: 1234,
            }),
            report_to_counterpart: false,
        });

        // Subject is unbound but didn't panic; therefore, no attempt to send to Hopper: perfect!
        assert!(subject
            .keys_and_addrs
            .a_to_b(&unaffected_stream_key)
            .is_some());
        assert!(subject
            .stream_key_routes
            .contains_key(&unaffected_stream_key));
        assert!(subject.tunneled_hosts.contains_key(&unaffected_stream_key));
        assert!(subject
            .keys_and_addrs
            .a_to_b(&affected_stream_key)
            .is_none());
        assert!(!subject.stream_key_routes.contains_key(&affected_stream_key));
        assert!(!subject.tunneled_hosts.contains_key(&affected_stream_key));
    }

    #[test]
    #[should_panic(
        expected = "ProxyServer should never get ShutdownStreamMsg about clandestine stream"
    )]
    fn handle_stream_shutdown_complains_about_clandestine_message() {
        let system = System::new("test");
        let subject = ProxyServer::new(main_cryptde(), alias_cryptde(), true, None);
        let subject_addr = subject.start();

        subject_addr
            .try_send(StreamShutdownMsg {
                peer_addr: SocketAddr::from_str("1.2.3.4:5678").unwrap(),
                stream_type: RemovedStreamType::Clandestine,
                report_to_counterpart: false,
            })
            .unwrap();

        System::current().stop_with_code(0);
        system.run();
    }
}<|MERGE_RESOLUTION|>--- conflicted
+++ resolved
@@ -970,12 +970,7 @@
     use crate::sub_lib::ttl_hashmap::TtlHashMap;
     use crate::sub_lib::versioned_data::VersionedData;
     use crate::sub_lib::wallet::Wallet;
-<<<<<<< HEAD
-=======
-    use crate::test_utils::logging::init_test_logging;
-    use crate::test_utils::logging::TestLogHandler;
     use crate::test_utils::main_cryptde;
->>>>>>> bbc504e2
     use crate::test_utils::make_meaningless_stream_key;
     use crate::test_utils::make_wallet;
     use crate::test_utils::recorder::make_recorder;
