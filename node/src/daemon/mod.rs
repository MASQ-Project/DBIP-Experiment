// Copyright (c) 2019-2021, MASQ (https://masq.ai). All rights reserved.

pub mod crash_notification;
pub mod daemon_initializer;
pub mod dns_inspector;
pub mod launch_verifier;
mod launcher;
mod setup_reporter;

#[cfg(test)]
mod mocks;

use crate::actor_system_factory::{AutomapControlFactory, AutomapControlFactoryReal};
use crate::daemon::crash_notification::CrashNotification;
use crate::daemon::launch_verifier::{VerifierTools, VerifierToolsReal};
use crate::daemon::setup_reporter::{SetupCluster, SetupReporter, SetupReporterReal};
<<<<<<< HEAD
=======
use crate::node_configurator::DirsWrapperReal;
use crate::sub_lib::logger::Logger;
>>>>>>> 9d651e33
use crate::sub_lib::utils::NODE_MAILBOX_CAPACITY;
use actix::Recipient;
use actix::{Actor, Context, Handler, Message};
use crossbeam_channel::{Receiver, Sender};
use itertools::Itertools;
use lazy_static::lazy_static;
use masq_lib::constants::{NODE_ALREADY_RUNNING_ERROR, NODE_LAUNCH_ERROR, NODE_NOT_RUNNING_ERROR};
use masq_lib::logger::Logger;
use masq_lib::messages::UiSetupResponseValueStatus::{Configured, Set};
use masq_lib::messages::{
    FromMessageBody, ToMessageBody, UiNodeCrashedBroadcast, UiRedirect, UiSetupBroadcast,
    UiSetupRequest, UiSetupResponse, UiSetupResponseValue, UiStartOrder, UiStartResponse,
    UiUndeliveredFireAndForget,
};
use masq_lib::shared_schema::ConfiguratorError;
use masq_lib::ui_gateway::MessagePath::{Conversation, FireAndForget};
use masq_lib::ui_gateway::MessageTarget::ClientId;
use masq_lib::ui_gateway::{
    MessageBody, MessagePath, MessageTarget, NodeFromUiMessage, NodeToUiMessage,
};
use std::collections::{HashMap, HashSet};

pub struct Recipients {
    ui_gateway_from_sub: Recipient<NodeFromUiMessage>,
    ui_gateway_to_sub: Recipient<NodeToUiMessage>,
    from_ui_subs: Vec<Recipient<NodeFromUiMessage>>,
    crash_notification_sub: Recipient<CrashNotification>,
    bind_message_subs: Vec<Recipient<DaemonBindMessage>>,
}

lazy_static! {
    static ref CENSORABLES: HashMap<String, usize> = {
        vec![
            ("db-password".to_string(), 16),
            ("consuming-private-key".to_string(), 64),
        ]
        .into_iter()
        .collect()
    };
}

#[allow(clippy::type_complexity)]
pub trait ChannelFactory {
    fn make(
        &self,
    ) -> (
        Sender<HashMap<String, String>>,
        Receiver<HashMap<String, String>>,
    );
}

#[derive(Default)]
pub struct ChannelFactoryReal {}

impl ChannelFactoryReal {
    pub fn new() -> ChannelFactoryReal {
        ChannelFactoryReal {}
    }
}

#[derive(PartialEq, Debug)]
pub struct LaunchSuccess {
    pub new_process_id: u32,
    pub redirect_ui_port: u16,
}

pub trait Launcher {
    fn launch(
        &self,
        params: HashMap<String, String>,
        crashed_recipient: Recipient<CrashNotification>,
    ) -> Result<Option<LaunchSuccess>, String>;
}

#[derive(Message, PartialEq, Clone)]
pub struct DaemonBindMessage {
    pub to_ui_message_recipient: Recipient<NodeToUiMessage>, // for everybody to send UI-bound messages to
    pub from_ui_message_recipient: Recipient<NodeFromUiMessage>, // for the WebsocketSupervisor to send inbound UI messages to the UiGateway
    pub from_ui_message_recipients: Vec<Recipient<NodeFromUiMessage>>, // for the UiGateway to relay inbound UI messages to everybody
    pub crash_notification_recipient: Recipient<CrashNotification>, // the Daemon itself, for crash notifications
}

pub struct Daemon {
    launcher: Box<dyn Launcher>,
    params: SetupCluster,
    ui_gateway_sub: Option<Recipient<NodeToUiMessage>>,
    crash_notification_sub: Option<Recipient<CrashNotification>>,
    node_process_id: Option<u32>,
    node_ui_port: Option<u16>,
    verifier_tools: Box<dyn VerifierTools>,
    setup_reporter: Box<dyn SetupReporter>,
    temporary_automap_control_factory: Box<dyn AutomapControlFactory>,
    logger: Logger,
}

impl Actor for Daemon {
    type Context = Context<Daemon>;
}

impl Handler<DaemonBindMessage> for Daemon {
    type Result = ();

    fn handle(&mut self, msg: DaemonBindMessage, ctx: &mut Self::Context) -> Self::Result {
        debug!(&self.logger, "Handling DaemonBindMessage");
        ctx.set_mailbox_capacity(NODE_MAILBOX_CAPACITY);
        self.ui_gateway_sub = Some(msg.to_ui_message_recipient);
        self.crash_notification_sub = Some(msg.crash_notification_recipient);
        debug!(&self.logger, "DaemonBindMessage handled");
    }
}

impl Handler<NodeFromUiMessage> for Daemon {
    type Result = ();

    fn handle(&mut self, msg: NodeFromUiMessage, _ctx: &mut Self::Context) -> Self::Result {
        debug!(&self.logger, "Handing NodeFromUiMessage:\n  {:?}", msg);
        let client_id = msg.client_id;
        if let Ok((setup_request, context_id)) = UiSetupRequest::fmb(msg.body.clone()) {
            self.handle_setup(client_id, context_id, setup_request);
        } else if let Ok((_, context_id)) = UiStartOrder::fmb(msg.body.clone()) {
            self.handle_start_order(client_id, context_id);
        } else {
            self.handle_unexpected_message(client_id, msg.body);
        }
        debug!(&self.logger, "NodeFromUiMessage handled");
    }
}

impl Handler<CrashNotification> for Daemon {
    type Result = ();

    fn handle(&mut self, msg: CrashNotification, _ctx: &mut Self::Context) -> Self::Result {
        debug!(&self.logger, "Handling CrashNotification");
        self.handle_crash_notification(msg);
        debug!(&self.logger, "CrashNotification handled");
    }
}

impl Daemon {
    pub fn new(launcher: Box<dyn Launcher>) -> Daemon {
        Daemon {
            launcher,
            params: HashMap::new(),
            ui_gateway_sub: None,
            crash_notification_sub: None,
            node_process_id: None,
            node_ui_port: None,
            verifier_tools: Box::new(VerifierToolsReal::new()),
<<<<<<< HEAD
            setup_reporter: Box::new(SetupReporterReal::new()),
            temporary_automap_control_factory: Box::new(AutomapControlFactoryReal::new()),
=======
            setup_reporter: Box::new(SetupReporterReal::new(Box::new(DirsWrapperReal))),
>>>>>>> 9d651e33
            logger: Logger::new("Daemon"),
        }
    }

    fn handle_setup(&mut self, client_id: u64, context_id: u64, payload: UiSetupRequest) {
        if self.port_if_node_is_running().is_some() {
            let body =
                UiSetupResponse::new(true, self.censored_params(), ConfiguratorError::new(vec![]))
                    .tmb(context_id);
            let target = MessageTarget::ClientId(client_id);
            self.send_ui_message(body, target);
        } else {
            let incoming_setup = payload.values;
            let existing_setup = self.params.clone();
            match self.setup_reporter.get_modified_setup(
                existing_setup,
                incoming_setup,
                self.temporary_automap_control_factory.as_ref(),
            ) {
                Ok(setup) => self.change_setup_and_notify(
                    setup,
                    ConfiguratorError::new(vec![]),
                    client_id,
                    context_id,
                ),
                Err((lame_cluster, errors)) => {
                    self.change_setup_and_notify(lame_cluster, errors, client_id, context_id)
                }
            }
        };
    }

    fn handle_start_order(&mut self, client_id: u64, context_id: u64) {
        match self.port_if_node_is_running() {
            Some(_) => self.respond_to_ui(
                client_id,
                MessageBody {
                    opcode: "start".to_string(),
                    path: Conversation(context_id),
                    payload: Err((
                        NODE_ALREADY_RUNNING_ERROR,
                        "Could not launch Node: already running".to_string(),
                    )),
                },
            ),
            None => match self.launcher.launch(
                self.params
                    .iter()
                    .filter(|(_, v)| v.status == Set || v.status == Configured)
                    .map(|(k, v)| (k.to_string(), v.value.to_string()))
                    .collect(),
                self.crash_notification_sub.clone().expect("Daemon unbound"),
            ) {
                Ok(Some(success)) => {
                    self.node_process_id = Some(success.new_process_id);
                    self.node_ui_port = Some(success.redirect_ui_port);
                    self.respond_to_ui(
                        client_id,
                        UiStartResponse {
                            new_process_id: success.new_process_id,
                            redirect_ui_port: success.redirect_ui_port,
                        }
                        .tmb(context_id),
                    )
                }
                Ok(None) => (),
                Err(s) => self.respond_to_ui(
                    client_id,
                    MessageBody {
                        opcode: "start".to_string(),
                        path: Conversation(context_id),
                        payload: Err((NODE_LAUNCH_ERROR, format!("Could not launch Node: {}", s))),
                    },
                ),
            },
        }
    }

    fn handle_unexpected_message(&mut self, client_id: u64, body: MessageBody) {
        match self.port_if_node_is_running() {
            Some(port) => {
                info!(
                    &self.logger,
                    "Daemon is redirecting {} message from UI {} Node at port {}",
                    body.opcode,
                    client_id,
                    port
                );
                self.send_ui_message(
                    UiRedirect {
                        port,
                        opcode: body.opcode,
                        context_id: match body.path {
                            FireAndForget => None,
                            Conversation(context_id) => Some(context_id),
                        },
                        payload: match body.payload {
                            Ok(json) => json,
                            Err((_code, _message)) => unimplemented!(),
                        },
                    }
                    .tmb(0),
                    ClientId(client_id),
                );
            }
            None => self.send_node_is_not_running_error(client_id, body.opcode, body.path),
        }
    }

    fn handle_crash_notification(&mut self, msg: CrashNotification) {
        if self.node_ui_port.is_some() || self.node_process_id.is_some() {
            self.node_process_id = None;
            self.node_ui_port = None;
            self.send_ui_message(
                UiNodeCrashedBroadcast {
                    process_id: msg.process_id,
                    crash_reason: msg.analyze(),
                }
                .tmb(0),
                MessageTarget::AllClients,
            );
        }
    }

    fn port_if_node_is_running(&mut self) -> Option<u16> {
        if let Some(process_id) = self.node_process_id {
            if self.verifier_tools.process_is_running(process_id) {
                Some(
                    self.node_ui_port
                        .expect("Internal error: node_process_id is set but node_ui_port is not"),
                )
            } else {
                self.node_process_id = None;
                self.node_ui_port = None;
                None
            }
        } else {
            None
        }
    }

    fn send_node_is_not_running_error(&self, client_id: u64, opcode: String, path: MessagePath) {
        error!(
            &self.logger,
            "Daemon is sending redirect error for {} message to UI {}: Node is not running",
            &opcode,
            client_id
        );
        let body = match path {
            Conversation(_) => MessageBody {
                opcode: opcode.clone(),
                path,
                payload: Err((
                    NODE_NOT_RUNNING_ERROR,
                    format!("Cannot handle {} request: Node is not running", opcode),
                )),
            },

            FireAndForget => UiUndeliveredFireAndForget { opcode }.tmb(0),
        };
        let target = ClientId(client_id);
        self.send_ui_message(body, target);
    }

    fn respond_to_ui(&self, client_id: u64, body: MessageBody) {
        self.send_ui_message(body, ClientId(client_id));
    }

    fn change_setup_and_notify(
        &mut self,
        new_setup: SetupCluster,
        errors: ConfiguratorError,
        client_id: u64,
        context_id: u64,
    ) {
        let body_target_pairs = match Self::compare_setup_clusters(&self.params, &new_setup) {
            Err(_) => {
                let originally_empty = self.params.is_empty();
                self.params = new_setup;
                let mut pairs = vec![(
                    UiSetupResponse::new(false, self.censored_params(), errors.clone())
                        .tmb(context_id),
                    MessageTarget::ClientId(client_id),
                )];
                if !originally_empty {
                    pairs.push((
                        UiSetupBroadcast::new(false, self.censored_params(), errors).tmb(0),
                        MessageTarget::AllExcept(client_id),
                    ));
                };
                pairs
            }
            Ok(_) => vec![(
                UiSetupResponse::new(false, self.censored_params(), errors).tmb(context_id),
                MessageTarget::ClientId(client_id),
            )],
        };
        body_target_pairs
            .into_iter()
            .for_each(|(body, target)| self.send_ui_message(body, target));
    }

    fn censored_params(&self) -> SetupCluster {
        self.params
            .clone()
            .into_iter()
            .map(|(name, uisrv)| match CENSORABLES.get(&name) {
                Some(length) => (
                    name,
                    UiSetupResponseValue::new(&uisrv.name, &"*".repeat(*length), uisrv.status),
                ),
                None => (name, uisrv),
            })
            .collect()
    }

    fn send_ui_message(&self, body: MessageBody, target: MessageTarget) {
        self.ui_gateway_sub
            .as_ref()
            .expect("UiGateway is unbound")
            .try_send(NodeToUiMessage { target, body })
            .expect("UiGateway is dead")
    }

    fn compare_setup_clusters(left: &SetupCluster, right: &SetupCluster) -> Result<(), String> {
        let mut left_not_right = HashSet::new();
        let mut unequal = HashSet::new();
        let mut right_not_left: HashSet<String> = right.keys().cloned().collect();
        left.iter().for_each(|(k, v_left)| match right.get(k) {
            Some(v_right) => {
                let _ = right_not_left.remove(k);
                if v_right.value != v_left.value {
                    unequal.insert(k);
                }
            }
            None => {
                left_not_right.insert(k);
            }
        });
        if left_not_right.is_empty() && unequal.is_empty() && right_not_left.is_empty() {
            Ok(())
        } else {
            let msg_parts = vec![
                if left_not_right.is_empty() {
                    None
                } else {
                    Some(format!("Keys in left but not right: {:?}", left_not_right))
                },
                if unequal.is_empty() {
                    None
                } else {
                    Some(format!("Keys with unequal values: {:?}", unequal))
                },
                if right_not_left.is_empty() {
                    None
                } else {
                    Some(format!("Keys in right but not left: {:?}", right_not_left))
                },
            ];
            let msg = msg_parts.into_iter().flatten().join("; ");
            Err(msg)
        }
    }
}

#[cfg(test)]
mod tests {
    use super::*;
    use crate::daemon::crash_notification::CrashNotification;
    use crate::daemon::mocks::VerifierToolsMock;
    use crate::daemon::setup_reporter::{setup_cluster_from, SetupCluster};
    use crate::daemon::LaunchSuccess;
    use crate::test_utils::recorder::{make_recorder, Recorder};
    use actix::System;
    use masq_lib::constants::{
        NODE_ALREADY_RUNNING_ERROR, NODE_LAUNCH_ERROR, NODE_NOT_RUNNING_ERROR,
    };
    use masq_lib::messages::UiSetupResponseValueStatus::{Blank, Required, Set};
    use masq_lib::messages::{
        CrashReason, UiFinancialsRequest, UiNodeCrashedBroadcast, UiRedirect, UiSetupBroadcast,
        UiSetupRequest, UiSetupRequestValue, UiSetupResponse, UiSetupResponseValue,
        UiSetupResponseValueStatus, UiShutdownRequest, UiStartOrder, UiStartResponse,
    };
    use masq_lib::shared_schema::ConfiguratorError;
    use masq_lib::test_utils::environment_guard::{ClapGuard, EnvironmentGuard};
    use masq_lib::test_utils::utils::{ensure_node_home_directory_exists, TEST_DEFAULT_CHAIN_NAME};
    use masq_lib::ui_gateway::MessageTarget::AllExcept;
    use masq_lib::ui_gateway::{MessagePath, MessageTarget};
    use std::cell::RefCell;
    use std::collections::HashSet;
    use std::iter::FromIterator;
    use std::sync::{Arc, Mutex};

    struct LauncherMock {
        launch_params: Arc<Mutex<Vec<(HashMap<String, String>, Recipient<CrashNotification>)>>>,
        launch_results: RefCell<Vec<Result<Option<LaunchSuccess>, String>>>,
    }

    impl Launcher for LauncherMock {
        fn launch(
            &self,
            params: HashMap<String, String>,
            crashed_recipient: Recipient<CrashNotification>,
        ) -> Result<Option<LaunchSuccess>, String> {
            self.launch_params
                .lock()
                .unwrap()
                .push((params, crashed_recipient));
            self.launch_results.borrow_mut().remove(0)
        }
    }

    impl LauncherMock {
        fn new() -> LauncherMock {
            LauncherMock {
                launch_params: Arc::new(Mutex::new(vec![])),
                launch_results: RefCell::new(vec![]),
            }
        }

        fn launch_params(
            mut self,
            params: &Arc<Mutex<Vec<(HashMap<String, String>, Recipient<CrashNotification>)>>>,
        ) -> Self {
            self.launch_params = params.clone();
            self
        }

        fn launch_result(self, result: Result<Option<LaunchSuccess>, String>) -> Self {
            self.launch_results.borrow_mut().push(result);
            self
        }
    }

    struct SetupReporterMock {
        get_modified_setup_params: Arc<Mutex<Vec<(SetupCluster, Vec<UiSetupRequestValue>)>>>,
        get_modified_setup_results:
            RefCell<Vec<Result<SetupCluster, (SetupCluster, ConfiguratorError)>>>,
    }

    impl SetupReporter for SetupReporterMock {
        fn get_modified_setup(
            &self,
            existing_setup: SetupCluster,
            incoming_setup: Vec<UiSetupRequestValue>,
            _temporary_automap_control_factory: &dyn AutomapControlFactory,
        ) -> Result<SetupCluster, (SetupCluster, ConfiguratorError)> {
            self.get_modified_setup_params
                .lock()
                .unwrap()
                .push((existing_setup, incoming_setup));
            self.get_modified_setup_results.borrow_mut().remove(0)
        }
    }

    impl SetupReporterMock {
        fn new() -> Self {
            Self {
                get_modified_setup_params: Arc::new(Mutex::new(vec![])),
                get_modified_setup_results: RefCell::new(vec![]),
            }
        }

        fn _get_modified_setup_params(
            mut self,
            params: &Arc<Mutex<Vec<(SetupCluster, Vec<UiSetupRequestValue>)>>>,
        ) -> Self {
            self.get_modified_setup_params = params.clone();
            self
        }

        fn get_modified_setup_result(
            self,
            result: Result<SetupCluster, (SetupCluster, ConfiguratorError)>,
        ) -> Self {
            self.get_modified_setup_results.borrow_mut().push(result);
            self
        }
    }

    fn make_bind_message(ui_gateway: Recorder) -> DaemonBindMessage {
        let (stub, _, _) = make_recorder();
        let stub_sub = stub.start().recipient::<NodeFromUiMessage>();
        let (daemon, _, _) = make_recorder();
        let crash_notification_recipient = daemon.start().recipient();
        let ui_gateway_sub = ui_gateway.start().recipient::<NodeToUiMessage>();
        DaemonBindMessage {
            to_ui_message_recipient: ui_gateway_sub,
            from_ui_message_recipient: stub_sub,
            from_ui_message_recipients: vec![],
            crash_notification_recipient,
        }
    }

    fn make_setup_cluster(items: Vec<(&str, &str, UiSetupResponseValueStatus)>) -> SetupCluster {
        items
            .into_iter()
            .map(|(name, value, status)| {
                (
                    name.to_string(),
                    UiSetupResponseValue::new(name, value, status),
                )
            })
            .collect()
    }

    #[test]
    fn censorship_works() {
        let mut subject = Daemon::new(Box::new(LauncherMock::new()));
        subject.params = make_setup_cluster(vec![
            ("one-non-censorable", "one value", Set),
            ("db-password", "super-secret value", Configured),
            ("consuming-private-key", "another super-secret value", Blank),
            ("another-non-censorable", "another value", Required),
        ]);

        let result = subject.censored_params();

        assert_eq!(
            result,
            make_setup_cluster(vec![
                ("one-non-censorable", "one value", Set),
                ("db-password", "****************", Configured),
                (
                    "consuming-private-key",
                    "****************************************************************",
                    Blank
                ),
                ("another-non-censorable", "another value", Required),
            ])
        );
    }

    #[test]
    fn accepts_setup_when_node_is_running_and_returns_existing_setup() {
        let (ui_gateway, _, ui_gateway_recording_arc) = make_recorder();
        let verifier_tools = VerifierToolsMock::new().process_is_running_result(true);
        let setup_reporter = SetupReporterMock::new(); // will panic if called
        let system = System::new("test");
        let mut subject = Daemon::new(Box::new(LauncherMock::new()));
        subject.verifier_tools = Box::new(verifier_tools);
        subject.setup_reporter = Box::new(setup_reporter);
        subject.params = make_setup_cluster(vec![
            ("neighborhood-mode", "zero-hop", Set),
            ("consuming-private-key", "secret value", Set),
            ("db-password", "secret value", Set),
        ]);
        subject.node_process_id = Some(12345);
        subject.node_ui_port = Some(54321);
        let subject_addr = subject.start();
        subject_addr
            .try_send(make_bind_message(ui_gateway))
            .unwrap();

        subject_addr
            .try_send(NodeFromUiMessage {
                client_id: 1234,
                body: UiSetupRequest {
                    values: vec![UiSetupRequestValue::new("log-level", "trace")],
                }
                .tmb(4321),
            })
            .unwrap();

        System::current().stop();
        system.run();
        let ui_gateway_recording = ui_gateway_recording_arc.lock().unwrap();
        let record = ui_gateway_recording
            .get_record::<NodeToUiMessage>(0)
            .clone();
        assert_eq!(record.target, ClientId(1234));
        let (payload, context_id): (UiSetupResponse, u64) =
            UiSetupResponse::fmb(record.body).unwrap();
        assert_eq!(context_id, 4321);
        assert_eq!(
            payload,
            UiSetupResponse {
                running: true,
                values: vec![
                    UiSetupResponseValue::new(
                        "consuming-private-key",
                        "****************************************************************",
                        Set
                    ),
                    UiSetupResponseValue::new("db-password", "****************", Set),
                    UiSetupResponseValue::new("neighborhood-mode", "zero-hop", Set),
                ],
                errors: vec![],
            }
        );
    }

    #[test]
    fn accepts_setup_when_node_is_not_running_and_returns_combined_setup() {
        let (ui_gateway, _, ui_gateway_recording_arc) = make_recorder();
        let verifier_tools = VerifierToolsMock::new().process_is_running_result(false);
        let combined_setup = make_setup_cluster(vec![
            ("neighborhood-mode", "zero-hop", Set),
            ("db-password", "secret value", Set),
            ("log-level", "trace", Set),
            ("consuming-private-key", "secret value", Set),
        ]);
        let setup_reporter = SetupReporterMock::new().get_modified_setup_result(Ok(combined_setup));
        let system = System::new("test");
        let mut subject = Daemon::new(Box::new(LauncherMock::new()));
        subject.verifier_tools = Box::new(verifier_tools);
        subject.setup_reporter = Box::new(setup_reporter);
        subject.params = make_setup_cluster(vec![
            ("neighborhood-mode", "zero-hop", Set),
            ("db-password", "secret value", Set),
        ]);
        subject.node_process_id = None;
        subject.node_ui_port = None;
        let subject_addr = subject.start();
        subject_addr
            .try_send(make_bind_message(ui_gateway))
            .unwrap();

        subject_addr
            .try_send(NodeFromUiMessage {
                client_id: 1234,
                body: UiSetupRequest {
                    values: vec![
                        UiSetupRequestValue::new("log-level", "trace"),
                        UiSetupRequestValue::new("consuming-private-key", "secret value"),
                    ],
                }
                .tmb(4321),
            })
            .unwrap();

        System::current().stop();
        system.run();
        let expected_combined_setup = vec![
            UiSetupResponseValue::new(
                "consuming-private-key",
                "****************************************************************",
                Set,
            ),
            UiSetupResponseValue::new("db-password", "****************", Set),
            UiSetupResponseValue::new("log-level", "trace", Set),
            UiSetupResponseValue::new("neighborhood-mode", "zero-hop", Set),
        ];
        let ui_gateway_recording = ui_gateway_recording_arc.lock().unwrap();
        let record = ui_gateway_recording
            .get_record::<NodeToUiMessage>(0)
            .clone();
        assert_eq!(record.target, ClientId(1234));
        let (payload, context_id): (UiSetupResponse, u64) =
            UiSetupResponse::fmb(record.body).unwrap();
        assert_eq!(context_id, 4321);
        assert_eq!(payload.running, false);
        assert_eq!(&payload.values, &expected_combined_setup,);
        let record = ui_gateway_recording
            .get_record::<NodeToUiMessage>(1)
            .clone();
        assert_eq!(record.target, AllExcept(1234));
        let (payload, context_id): (UiSetupBroadcast, u64) =
            UiSetupBroadcast::fmb(record.body).unwrap();
        assert_eq!(context_id, 0);
        assert_eq!(payload.running, false);
        assert_eq!(&payload.values, &expected_combined_setup);
    }

    #[test]
    fn setup_judges_node_not_running_when_port_and_pid_are_none_without_checking_os() {
        let home_dir = ensure_node_home_directory_exists(
            "daemon",
            "setup_judges_node_not_running_when_port_and_pid_are_none_without_checking_os",
        );
        let (ui_gateway, _, ui_gateway_recording_arc) = make_recorder();
        let system = System::new("test");
        let verifier_tools = VerifierToolsMock::new();
        let mut subject = Daemon::new(Box::new(LauncherMock::new()));
        subject.node_ui_port = None;
        subject.node_process_id = None;
        subject.verifier_tools = Box::new(verifier_tools);
        let subject_addr = subject.start();
        subject_addr
            .try_send(make_bind_message(ui_gateway))
            .unwrap();

        subject_addr
            .try_send(NodeFromUiMessage {
                client_id: 1234,
                body: UiSetupRequest {
                    values: vec![
                        UiSetupRequestValue::new("ip", "1.2.3.4"),
                        UiSetupRequestValue::new(
                            "data-directory",
                            format!("{:?}", home_dir).as_str(),
                        ),
                        UiSetupRequestValue::new("chain", TEST_DEFAULT_CHAIN_NAME),
                        UiSetupRequestValue::new("neighborhood-mode", "zero-hop"),
                    ],
                }
                .tmb(4321),
            })
            .unwrap();

        System::current().stop();
        system.run();
        let ui_gateway_recording = ui_gateway_recording_arc.lock().unwrap();
        let record = ui_gateway_recording
            .get_record::<NodeToUiMessage>(0)
            .clone();
        assert_eq!(record.target, ClientId(1234));
        let (payload, context_id): (UiSetupResponse, u64) =
            UiSetupResponse::fmb(record.body).unwrap();
        assert_eq!(context_id, 4321);
        assert_eq!(payload.running, false);
        let actual_pairs: Vec<(String, UiSetupResponseValue)> = payload
            .values
            .into_iter()
            .map(|value| (value.name.clone(), value))
            .collect();
        assert_eq!(
            actual_pairs.contains(&(
                "chain".to_string(),
                UiSetupResponseValue::new("chain", TEST_DEFAULT_CHAIN_NAME, Set)
            )),
            true
        );
    }

    #[test]
    fn setup_judges_node_not_running_when_port_and_pid_are_set_but_os_says_different() {
        let _clap_guard = ClapGuard::new();
        let data_dir = ensure_node_home_directory_exists(
            "daemon",
            "setup_judges_node_not_running_when_port_and_pid_are_set_but_os_says_different",
        );
        let (ui_gateway, _, ui_gateway_recording_arc) = make_recorder();
        let system = System::new("test");
        let verifier_tools = VerifierToolsMock::new().process_is_running_result(false); // only consulted once; second time, we already know
        let mut subject = Daemon::new(Box::new(LauncherMock::new()));
        subject.node_ui_port = Some(1234);
        subject.node_process_id = Some(4321);
        subject.verifier_tools = Box::new(verifier_tools);
        let subject_addr = subject.start();
        subject_addr
            .try_send(make_bind_message(ui_gateway))
            .unwrap();
        let msg = NodeFromUiMessage {
            client_id: 1234,
            body: UiSetupRequest {
                values: vec![
                    UiSetupRequestValue::new("data-directory", data_dir.to_str().unwrap()),
                    UiSetupRequestValue::new("chain", TEST_DEFAULT_CHAIN_NAME),
                    UiSetupRequestValue::new("neighborhood-mode", "zero-hop"),
                ],
            }
            .tmb(4321),
        };

        subject_addr.try_send(msg.clone()).unwrap(); // accepted because Node, thought to be up, turns out to be down
        subject_addr.try_send(msg.clone()).unwrap(); // accepted without asking because we already know Node is down

        System::current().stop();
        system.run();
        let ui_gateway_recording = ui_gateway_recording_arc.lock().unwrap();
        let get_record = |idx: usize| {
            ui_gateway_recording
                .get_record::<NodeToUiMessage>(idx)
                .clone()
        };
        let check_payload = |running: bool,
                             values: Vec<UiSetupResponseValue>,
                             errors: Vec<(String, String)>| {
            assert_eq!(running, false);
            let actual_pairs: HashSet<(String, String)> = values
                .into_iter()
                .map(|value| (value.name, value.value))
                .collect();
            assert_eq!(
                actual_pairs.contains(&("chain".to_string(), TEST_DEFAULT_CHAIN_NAME.to_string())),
                true
            );
            assert_eq!(errors, vec![]);
        };
        let record = get_record(0);
        assert_eq!(record.target, ClientId(1234));
        let (payload, context_id): (UiSetupResponse, u64) =
            UiSetupResponse::fmb(record.body).unwrap();
        assert_eq!(context_id, 4321);
        check_payload(payload.running, payload.values, payload.errors);
        let record = get_record(1);
        assert_eq!(record.target, ClientId(1234));
        let (payload, context_id): (UiSetupResponse, u64) =
            UiSetupResponse::fmb(record.body).unwrap();
        assert_eq!(context_id, 4321);
        check_payload(payload.running, payload.values, payload.errors);
    }

    #[test]
    fn handle_setup_handles_configuration_error() {
        let (ui_gateway, _, ui_gateway_recording_arc) = make_recorder();
        let lame_setup = vec![(
            "name".to_string(),
            UiSetupResponseValue::new("name", "value", Configured),
        )]
        .into_iter()
        .collect::<SetupCluster>();
        let mut subject = Daemon::new(Box::new(LauncherMock::new()));
        subject.setup_reporter =
            Box::new(SetupReporterMock::new().get_modified_setup_result(Err((
                lame_setup,
                ConfiguratorError::required("parameter", "message"),
            ))));
        let system = System::new("test");
        subject.ui_gateway_sub = Some(ui_gateway.start().recipient());

        subject.handle_setup(47, 74, UiSetupRequest::new(vec![]));

        System::current().stop();
        system.run();
        let ui_gateway_recording = ui_gateway_recording_arc.lock().unwrap();
        let message: &NodeToUiMessage = ui_gateway_recording.get_record(0);
        assert_eq!(
            *message,
            NodeToUiMessage {
                target: MessageTarget::ClientId(47),
                body: UiSetupResponse {
                    running: false,
                    values: vec![UiSetupResponseValue::new("name", "value", Configured)],
                    errors: vec![("parameter".to_string(), "message".to_string())]
                }
                .tmb(74),
            }
        );
    }

    #[test]
    fn handle_setup_responds_but_does_not_broadcast_if_setup_changes_from_nothing() {
        let (ui_gateway, _, ui_gateway_recording_arc) = make_recorder();
        let mut subject = Daemon::new(Box::new(LauncherMock::new()));
        subject.params.clear(); // nothing
        let existing_setup = subject.params.clone();
        let modified_setup = {
            let mut modified_setup = existing_setup.clone();
            modified_setup.insert(
                "additional-item".to_string(),
                UiSetupResponseValue::new("additional-item", "booga", Set),
            );
            modified_setup
        };
        subject.setup_reporter = Box::new(
            SetupReporterMock::new().get_modified_setup_result(Ok(modified_setup.clone())),
        );
        let system = System::new("test");
        subject.ui_gateway_sub = Some(ui_gateway.start().recipient());

        subject.handle_setup(47, 74, UiSetupRequest::new(vec![]));

        System::current().stop();
        system.run();
        let ui_gateway_recording = ui_gateway_recording_arc.lock().unwrap();
        let message: &NodeToUiMessage = ui_gateway_recording.get_record(0);
        assert_eq!(
            *message,
            NodeToUiMessage {
                target: MessageTarget::ClientId(47),
                body: UiSetupResponse {
                    running: false,
                    values: modified_setup
                        .iter()
                        .map(|(_, v)| v)
                        .map(|v| v.clone())
                        .collect(),
                    errors: vec![]
                }
                .tmb(74),
            }
        );
        assert_eq!(ui_gateway_recording.len(), 1);
    }

    #[test]
    fn handle_setup_responds_but_does_not_broadcast_if_setup_is_not_changed() {
        let (ui_gateway, _, ui_gateway_recording_arc) = make_recorder();
        let mut subject = Daemon::new(Box::new(LauncherMock::new()));
        subject.params.insert(
            "db-password".to_string(),
            UiSetupResponseValue::new("db-password", "secret value", Configured),
        ); // not nothing
           // Same value, different status
        let incoming_setup = vec![(
            "db-password".to_string(),
            UiSetupResponseValue::new("db-password", "secret value", Set),
        )]
        .into_iter()
        .collect();
        subject.setup_reporter =
            Box::new(SetupReporterMock::new().get_modified_setup_result(Ok(incoming_setup)));
        let system = System::new("test");
        subject.ui_gateway_sub = Some(ui_gateway.start().recipient());

        subject.handle_setup(47, 74, UiSetupRequest::new(vec![]));

        System::current().stop();
        system.run();
        let ui_gateway_recording = ui_gateway_recording_arc.lock().unwrap();
        let message: &NodeToUiMessage = ui_gateway_recording.get_record(0);
        assert_eq!(
            *message,
            NodeToUiMessage {
                target: MessageTarget::ClientId(47),
                body: UiSetupResponse {
                    running: false,
                    values: vec![UiSetupResponseValue::new(
                        "db-password",
                        "****************",
                        Configured
                    ),]
                    .into_iter()
                    .collect(),
                    errors: vec![]
                }
                .tmb(74),
            }
        );
        assert_eq!(ui_gateway_recording.len(), 1);
    }

    #[test]
    fn handle_setup_responds_and_broadcasts_if_setup_is_changed() {
        let (ui_gateway, _, ui_gateway_recording_arc) = make_recorder();
        let mut subject = Daemon::new(Box::new(LauncherMock::new()));
        subject.params.insert(
            "booga".to_string(),
            UiSetupResponseValue::new("booga", "agoob", Configured),
        ); // not nothing
        let existing_setup = subject.params.clone();
        let modified_setup = {
            let mut modified_setup = existing_setup.clone();
            modified_setup.insert(
                "additional-item".to_string(),
                UiSetupResponseValue::new("additional-item", "booga", Set),
            );
            modified_setup
        };
        subject.setup_reporter = Box::new(
            SetupReporterMock::new().get_modified_setup_result(Ok(modified_setup.clone())),
        );
        let system = System::new("test");
        subject.ui_gateway_sub = Some(ui_gateway.start().recipient());

        subject.handle_setup(47, 74, UiSetupRequest::new(vec![]));

        System::current().stop();
        system.run();
        let ui_gateway_recording = ui_gateway_recording_arc.lock().unwrap();
        let message: &NodeToUiMessage = ui_gateway_recording.get_record(0);
        assert_eq!(
            *message,
            NodeToUiMessage {
                target: MessageTarget::ClientId(47),
                body: UiSetupResponse {
                    running: false,
                    values: modified_setup
                        .iter()
                        .map(|(_, v)| v.clone())
                        .sorted_by(|a, b| Ord::cmp(&a.name, &b.name))
                        .collect(),
                    errors: vec![]
                }
                .tmb(74),
            }
        );
        let message: &NodeToUiMessage = ui_gateway_recording.get_record(1);
        assert_eq!(
            *message,
            NodeToUiMessage {
                target: MessageTarget::AllExcept(47),
                body: UiSetupBroadcast {
                    running: false,
                    values: modified_setup
                        .into_iter()
                        .map(|(_, v)| v)
                        .sorted_by(|a, b| Ord::cmp(&a.name, &b.name))
                        .collect(),
                    errors: vec![]
                }
                .tmb(0),
            }
        );
    }

    #[test]
    fn accepts_start_order_launches_and_replies_parent_success() {
        let (ui_gateway, _, ui_gateway_recording_arc) = make_recorder();
        let launch_params_arc = Arc::new(Mutex::new(vec![]));
        let launcher = LauncherMock::new()
            .launch_params(&launch_params_arc)
            .launch_result(Ok(Some(LaunchSuccess {
                new_process_id: 2345,
                redirect_ui_port: 5432,
            })));
        let verifier_tools = VerifierToolsMock::new();
        let system = System::new("test");
        let mut subject = Daemon::new(Box::new(launcher));
        subject.params.insert(
            "db-password".to_string(),
            UiSetupResponseValue::new("db-password", "goober", Set),
        );
        subject.verifier_tools = Box::new(verifier_tools);
        let subject_addr = subject.start();
        subject_addr
            .try_send(make_bind_message(ui_gateway))
            .unwrap();

        subject_addr
            .try_send(NodeFromUiMessage {
                client_id: 1234,
                body: UiStartOrder {}.tmb(4321),
            })
            .unwrap();

        System::current().stop();
        system.run();
        let launch_params = launch_params_arc.lock().unwrap();
        assert_eq!(
            (*launch_params)
                .iter()
                .map(|x| &x.0)
                .collect::<Vec<&HashMap<String, String>>>(),
            vec![&HashMap::from_iter(
                vec![("db-password", "goober")]
                    .into_iter()
                    .map(|(n, v)| (n.to_string(), v.to_string()))
            )]
        );
        let ui_gateway_recording = ui_gateway_recording_arc.lock().unwrap();
        let record = ui_gateway_recording
            .get_record::<NodeToUiMessage>(0)
            .clone();
        assert_eq!(record.target, ClientId(1234));
        let (payload, context_id): (UiStartResponse, u64) =
            UiStartResponse::fmb(record.body).unwrap();
        assert_eq!(context_id, 4321);
        assert_eq!(
            payload,
            UiStartResponse {
                new_process_id: 2345,
                redirect_ui_port: 5432
            }
        );
    }

    #[test]
    fn accepts_start_order_launches_and_replies_child_success() {
        let (ui_gateway, _, ui_gateway_recording_arc) = make_recorder();
        let launcher = LauncherMock::new().launch_result(Ok(None));
        let verifier_tools = VerifierToolsMock::new();
        let system = System::new("test");
        let mut subject = Daemon::new(Box::new(launcher));
        subject.params.insert(
            "db-password".to_string(),
            UiSetupResponseValue::new("db-password", "goober", Set),
        );
        subject.verifier_tools = Box::new(verifier_tools);
        let subject_addr = subject.start();
        subject_addr
            .try_send(make_bind_message(ui_gateway))
            .unwrap();

        subject_addr
            .try_send(NodeFromUiMessage {
                client_id: 1234,
                body: UiStartOrder {}.tmb(4321),
            })
            .unwrap();

        System::current().stop();
        system.run();
        let ui_gateway_recording = ui_gateway_recording_arc.lock().unwrap();
        assert_eq!(ui_gateway_recording.len(), 0);
    }

    #[test]
    fn maintains_setup_through_start_order() {
        let _environment_guard = EnvironmentGuard::new();
        let _clap_guard = ClapGuard::new();
        let data_dir = ensure_node_home_directory_exists(
            "daemon",
            "accepts_start_order_launches_and_replies_failure",
        );
        let (ui_gateway, _, ui_gateway_recording_arc) = make_recorder();
        let launcher = LauncherMock::new().launch_result(Ok(Some(LaunchSuccess {
            new_process_id: 2345,
            redirect_ui_port: 5432,
        })));
        let verifier_tools = VerifierToolsMock::new()
            .process_is_running_result(false)
            .process_is_running_result(false)
            .process_is_running_result(false);
        let system = System::new("test");
        let mut subject = Daemon::new(Box::new(launcher));
        subject.params.insert(
            "ip".to_string(),
            UiSetupResponseValue::new("ip", "1.2.3.4", Set),
        );
        subject.params.insert(
            "db-password".to_string(),
            UiSetupResponseValue::new("db-password", "goober", Set),
        );
        subject.params.insert(
            "neighborhood-mode".to_string(),
            UiSetupResponseValue::new("neighborhood-mode", "zero-hop", Set),
        );
        subject.params.insert(
            "data-directory".to_string(),
            UiSetupResponseValue::new(
                "data-directory",
                data_dir.to_string_lossy().to_string().as_str(),
                Set,
            ),
        );
        subject.verifier_tools = Box::new(verifier_tools);
        let subject_addr = subject.start();
        subject_addr
            .try_send(make_bind_message(ui_gateway))
            .unwrap();

        subject_addr
            .try_send(NodeFromUiMessage {
                client_id: 1234,
                body: UiSetupRequest { values: vec![] }.tmb(4321),
            })
            .unwrap();
        subject_addr
            .try_send(NodeFromUiMessage {
                client_id: 1234,
                body: UiStartOrder {}.tmb(4321),
            })
            .unwrap();
        subject_addr
            .try_send(NodeFromUiMessage {
                client_id: 1234,
                body: UiSetupRequest { values: vec![] }.tmb(4321),
            })
            .unwrap();

        System::current().stop();
        system.run();
        let ui_gateway_recording = ui_gateway_recording_arc.lock().unwrap();
        // ------
        let record = ui_gateway_recording
            .get_record::<NodeToUiMessage>(0)
            .clone();
        assert_eq!(record.target, ClientId(1234));
        let (setup_response_before, _) = UiSetupResponse::fmb(record.body).unwrap();
        let record = ui_gateway_recording
            .get_record::<NodeToUiMessage>(1)
            .clone();
        assert_eq!(record.target, AllExcept(1234));
        let (setup_broadcast_before, _) = UiSetupBroadcast::fmb(record.body).unwrap();
        // skip start record (2)
        let record = ui_gateway_recording
            .get_record::<NodeToUiMessage>(3)
            .clone();
        let (setup_after, _) = UiSetupResponse::fmb(record.body).unwrap();
        // ------
        assert_eq!(setup_after.values, setup_response_before.values);
        assert_eq!(setup_after.values, setup_broadcast_before.values);
    }

    #[test]
    fn accepts_start_order_launches_and_replies_failure() {
        let (ui_gateway, _, ui_gateway_recording_arc) = make_recorder();
        let launcher = LauncherMock::new().launch_result(Err("booga".to_string()));
        let verifier_tools = VerifierToolsMock::new();
        let system = System::new("test");
        let mut subject = Daemon::new(Box::new(launcher));
        subject.params.insert(
            "db-password".to_string(),
            UiSetupResponseValue::new("db-password", "goober", Set),
        );
        subject.verifier_tools = Box::new(verifier_tools);
        let subject_addr = subject.start();
        subject_addr
            .try_send(make_bind_message(ui_gateway))
            .unwrap();

        subject_addr
            .try_send(NodeFromUiMessage {
                client_id: 1234,
                body: UiStartOrder {}.tmb(4321),
            })
            .unwrap();

        System::current().stop();
        system.run();
        let ui_gateway_recording = ui_gateway_recording_arc.lock().unwrap();
        let record = ui_gateway_recording
            .get_record::<NodeToUiMessage>(0)
            .clone();
        assert_eq!(record.target, ClientId(1234));
        let (code, message) = record.body.payload.err().unwrap();
        assert_eq!(code, NODE_LAUNCH_ERROR);
        assert_eq!(message, "Could not launch Node: booga".to_string());
    }

    #[test]
    fn rejects_start_order_when_node_is_already_running() {
        let (ui_gateway, _, ui_gateway_recording_arc) = make_recorder();
        let launcher = LauncherMock::new().launch_result(Err("booga".to_string()));
        let verifier_tools = VerifierToolsMock::new().process_is_running_result(true);
        let system = System::new("test");
        let mut subject = Daemon::new(Box::new(launcher));
        subject.params.insert(
            "db-password".to_string(),
            UiSetupResponseValue::new("db-password", "goober", Set),
        );
        subject.node_ui_port = Some(1234);
        subject.node_process_id = Some(3421);
        subject.verifier_tools = Box::new(verifier_tools);
        let subject_addr = subject.start();
        subject_addr
            .try_send(make_bind_message(ui_gateway))
            .unwrap();

        subject_addr
            .try_send(NodeFromUiMessage {
                client_id: 1234,
                body: UiStartOrder {}.tmb(4321),
            })
            .unwrap();

        System::current().stop();
        system.run();
        let ui_gateway_recording = ui_gateway_recording_arc.lock().unwrap();
        let record = ui_gateway_recording
            .get_record::<NodeToUiMessage>(0)
            .clone();
        assert_eq!(record.target, ClientId(1234));
        assert_eq!(&record.body.opcode, "start");
        let (code, message) = record.body.payload.err().unwrap();
        assert_eq!(code, NODE_ALREADY_RUNNING_ERROR);
        assert_eq!(
            message,
            "Could not launch Node: already running".to_string()
        );
    }

    #[test]
    fn sets_process_id_and_node_ui_port_upon_node_launch_success() {
        let (ui_gateway, _, gateway_recording_arc) = make_recorder();
        let (daemon, _, daemon_recording_arc) = make_recorder();
        let gateway_recipient = ui_gateway.start().recipient();
        let crash_notification_recipient = daemon.start().recipient();
        let launch_params_arc = Arc::new(Mutex::new(vec![]));
        let launcher = LauncherMock::new()
            .launch_params(&launch_params_arc)
            .launch_result(Ok(Some(LaunchSuccess {
                new_process_id: 54321,
                redirect_ui_port: 7777,
            })));
        let verifier_tools = VerifierToolsMock::new();
        let mut subject = Daemon::new(Box::new(launcher));
        subject.ui_gateway_sub = Some(gateway_recipient.clone());
        subject.crash_notification_sub = Some(crash_notification_recipient);
        subject.verifier_tools = Box::new(verifier_tools);
        subject.params = setup_cluster_from(vec![("data-directory", "bigglesworth", Set)]);

        subject.handle_start_order(1234, 2345);

        assert_eq!(subject.node_process_id, Some(54321));
        assert_eq!(subject.node_ui_port, Some(7777));
        let launch_params = launch_params_arc.lock().unwrap();
        assert_eq!(
            launch_params
                .iter()
                .map(|x| &x.0)
                .collect::<Vec<&HashMap<String, String>>>(),
            vec![
                (&vec![("data-directory".to_string(), "bigglesworth".to_string())]
                    .into_iter()
                    .collect::<HashMap<String, String>>())
            ]
        );
        let crashed_msg_to_daemon = CrashNotification {
            process_id: 54321,
            exit_code: None,
            stderr: None,
        };
        let system = System::new("test");
        launch_params[0]
            .1
            .try_send(crashed_msg_to_daemon.clone())
            .unwrap();
        System::current().stop();
        system.run();
        let gateway_recording = gateway_recording_arc.lock().unwrap();
        let start_msg = NodeToUiMessage {
            target: MessageTarget::ClientId(1234),
            body: UiStartResponse {
                new_process_id: 54321,
                redirect_ui_port: 7777,
            }
            .tmb(2345),
        };
        let actual_msg = gateway_recording.get_record::<NodeToUiMessage>(0);
        assert_eq!(actual_msg, &start_msg);
        let daemon_recording = daemon_recording_arc.lock().unwrap();
        let actual_msg = daemon_recording.get_record::<CrashNotification>(0);
        assert_eq!(actual_msg, &crashed_msg_to_daemon);
    }

    #[test]
    fn accepts_shutdown_order_after_start_and_returns_redirect() {
        let (ui_gateway, _, ui_gateway_recording_arc) = make_recorder();
        let system = System::new("test");
        let process_is_running_params_arc = Arc::new(Mutex::new(vec![]));
        let verifier_tools = VerifierToolsMock::new()
            .process_is_running_params(&process_is_running_params_arc)
            .process_is_running_result(true);
        let mut subject = Daemon::new(Box::new(LauncherMock::new()));
        subject.node_ui_port = Some(7777);
        subject.node_process_id = Some(8888);
        subject.verifier_tools = Box::new(verifier_tools);
        let subject_addr = subject.start();
        subject_addr
            .try_send(make_bind_message(ui_gateway))
            .unwrap();
        let body: MessageBody = UiShutdownRequest {}.tmb(4321); // Context ID is irrelevant

        subject_addr
            .try_send(NodeFromUiMessage {
                client_id: 1234,
                body: body.clone(),
            })
            .unwrap();

        System::current().stop();
        system.run();
        let ui_gateway_recording = ui_gateway_recording_arc.lock().unwrap();
        let record = ui_gateway_recording
            .get_record::<NodeToUiMessage>(0)
            .clone();
        assert_eq!(record.target, ClientId(1234));
        assert_eq!(record.body.path, FireAndForget);
        let (payload, context_id): (UiRedirect, u64) = UiRedirect::fmb(record.body).unwrap();
        assert_eq!(context_id, 0);
        assert_eq!(
            payload,
            UiRedirect {
                port: 7777,
                opcode: body.opcode,
                context_id: Some(4321),
                payload: body.payload.unwrap(),
            }
        );
        let process_is_running_params = process_is_running_params_arc.lock().unwrap();
        assert_eq!(*process_is_running_params, vec![8888])
    }

    #[test]
    fn remembers_unexpected_node_crash() {
        let verifier_tools = VerifierToolsMock::new().process_is_running_result(false);
        let mut subject = Daemon::new(Box::new(LauncherMock::new()));
        subject.node_ui_port = Some(7777);
        subject.node_process_id = Some(8888);
        subject.verifier_tools = Box::new(verifier_tools);

        let result = subject.port_if_node_is_running();

        assert_eq!(result, None);
        assert_eq!(subject.node_ui_port, None);
        assert_eq!(subject.node_process_id, None)
    }

    #[test]
    fn accepts_unexpected_message_discovers_non_running_node_and_returns_conversational_answer_of_error(
    ) {
        let (ui_gateway, _, ui_gateway_recording_arc) = make_recorder();
        let system = System::new("test");
        let verifier_tools = VerifierToolsMock::new().process_is_running_result(false); // only consulted once; second time, we already know
        let mut subject = Daemon::new(Box::new(LauncherMock::new()));
        subject.node_ui_port = Some(7777);
        subject.node_process_id = Some(8888);
        subject.verifier_tools = Box::new(verifier_tools);
        let subject_addr = subject.start();
        subject_addr
            .try_send(make_bind_message(ui_gateway))
            .unwrap();
        let shutdown_body: MessageBody = UiShutdownRequest {}.tmb(4321);

        subject_addr
            .try_send(NodeFromUiMessage {
                client_id: 1234,
                body: shutdown_body.clone(),
            })
            .unwrap();

        System::current().stop();
        system.run();
        let ui_gateway_recording = ui_gateway_recording_arc.lock().unwrap();
        let record = ui_gateway_recording
            .get_record::<NodeToUiMessage>(0)
            .clone();
        assert_eq!(record.target, ClientId(1234));
        assert_eq!(record.body.path, Conversation(4321));
        assert_eq!(
            record.body.payload,
            Err((
                NODE_NOT_RUNNING_ERROR,
                "Cannot handle shutdown request: Node is not running".to_string()
            ))
        );
    }

    #[test]
    fn unexpected_ff_message_undeliverable_to_inactive_node_is_announced_with_another_ff_message() {
        //fire and forget message that could be sent from UI to Node does not exist so far,
        //this is a touch of the future
        let (ui_gateway, _, ui_gateway_recording_arc) = make_recorder();
        let system = System::new("test");
        let verifier_tools = VerifierToolsMock::new().process_is_running_result(false);
        let mut subject = Daemon::new(Box::new(LauncherMock::new()));
        subject.node_ui_port = Some(7777);
        subject.node_process_id = Some(8888);
        subject.verifier_tools = Box::new(verifier_tools);
        let subject_addr = subject.start();
        subject_addr
            .try_send(make_bind_message(ui_gateway))
            .unwrap();
        let body = MessageBody {
            opcode: "uninventedMessage".to_string(),
            path: MessagePath::FireAndForget,
            payload: Ok("Something very important".to_string()),
        };
        subject_addr
            .try_send(NodeFromUiMessage {
                client_id: 1234,
                body,
            })
            .unwrap();

        System::current().stop();
        system.run();
        let ui_gateway_recording = ui_gateway_recording_arc.lock().unwrap();
        let record = ui_gateway_recording
            .get_record::<NodeToUiMessage>(0)
            .clone();
        assert_eq!(record.target, ClientId(1234));
        assert_eq!(record.body.opcode, "undelivered");
        assert_eq!(record.body.path, FireAndForget);
        assert_eq!(
            UiUndeliveredFireAndForget::fmb(record.body).unwrap(),
            (
                UiUndeliveredFireAndForget {
                    opcode: "uninventedMessage".to_string()
                },
                0
            )
        );
    }

    #[test]
    fn accepts_financials_request_before_start_and_returns_error() {
        let (ui_gateway, _, ui_gateway_recording_arc) = make_recorder();
        let system = System::new("test");
        let verifier_tools = VerifierToolsMock::new();
        let mut subject = Daemon::new(Box::new(LauncherMock::new()));
        subject.node_ui_port = None;
        subject.node_process_id = None;
        subject.verifier_tools = Box::new(verifier_tools);
        let subject_addr = subject.start();
        subject_addr
            .try_send(make_bind_message(ui_gateway))
            .unwrap();
        let body: MessageBody = UiFinancialsRequest {
            payable_minimum_amount: 0,
            payable_maximum_age: 0,
            receivable_minimum_amount: 0,
            receivable_maximum_age: 0,
        }
        .tmb(4321);

        subject_addr
            .try_send(NodeFromUiMessage {
                client_id: 1234,
                body: body.clone(),
            })
            .unwrap();

        System::current().stop();
        system.run();
        let ui_gateway_recording = ui_gateway_recording_arc.lock().unwrap();
        let record = ui_gateway_recording
            .get_record::<NodeToUiMessage>(0)
            .clone();
        assert_eq!(record.target, ClientId(1234));
        assert_eq!(
            record.body.payload,
            Err((
                NODE_NOT_RUNNING_ERROR,
                "Cannot handle financials request: Node is not running".to_string()
            ))
        );
    }

    #[test]
    fn accepts_crash_notification_when_not_in_setup_mode_and_sends_ui_notification() {
        let (ui_gateway, _, ui_gateway_recording_arc) = make_recorder();
        let system = System::new("test");
        let verifier_tools = VerifierToolsMock::new();
        let mut subject = Daemon::new(Box::new(LauncherMock::new()));
        subject.node_ui_port = Some(1234);
        subject.node_process_id = Some(12345);
        subject.verifier_tools = Box::new(verifier_tools);
        let subject_addr = subject.start();
        subject_addr
            .try_send(make_bind_message(ui_gateway))
            .unwrap();
        let message = CrashNotification {
            process_id: 54321,
            exit_code: Some(123),
            stderr: Some("Standard error".to_string()),
        };

        subject_addr.try_send(message).unwrap();

        subject_addr
            .try_send(NodeFromUiMessage {
                client_id: 7777,
                body: UiShutdownRequest {}.tmb(777),
            })
            .unwrap();
        System::current().stop();
        system.run();
        let ui_gateway_recording = ui_gateway_recording_arc.lock().unwrap();
        let record = ui_gateway_recording.get_record::<NodeToUiMessage>(0);
        assert_eq!(record.target, MessageTarget::AllClients);
        assert_eq!(
            &record.body,
            &UiNodeCrashedBroadcast {
                process_id: 54321,
                crash_reason: CrashReason::Unrecognized("Standard error".to_string()),
            }
            .tmb(0)
        );
        let record = ui_gateway_recording
            .get_record::<NodeToUiMessage>(1)
            .clone();
        assert_eq!(record.target, ClientId(7777));
        assert_eq!(
            &record.body,
            &MessageBody {
                opcode: "shutdown".to_string(),
                path: Conversation(777),
                payload: Err((
                    NODE_NOT_RUNNING_ERROR,
                    format!(
                        "Cannot handle {} request: Node is not running",
                        UiShutdownRequest {}.opcode()
                    ),
                )),
            }
        );
    }

    #[test]
    fn accepts_crash_notification_in_setup_mode_and_swallows() {
        let (ui_gateway, _, ui_gateway_recording_arc) = make_recorder();
        let system = System::new("test");
        let ui_gateway_sub = ui_gateway.start().recipient();
        let verifier_tools = VerifierToolsMock::new();
        let mut subject = Daemon::new(Box::new(LauncherMock::new()));
        subject.ui_gateway_sub = Some(ui_gateway_sub);
        subject.verifier_tools = Box::new(verifier_tools);
        subject.node_ui_port = None;
        subject.node_process_id = None;

        subject.handle_crash_notification(CrashNotification {
            process_id: 54321,
            exit_code: Some(123),
            stderr: Some("Standard Error".to_string()),
        });

        System::current().stop();
        system.run();
        let ui_gateway_recording = ui_gateway_recording_arc.lock().unwrap();
        assert_eq!(ui_gateway_recording.len(), 0);
    }
}<|MERGE_RESOLUTION|>--- conflicted
+++ resolved
@@ -14,11 +14,7 @@
 use crate::daemon::crash_notification::CrashNotification;
 use crate::daemon::launch_verifier::{VerifierTools, VerifierToolsReal};
 use crate::daemon::setup_reporter::{SetupCluster, SetupReporter, SetupReporterReal};
-<<<<<<< HEAD
-=======
 use crate::node_configurator::DirsWrapperReal;
-use crate::sub_lib::logger::Logger;
->>>>>>> 9d651e33
 use crate::sub_lib::utils::NODE_MAILBOX_CAPACITY;
 use actix::Recipient;
 use actix::{Actor, Context, Handler, Message};
@@ -167,12 +163,8 @@
             node_process_id: None,
             node_ui_port: None,
             verifier_tools: Box::new(VerifierToolsReal::new()),
-<<<<<<< HEAD
-            setup_reporter: Box::new(SetupReporterReal::new()),
+            setup_reporter: Box::new(SetupReporterReal::new(Box::new(DirsWrapperReal {}))),
             temporary_automap_control_factory: Box::new(AutomapControlFactoryReal::new()),
-=======
-            setup_reporter: Box::new(SetupReporterReal::new(Box::new(DirsWrapperReal))),
->>>>>>> 9d651e33
             logger: Logger::new("Daemon"),
         }
     }
