--- conflicted
+++ resolved
@@ -6,10 +6,7 @@
     DnsInspectorFactory, DnsInspectorFactoryReal,
 };
 use crate::database::db_initializer::{DbInitializer, DbInitializerReal, InitializationError};
-<<<<<<< HEAD
-=======
 use crate::database::db_migrations::MigratorConfig;
->>>>>>> e09c1e7c
 use crate::db_config::config_dao_null::ConfigDaoNull;
 use crate::db_config::persistent_configuration::{
     PersistentConfiguration, PersistentConfigurationReal,
@@ -22,23 +19,16 @@
 use crate::node_configurator::{
     data_directory_from_context, determine_config_file_path, DirsWrapper, DirsWrapperReal,
 };
-<<<<<<< HEAD
-use crate::sub_lib::neighborhood::NeighborhoodMode as NeighborhoodModeEnum;
-=======
 use crate::sub_lib::accountant::{DEFAULT_PAYMENT_THRESHOLDS, DEFAULT_SCAN_INTERVALS};
->>>>>>> e09c1e7c
 use crate::sub_lib::neighborhood::NodeDescriptor;
 use crate::sub_lib::neighborhood::{NeighborhoodMode as NeighborhoodModeEnum, DEFAULT_RATE_PACK};
 use crate::sub_lib::utils::make_new_multi_config;
 use crate::test_utils::main_cryptde;
 use clap::value_t;
 use itertools::Itertools;
-<<<<<<< HEAD
-use masq_lib::constants::DEFAULT_CHAIN_NAME;
-=======
 use masq_lib::blockchains::chains::Chain as BlockChain;
 use masq_lib::constants::DEFAULT_CHAIN;
->>>>>>> e09c1e7c
+use masq_lib::logger::Logger;
 use masq_lib::logger::Logger;
 use masq_lib::messages::UiSetupResponseValueStatus::{Blank, Configured, Default, Required, Set};
 use masq_lib::messages::{UiSetupRequestValue, UiSetupResponseValue, UiSetupResponseValueStatus};
@@ -49,10 +39,7 @@
 use masq_lib::shared_schema::{shared_app, ConfiguratorError};
 use masq_lib::utils::ExpectValue;
 use std::collections::HashMap;
-<<<<<<< HEAD
-=======
 use std::fmt::Display;
->>>>>>> e09c1e7c
 use std::net::{IpAddr, Ipv4Addr};
 use std::path::{Path, PathBuf};
 use std::str::FromStr;
@@ -140,7 +127,6 @@
                 chain,
             ),
         };
-<<<<<<< HEAD
         let list_of_blanked_parameters = blanked_out_former_values
             .keys()
             .map(|item| item.to_owned())
@@ -148,13 +134,7 @@
         let (configured_setup, error_opt) = self.calculate_configured_setup(
             &all_but_configured,
             list_of_blanked_parameters,
-            &data_directory,
-            &chain_name,
-        );
-=======
-        let (configured_setup, error_opt) =
-            self.calculate_configured_setup(&all_but_configured, &data_directory);
->>>>>>> e09c1e7c
+            &data_directory);
         if let Some(error) = error_opt {
             error_so_far.extend(error);
         }
@@ -308,11 +288,7 @@
     ) -> (SetupCluster, Option<ConfiguratorError>) {
         let mut error_so_far = ConfiguratorError::new(vec![]);
         let db_password_opt = combined_setup.get("db-password").map(|v| v.value.clone());
-<<<<<<< HEAD
-        let command_line = Self::make_command_line(combined_setup, blanked_out_parameters);
-=======
         let command_line = Self::make_command_line(combined_setup);
->>>>>>> e09c1e7c
         let multi_config = match Self::make_multi_config(
             self.dirs_wrapper.as_ref(),
             Some(command_line),
@@ -322,17 +298,8 @@
             Ok(mc) => mc,
             Err(ce) => return (HashMap::new(), Some(ce)),
         };
-<<<<<<< HEAD
-        let ((bootstrapper_config, persistent_config_opt), error_opt) = self.run_configuration(
-            self.dirs_wrapper.as_ref(),
-            &multi_config,
-            data_directory,
-            chain_id_from_name(chain_name),
-        );
-=======
         let ((bootstrapper_config, persistent_config), error_opt) =
             self.run_configuration(&multi_config, data_directory);
->>>>>>> e09c1e7c
         if let Some(error) = error_opt {
             error_so_far.extend(error);
         }
@@ -439,10 +406,6 @@
     #[allow(clippy::type_complexity)]
     fn run_configuration(
         &self,
-<<<<<<< HEAD
-        dirs_wrapper: &dyn DirsWrapper,
-=======
->>>>>>> e09c1e7c
         multi_config: &MultiConfig,
         data_directory: &Path,
     ) -> (
@@ -487,14 +450,6 @@
                     }
                 }
             }
-<<<<<<< HEAD
-            Err(InitializationError::Nonexistent) => {
-                // When the Daemon runs for the first time, the database will not yet have been
-                // created.
-                let mut persistent_config =
-                    PersistentConfigurationReal::new(Box::new(ConfigDaoNull::default()));
-                match unprivileged_parse_args(
-=======
             Err(InitializationError::Nonexistent | InitializationError::SuppressedMigration) => {
                 // When the Daemon runs for the first time, the database will not yet have been
                 // created. If the database is old, it should not be used by the Daemon.
@@ -502,18 +457,11 @@
                 let mut persistent_config =
                     PersistentConfigurationReal::new(Box::new(ConfigDaoNull::default()));
                 match parse_args_configuration.unprivileged_parse_args(
->>>>>>> e09c1e7c
                     multi_config,
                     &mut bootstrapper_config,
                     &mut persistent_config,
                     &self.logger,
                 ) {
-<<<<<<< HEAD
-                    Ok(_) => ((bootstrapper_config, None), None),
-                    Err(ce) => {
-                        error_so_far.extend(ce);
-                        ((bootstrapper_config, None), Some(error_so_far))
-=======
                     Ok(_) => ((bootstrapper_config, Box::new(persistent_config)), None),
                     Err(ce) => {
                         error_so_far.extend(ce);
@@ -522,7 +470,6 @@
                             (bootstrapper_config, Box::new(persistent_config)),
                             Some(error_so_far),
                         )
->>>>>>> e09c1e7c
                     }
                 }
             }
@@ -793,11 +740,7 @@
     fn computed_default(
         &self,
         bootstrapper_config: &BootstrapperConfig,
-<<<<<<< HEAD
-        _persistent_config_opt: &Option<Box<dyn PersistentConfiguration>>,
-=======
         _persistent_config: &dyn PersistentConfiguration,
->>>>>>> e09c1e7c
         _db_password_opt: &Option<String>,
     ) -> Option<(String, UiSetupResponseValueStatus)> {
         let neighborhood_mode = &bootstrapper_config.neighborhood_config.mode;
@@ -848,7 +791,6 @@
 
     fn computed_default(
         &self,
-<<<<<<< HEAD
         bootstrapper_config: &BootstrapperConfig,
         persistent_config_opt: &Option<Box<dyn PersistentConfiguration>>,
         _db_password_opt: &Option<String>,
@@ -874,18 +816,6 @@
             }
             _ => None,
         }
-=======
-        _bootstrapper_config: &BootstrapperConfig,
-        persistent_config: &dyn PersistentConfiguration,
-        _db_password_opt: &Option<String>,
-    ) -> Option<(String, UiSetupResponseValueStatus)> {
-        let persistent_config_value_opt = match persistent_config.mapping_protocol() {
-            Ok(protocol_opt) => protocol_opt,
-            Err(_) => None,
-        };
-        persistent_config_value_opt
-            .map(|protocol| (protocol.to_string().to_lowercase(), Configured))
->>>>>>> e09c1e7c
     }
 }
 
@@ -1138,19 +1068,12 @@
     };
     use crate::node_configurator::{DirsWrapper, DirsWrapperReal};
     use crate::node_test_utils::DirsWrapperMock;
-<<<<<<< HEAD
-    use crate::sub_lib::cryptde::{PlainData, PublicKey};
+    use crate::sub_lib::cryptde::PublicKey;
     use crate::sub_lib::neighborhood::DEFAULT_RATE_PACK;
-    use crate::sub_lib::node_addr::NodeAddr;
-    use crate::sub_lib::wallet::Wallet;
-    use crate::test_utils::assert_string_contains;
-=======
-    use crate::sub_lib::cryptde::PublicKey;
     use crate::sub_lib::node_addr::NodeAddr;
     use crate::sub_lib::wallet::Wallet;
     use crate::sub_lib::{accountant, neighborhood};
     use crate::test_utils::database_utils::bring_db_0_back_to_life_and_return_connection;
->>>>>>> e09c1e7c
     use crate::test_utils::persistent_configuration_mock::PersistentConfigurationMock;
     use crate::test_utils::unshared_test_utils::{
         make_persistent_config_real_with_config_dao_null,
@@ -1162,13 +1085,7 @@
     use masq_lib::messages::UiSetupResponseValueStatus::{Blank, Configured, Required, Set};
     use masq_lib::test_utils::environment_guard::{ClapGuard, EnvironmentGuard};
     use masq_lib::test_utils::logging::{init_test_logging, TestLogHandler};
-<<<<<<< HEAD
-    use masq_lib::test_utils::utils::{
-        ensure_node_home_directory_exists, DEFAULT_CHAIN_ID, TEST_DEFAULT_CHAIN_NAME,
-    };
-=======
     use masq_lib::test_utils::utils::{ensure_node_home_directory_exists, TEST_DEFAULT_CHAIN};
->>>>>>> e09c1e7c
     use masq_lib::utils::AutomapProtocol;
     use std::cell::RefCell;
     use std::convert::TryFrom;
@@ -1633,6 +1550,9 @@
                 .write_all(b"mapping-protocol = \"pcp\"\n")
                 .unwrap();
             config_file
+                .write_all(b"mapping-protocol = \"pcp\"\n")
+                .unwrap();
+            config_file
                 .write_all(b"neighborhood-mode = \"zero-hop\"\n")
                 .unwrap();
             config_file.write_all(b"scans = \"off\"\n").unwrap();
@@ -1660,12 +1580,9 @@
             config_file.write_all(b"consuming-private-key = \"FFEEDDCCBBAA99887766554433221100FFEEDDCCBBAA99887766554433221100\"\n").unwrap();
             config_file.write_all(b"crash-point = \"None\"\n").unwrap();
             config_file
-<<<<<<< HEAD
-=======
                 .write_all(b"db-password = \"ropstenPassword\"\n")
                 .unwrap();
             config_file
->>>>>>> e09c1e7c
                 .write_all(b"dns-servers = \"8.7.6.5\"\n")
                 .unwrap();
             // NOTE: You can't really change consuming-private-key without starting a new database
@@ -1728,11 +1645,7 @@
                 &ropsten_dir.to_string_lossy().to_string(),
                 Default,
             ),
-<<<<<<< HEAD
-            ("db-password", "", Blank),
-=======
             ("db-password", "ropstenPassword", Configured),
->>>>>>> e09c1e7c
             ("dns-servers", "8.7.6.5", Configured),
             (
                 "earning-wallet",
@@ -2031,12 +1944,6 @@
     }
 
     #[test]
-<<<<<<< HEAD
-    fn calculate_fundamentals_with_only_environment() {
-        let _guard = EnvironmentGuard::new();
-        vec![
-            ("MASQ_CHAIN", TEST_DEFAULT_CHAIN_NAME),
-=======
     fn get_modified_setup_data_directory_trying_to_blank_chain_out_on_error() {
         let _guard = EnvironmentGuard::new();
         let base_dir = ensure_node_home_directory_exists(
@@ -2268,7 +2175,6 @@
         let _guard = EnvironmentGuard::new();
         vec![
             ("MASQ_CHAIN", TEST_DEFAULT_CHAIN.rec().literal_identifier),
->>>>>>> e09c1e7c
             ("MASQ_DATA_DIRECTORY", "env_dir"),
             ("MASQ_REAL_USER", "9999:9999:booga"),
         ]
@@ -2482,13 +2388,8 @@
         .collect();
         let subject = SetupReporterReal::new(Box::new(DirsWrapperReal {}));
 
-<<<<<<< HEAD
-        let result = SetupReporterReal::new(Box::new(DirsWrapperReal {}))
-            .calculate_configured_setup(&setup, vec![], &data_directory, "irrelevant")
-=======
         let result = subject
             .calculate_configured_setup(&setup, &data_directory)
->>>>>>> e09c1e7c
             .0;
 
         assert_eq!(
@@ -2533,11 +2434,7 @@
         .collect();
 
         let result = SetupReporterReal::new(Box::new(DirsWrapperReal {}))
-<<<<<<< HEAD
             .calculate_configured_setup(&setup, vec![], &data_directory, "irrelevant")
-=======
-            .calculate_configured_setup(&setup, &data_directory)
->>>>>>> e09c1e7c
             .0;
 
         assert_eq!(result.get("gas-price").unwrap().value, "10".to_string());
@@ -2612,13 +2509,8 @@
         .collect();
         let subject = SetupReporterReal::new(Box::new(DirsWrapperReal {}));
 
-<<<<<<< HEAD
-        let result = SetupReporterReal::new(Box::new(DirsWrapperReal {}))
-            .calculate_configured_setup(&setup, vec![], &data_directory, "irrelevant")
-=======
         let result = subject
             .calculate_configured_setup(&setup, &data_directory)
->>>>>>> e09c1e7c
             .0;
 
         assert_eq!(result.get("gas-price").unwrap().value, "10".to_string());
@@ -2645,13 +2537,8 @@
         .collect();
         let subject = SetupReporterReal::new(Box::new(DirsWrapperReal {}));
 
-<<<<<<< HEAD
-        let result = SetupReporterReal::new(Box::new(DirsWrapperReal {}))
-            .calculate_configured_setup(&setup, vec![], &data_directory, "irrelevant")
-=======
         let result = subject
             .calculate_configured_setup(&setup, &data_directory)
->>>>>>> e09c1e7c
             .1
             .unwrap();
 
@@ -2688,13 +2575,7 @@
         .collect();
         let subject = SetupReporterReal::new(Box::new(DirsWrapperReal {}));
 
-<<<<<<< HEAD
-        let result = SetupReporterReal::new(Box::new(DirsWrapperReal {}))
-            .calculate_configured_setup(&setup, vec![], &data_dir, "irrelevant")
-            .0;
-=======
         let result = subject.calculate_configured_setup(&setup, &data_dir).0;
->>>>>>> e09c1e7c
 
         assert_eq!(result.get("gas-price").unwrap().value, "10".to_string());
     }
@@ -2727,13 +2608,8 @@
         .collect();
         let subject = SetupReporterReal::new(Box::new(DirsWrapperReal {}));
 
-<<<<<<< HEAD
-        let result = SetupReporterReal::new(Box::new(DirsWrapperReal {}))
-            .calculate_configured_setup(&setup, vec![], &data_directory, "irrelevant")
-=======
         let result = subject
             .calculate_configured_setup(&setup, &data_directory)
->>>>>>> e09c1e7c
             .1
             .unwrap();
 
@@ -2954,15 +2830,11 @@
         let mut config = BootstrapperConfig::new();
         config.neighborhood_config.mode = crate::sub_lib::neighborhood::NeighborhoodMode::ZeroHop;
 
-<<<<<<< HEAD
-        let result = subject.computed_default(&config, &None, &None);
-=======
         let result = subject.computed_default(
             &config,
             &make_persistent_config_real_with_config_dao_null(),
             &None,
         );
->>>>>>> e09c1e7c
 
         assert_eq!(result, Some(("".to_string(), Blank)));
     }
@@ -2977,15 +2849,11 @@
             DEFAULT_RATE_PACK,
         );
 
-<<<<<<< HEAD
-        let result = subject.computed_default(&config, &None, &None);
-=======
         let result = subject.computed_default(
             &config,
             &make_persistent_config_real_with_config_dao_null(),
             &None,
         );
->>>>>>> e09c1e7c
 
         assert_eq!(result, Some(("5.6.7.8".to_string(), Set)));
     }
@@ -2996,15 +2864,11 @@
         let mut config = BootstrapperConfig::new();
         config.neighborhood_config.mode = crate::sub_lib::neighborhood::NeighborhoodMode::ZeroHop;
 
-<<<<<<< HEAD
-        let result = subject.computed_default(&config, &None, &None);
-=======
         let result = subject.computed_default(
             &config,
             &make_persistent_config_real_with_config_dao_null(),
             &None,
         );
->>>>>>> e09c1e7c
 
         assert_eq!(result, Some(("".to_string(), Blank)));
     }
@@ -3023,55 +2887,30 @@
     }
 
     #[test]
-<<<<<<< HEAD
-    fn mapping_protocol_is_just_blank_if_no_data_in_database_and_unspecified_on_command_line() {
-=======
     fn mapping_protocol_is_just_blank_if_no_data_in_database() {
->>>>>>> e09c1e7c
         let subject = MappingProtocol {};
         let persistent_config =
             PersistentConfigurationMock::default().mapping_protocol_result(Ok(None));
 
-<<<<<<< HEAD
-        let result = subject.computed_default(
-            &BootstrapperConfig::new(),
-            &Some(Box::new(persistent_config)),
-            &None,
-        );
-=======
         let result =
             subject.computed_default(&BootstrapperConfig::new(), &persistent_config, &None);
->>>>>>> e09c1e7c
 
         assert_eq!(result, None)
     }
 
     #[test]
-<<<<<<< HEAD
-    fn mapping_protocol_is_configured_if_data_in_database_and_no_command_line() {
-=======
     fn mapping_protocol_is_configured_if_data_in_database() {
->>>>>>> e09c1e7c
         let subject = MappingProtocol {};
         let persistent_config = PersistentConfigurationMock::default()
             .mapping_protocol_result(Ok(Some(AutomapProtocol::Pmp)));
         let bootstrapper_config = BootstrapperConfig::new();
 
-<<<<<<< HEAD
-        let result = subject.computed_default(
-            &bootstrapper_config,
-            &Some(Box::new(persistent_config)),
-            &None,
-        );
-=======
         let result = subject.computed_default(&bootstrapper_config, &persistent_config, &None);
->>>>>>> e09c1e7c
 
         assert_eq!(result, Some(("pmp".to_string(), Configured)))
     }
 
     #[test]
-<<<<<<< HEAD
     fn mapping_protocol_is_configured_if_no_database_but_bootstrapper_config_contains_some_value() {
         let subject = MappingProtocol {};
         let persistent_config =
@@ -3089,8 +2928,6 @@
     }
 
     #[test]
-=======
->>>>>>> e09c1e7c
     fn neighborhood_mode_computed_default() {
         let subject = NeighborhoodMode {};
 
