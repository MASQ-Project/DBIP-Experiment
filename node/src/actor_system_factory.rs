--- conflicted
+++ resolved
@@ -501,7 +501,6 @@
     }
 }
 
-<<<<<<< HEAD
 impl ActorSystemFactoryReal {
     pub fn new() -> Self {
         Self {
@@ -545,7 +544,9 @@
         _change_handler: ChangeHandler,
     ) -> Box<dyn AutomapControl> {
         panic!("Should never calll make() on an AutomapControlFactoryNull.");
-=======
+    }
+}
+
 fn validate_database_chain_correctness(
     chain_id: u8,
     persistent_config: &dyn PersistentConfiguration,
@@ -557,7 +558,6 @@
             "Database with the wrong chain name detected; expected: {}, was: {}",
             required_chain, chain_in_db
         )
->>>>>>> a786538a
     }
 }
 
@@ -606,13 +606,10 @@
     use crate::test_utils::automap_mocks::{AutomapControlFactoryMock, AutomapControlMock};
     use crate::test_utils::main_cryptde;
     use crate::test_utils::make_wallet;
-<<<<<<< HEAD
-=======
     use crate::test_utils::persistent_configuration_mock::PersistentConfigurationMock;
     use crate::test_utils::recorder::Recorder;
->>>>>>> a786538a
     use crate::test_utils::recorder::Recording;
-    use crate::test_utils::recorder::{make_recorder, Recorder};
+    use crate::test_utils::recorder::{make_recorder};
     use crate::test_utils::{alias_cryptde, rate_pack};
     use actix::System;
     use automap_lib::control_layer::automap_control::AutomapChange;
