--- conflicted
+++ resolved
@@ -32,20 +32,13 @@
 use crate::sub_lib::proxy_server::ProxyServerSubs;
 use crate::sub_lib::ui_gateway::UiGatewaySubs;
 use actix::Recipient;
-<<<<<<< HEAD
 use actix::{Actor, Arbiter};
-=======
-use actix::{Addr, Arbiter};
->>>>>>> e09c1e7c
 use automap_lib::comm_layer::AutomapError;
 use automap_lib::control_layer::automap_control::{
     AutomapChange, AutomapControl, AutomapControlReal, ChangeHandler,
 };
-<<<<<<< HEAD
 use crossbeam_channel::{unbounded, Sender};
-use masq_lib::ui_gateway::NodeFromUiMessage;
 use masq_lib::utils::ExpectValue;
-=======
 use masq_lib::blockchains::chains::Chain;
 use masq_lib::crash_point::CrashPoint;
 #[cfg(feature = "log_recipient_test")]
@@ -54,7 +47,6 @@
 use masq_lib::logger::prepare_log_recipient;
 use masq_lib::logger::Logger;
 use masq_lib::ui_gateway::{NodeFromUiMessage, NodeToUiMessage};
->>>>>>> e09c1e7c
 use masq_lib::utils::{exit_process, AutomapProtocol};
 use std::net::{IpAddr, Ipv4Addr};
 use std::path::Path;
@@ -69,11 +61,7 @@
 }
 
 pub struct ActorSystemFactoryReal {
-<<<<<<< HEAD
-    automap_control_factory: Box<dyn AutomapControlFactory>,
-=======
     t: Box<dyn ActorSystemFactoryTools>,
->>>>>>> e09c1e7c
 }
 
 impl ActorSystemFactory for ActorSystemFactoryReal {
@@ -83,23 +71,12 @@
         actor_factory: Box<dyn ActorFactory>,
         persist_config: Box<dyn PersistentConfiguration>,
     ) -> StreamHandlerPoolSubs {
-<<<<<<< HEAD
-        let main_cryptde = bootstrapper::main_cryptde_ref();
-        let alias_cryptde = bootstrapper::alias_cryptde_ref();
-        let (tx, rx) = unbounded();
-
-        self.prepare_initial_messages(main_cryptde, alias_cryptde, config, actor_factory, tx);
-
-        // TODO This looks like an embarrassing hack. Why not just return the StreamHandlerPoolSubs from prepare_initial_messages?
-        rx.recv().expect("Internal error: actor-system init thread died before initializing StreamHandlerPool subscribers")
-=======
         self.t.validate_database_chain(
             persist_config.as_ref(),
             config.blockchain_bridge_config.chain,
         );
         self.t
             .prepare_initial_messages(self.t.cryptdes(), config, persist_config, actor_factory)
->>>>>>> e09c1e7c
     }
 }
 
@@ -112,12 +89,7 @@
 pub trait ActorSystemFactoryTools {
     fn prepare_initial_messages(
         &self,
-<<<<<<< HEAD
-        main_cryptde: &'static dyn CryptDE,
-        alias_cryptde: &'static dyn CryptDE,
-=======
         cryptdes: CryptDEPair,
->>>>>>> e09c1e7c
         config: BootstrapperConfig,
         persistent_config: Box<dyn PersistentConfiguration>,
         actor_factory: Box<dyn ActorFactory>,
@@ -145,22 +117,8 @@
     ) -> StreamHandlerPoolSubs {
         let db_initializer = DbInitializerReal::default();
         let (dispatcher_subs, pool_bind_sub) = actor_factory.make_and_start_dispatcher(&config);
-<<<<<<< HEAD
-        let proxy_server_subs = actor_factory.make_and_start_proxy_server(
-            main_cryptde,
-            alias_cryptde,
-            config.neighborhood_config.mode.is_decentralized(),
-            if config.consuming_wallet_opt.is_none() {
-                None
-            } else {
-                Some(0)
-            },
-        );
-        let proxy_client_subs = if !config.neighborhood_config.mode.is_consume_only() {
-=======
         let proxy_server_subs = actor_factory.make_and_start_proxy_server(cryptdes, &config);
         let proxy_client_subs_opt = if !config.neighborhood_config.mode.is_consume_only() {
->>>>>>> e09c1e7c
             Some(
                 actor_factory.make_and_start_proxy_client(ProxyClientConfig {
                     cryptde: cryptdes.main,
@@ -245,11 +203,6 @@
             })
             .expect("Dispatcher is dead");
 
-<<<<<<< HEAD
-        self.start_automap(
-            &config,
-            vec![peer_actors.neighborhood.new_public_ip.clone()],
-=======
         self.log_recipient_setter
             .prepare_log_recipient(ui_gateway_subs.node_to_ui_message_sub);
 
@@ -260,7 +213,6 @@
                 peer_actors.neighborhood.new_public_ip.clone(),
                 peer_actors.dispatcher.new_ip_sub.clone(),
             ],
->>>>>>> e09c1e7c
         );
 
         //after we've bound all the actors, send start messages to any actors that need it
@@ -285,6 +237,107 @@
                 "Database with a wrong chain name detected; expected: {}, was: {}",
                 demanded, from_db
             )
+        }
+    }
+}
+
+impl ActorSystemFactoryToolsReal {
+    pub fn new() -> Self {
+        Self {
+            log_recipient_setter: Box::new(LogRecipientSetterReal::new()),
+            automap_control_factory: Box::new(AutomapControlFactoryReal::new()),
+        }
+    }
+
+    fn notify_of_public_ip_change(
+        new_ip_recipients: &[Recipient<NewPublicIp>],
+        new_public_ip: IpAddr,
+    ) {
+        new_ip_recipients.iter().for_each(|r| {
+            r.try_send(NewPublicIp {
+                new_ip: new_public_ip,
+            })
+            .expect("NewPublicIp recipient is dead")
+        });
+    }
+
+    fn handle_housekeeping_thread_error(error: AutomapError) {
+        Self::handle_automap_error("", error);
+    }
+
+    fn handle_automap_error(prefix: &str, error: AutomapError) {
+        exit_process(1, &format!("Automap failure: {}{:?}", prefix, error));
+    }
+
+    fn maybe_save_usual_protocol(
+        automap_control: &dyn AutomapControl,
+        persistent_config: &mut dyn PersistentConfiguration,
+        b_config_entry_opt: Option<AutomapProtocol>,
+    ) {
+        match (b_config_entry_opt, automap_control.get_mapping_protocol()) {
+            (Some(_), None) => {
+                unreachable!("get_public_ip would've returned AllProtocolsFailed first")
+            }
+            (old_protocol, new_protocol) => {
+                if old_protocol != new_protocol {
+                    debug!(
+                        Logger::new("ActorSystemFactory"),
+                        "Saving a new mapping protocol '{:?}'; used to be '{:?}'",
+                        new_protocol,
+                        old_protocol
+                    );
+                    persistent_config
+                        .set_mapping_protocol(new_protocol)
+                        .expect("write of mapping protocol failed")
+                }
+            }
+        }
+    }
+
+    fn start_automap(
+        &self,
+        config: &BootstrapperConfig,
+        mut persistent_config: Box<dyn PersistentConfiguration>,
+        new_ip_recipients: Vec<Recipient<NewPublicIp>>,
+    ) {
+        if let NeighborhoodMode::Standard(node_addr, _, _) = &config.neighborhood_config.mode {
+            // If we already know the IP address, no need for Automap
+            if node_addr.ip_addr() != IpAddr::V4(Ipv4Addr::new(0, 0, 0, 0)) {
+                return;
+            }
+            let change_handler = move |change: AutomapChange| match change {
+                AutomapChange::NewIp(new_public_ip) => {
+                    exit_process(
+                        1,
+                        format! ("IP change to {} reported from ISP. We can't handle that until GH-499. Going down...", new_public_ip).as_str()
+                    );
+                }
+                AutomapChange::Error(e) => Self::handle_housekeeping_thread_error(e),
+            };
+            let mut automap_control = self
+                .automap_control_factory
+                .make(config.mapping_protocol_opt, Box::new(change_handler));
+            let public_ip = match automap_control.get_public_ip() {
+                Ok(ip) => ip,
+                Err(e) => {
+                    Self::handle_automap_error("Can't get public IP - ", e);
+                    return; // never happens; handle_automap_error doesn't return.
+                }
+            };
+            Self::maybe_save_usual_protocol(
+                automap_control.as_ref(),
+                persistent_config.as_mut(),
+                config.mapping_protocol_opt,
+            );
+            Self::notify_of_public_ip_change(new_ip_recipients.as_slice(), public_ip);
+            node_addr.ports().iter().for_each(|port| {
+                if let Err(e) = automap_control.add_mapping(*port) {
+                    Self::handle_automap_error(
+                        &format!("Can't map port {} through the router - ", port),
+                        e,
+                    );
+                }
+            });
         }
     }
 
@@ -356,107 +409,6 @@
     }
 }
 
-impl ActorSystemFactoryToolsReal {
-    pub fn new() -> Self {
-        Self {
-            log_recipient_setter: Box::new(LogRecipientSetterReal::new()),
-            automap_control_factory: Box::new(AutomapControlFactoryReal::new()),
-        }
-    }
-
-    fn notify_of_public_ip_change(
-        new_ip_recipients: &[Recipient<NewPublicIp>],
-        new_public_ip: IpAddr,
-    ) {
-        new_ip_recipients.iter().for_each(|r| {
-            r.try_send(NewPublicIp {
-                new_ip: new_public_ip,
-            })
-            .expect("NewPublicIp recipient is dead")
-        });
-    }
-
-    fn handle_housekeeping_thread_error(error: AutomapError) {
-        Self::handle_automap_error("", error);
-    }
-
-    fn handle_automap_error(prefix: &str, error: AutomapError) {
-        exit_process(1, &format!("Automap failure: {}{:?}", prefix, error));
-    }
-
-    fn maybe_save_usual_protocol(
-        automap_control: &dyn AutomapControl,
-        persistent_config: &mut dyn PersistentConfiguration,
-        b_config_entry_opt: Option<AutomapProtocol>,
-    ) {
-        match (b_config_entry_opt, automap_control.get_mapping_protocol()) {
-            (Some(_), None) => {
-                unreachable!("get_public_ip would've returned AllProtocolsFailed first")
-            }
-            (old_protocol, new_protocol) => {
-                if old_protocol != new_protocol {
-                    debug!(
-                        Logger::new("ActorSystemFactory"),
-                        "Saving a new mapping protocol '{:?}'; used to be '{:?}'",
-                        new_protocol,
-                        old_protocol
-                    );
-                    persistent_config
-                        .set_mapping_protocol(new_protocol)
-                        .expect("write of mapping protocol failed")
-                }
-            }
-        }
-    }
-
-    fn start_automap(
-        &self,
-        config: &BootstrapperConfig,
-        mut persistent_config: Box<dyn PersistentConfiguration>,
-        new_ip_recipients: Vec<Recipient<NewPublicIp>>,
-    ) {
-        if let NeighborhoodMode::Standard(node_addr, _, _) = &config.neighborhood_config.mode {
-            // If we already know the IP address, no need for Automap
-            if node_addr.ip_addr() != IpAddr::V4(Ipv4Addr::new(0, 0, 0, 0)) {
-                return;
-            }
-            let change_handler = move |change: AutomapChange| match change {
-                AutomapChange::NewIp(new_public_ip) => {
-                    exit_process(
-                        1,
-                        format! ("IP change to {} reported from ISP. We can't handle that until GH-499. Going down...", new_public_ip).as_str()
-                    );
-                }
-                AutomapChange::Error(e) => Self::handle_housekeeping_thread_error(e),
-            };
-            let mut automap_control = self
-                .automap_control_factory
-                .make(config.mapping_protocol_opt, Box::new(change_handler));
-            let public_ip = match automap_control.get_public_ip() {
-                Ok(ip) => ip,
-                Err(e) => {
-                    Self::handle_automap_error("Can't get public IP - ", e);
-                    return; // never happens; handle_automap_error doesn't return.
-                }
-            };
-            Self::maybe_save_usual_protocol(
-                automap_control.as_ref(),
-                persistent_config.as_mut(),
-                config.mapping_protocol_opt,
-            );
-            Self::notify_of_public_ip_change(new_ip_recipients.as_slice(), public_ip);
-            node_addr.ports().iter().for_each(|port| {
-                if let Err(e) = automap_control.add_mapping(*port) {
-                    Self::handle_automap_error(
-                        &format!("Can't map port {} through the router - ", port),
-                        e,
-                    );
-                }
-            });
-        }
-    }
-}
-
 pub trait ActorFactory {
     fn make_and_start_dispatcher(
         &self,
@@ -653,7 +605,6 @@
     }
 }
 
-<<<<<<< HEAD
 impl ActorSystemFactoryReal {
     pub fn new() -> Self {
         Self {
@@ -663,13 +614,6 @@
 }
 
 pub trait AutomapControlFactory: Send {
-=======
-fn is_crashable(config: &BootstrapperConfig) -> bool {
-    config.crash_point == CrashPoint::Message
-}
-
-pub trait AutomapControlFactory {
->>>>>>> e09c1e7c
     fn make(
         &self,
         usual_protocol_opt: Option<AutomapProtocol>,
@@ -703,23 +647,48 @@
         _usual_protocol_opt: Option<AutomapProtocol>,
         _change_handler: ChangeHandler,
     ) -> Box<dyn AutomapControl> {
-<<<<<<< HEAD
         panic!("Should never calll make() on an AutomapControlFactoryNull.");
     }
 }
 
-fn validate_database_chain_correctness(
-    chain_id: u8,
-    persistent_config: &dyn PersistentConfiguration,
-) {
-    let required_chain = chain_name_from_id(chain_id).to_string();
-    let chain_in_db = persistent_config.chain_name();
-    if required_chain != chain_in_db {
-        panic!(
-            "Database with the wrong chain name detected; expected: {}, was: {}",
-            required_chain, chain_in_db
-        )
-=======
+fn is_crashable(config: &BootstrapperConfig) -> bool {
+    config.crash_point == CrashPoint::Message
+}
+
+pub trait AutomapControlFactory {
+    fn make(
+        &self,
+        usual_protocol_opt: Option<AutomapProtocol>,
+        change_handler: ChangeHandler,
+    ) -> Box<dyn AutomapControl>;
+}
+
+pub struct AutomapControlFactoryReal {}
+
+impl AutomapControlFactory for AutomapControlFactoryReal {
+    fn make(
+        &self,
+        usual_protocol_opt: Option<AutomapProtocol>,
+        change_handler: ChangeHandler,
+    ) -> Box<dyn AutomapControl> {
+        Box::new(AutomapControlReal::new(usual_protocol_opt, change_handler))
+    }
+}
+
+impl AutomapControlFactoryReal {
+    pub fn new() -> Self {
+        Self {}
+    }
+}
+
+pub struct AutomapControlFactoryNull {}
+
+impl AutomapControlFactory for AutomapControlFactoryNull {
+    fn make(
+        &self,
+        _usual_protocol_opt: Option<AutomapProtocol>,
+        _change_handler: ChangeHandler,
+    ) -> Box<dyn AutomapControl> {
         panic!("Should never call make() on an AutomapControlFactoryNull.");
     }
 }
@@ -739,7 +708,6 @@
 impl LogRecipientSetter for LogRecipientSetterReal {
     fn prepare_log_recipient(&self, recipient: Recipient<NodeToUiMessage>) {
         prepare_log_recipient(recipient);
->>>>>>> e09c1e7c
     }
 }
 
@@ -756,7 +724,6 @@
     use crate::sub_lib::cryptde::{PlainData, PublicKey};
     use crate::sub_lib::cryptde_null::CryptDENull;
     use crate::sub_lib::dispatcher::{InboundClientData, StreamShutdownMsg};
-<<<<<<< HEAD
     use crate::sub_lib::hopper::IncipientCoresPackage;
     use crate::sub_lib::hopper::{ExpiredCoresPackage, NoLookupIncipientCoresPackage};
     use crate::sub_lib::neighborhood::{
@@ -765,29 +732,18 @@
     use crate::sub_lib::neighborhood::{NeighborhoodConfig, NodeQueryMessage};
     use crate::sub_lib::neighborhood::{NeighborhoodMode, RemoveNeighborMessage};
     use crate::sub_lib::neighborhood::{RouteQueryMessage, DEFAULT_RATE_PACK};
-=======
     use crate::sub_lib::neighborhood::NeighborhoodMode;
     use crate::sub_lib::neighborhood::NodeDescriptor;
     use crate::sub_lib::neighborhood::{NeighborhoodConfig, DEFAULT_RATE_PACK};
->>>>>>> e09c1e7c
     use crate::sub_lib::node_addr::NodeAddr;
     use crate::sub_lib::peer_actors::StartMessage;
     use crate::sub_lib::stream_handler_pool::TransmitDataMsg;
     use crate::sub_lib::ui_gateway::UiGatewayConfig;
     use crate::test_utils::automap_mocks::{AutomapControlFactoryMock, AutomapControlMock};
-<<<<<<< HEAD
-    use crate::test_utils::main_cryptde;
+    use crate::test_utils::automap_mocks::{AutomapControlFactoryMock, AutomapControlMock};
     use crate::test_utils::make_wallet;
     use crate::test_utils::persistent_configuration_mock::PersistentConfigurationMock;
     use crate::test_utils::recorder::make_recorder;
-    use crate::test_utils::recorder::Recorder;
-    use crate::test_utils::recorder::Recording;
-    use crate::test_utils::{alias_cryptde, rate_pack};
-    use actix::System;
-    use automap_lib::control_layer::automap_control::AutomapChange;
-=======
-    use crate::test_utils::make_wallet;
-    use crate::test_utils::persistent_configuration_mock::PersistentConfigurationMock;
     use crate::test_utils::recorder::{
         make_accountant_subs_from_recorder, make_blockchain_bridge_subs_from,
         make_configurator_subs_from, make_hopper_subs_from, make_neighborhood_subs_from,
@@ -808,7 +764,7 @@
         parameterizable_automap_control, TransactorMock, PUBLIC_IP, ROUTER_IP,
     };
     use crossbeam_channel::unbounded;
->>>>>>> e09c1e7c
+    use automap_lib::control_layer::automap_control::AutomapChange;
     use log::LevelFilter;
     use masq_lib::constants::DEFAULT_CHAIN;
     use masq_lib::crash_point::CrashPoint;
@@ -817,23 +773,16 @@
     use masq_lib::messages::{ToMessageBody, UiCrashRequest, UiDescriptorRequest};
     use masq_lib::test_utils::utils::TEST_DEFAULT_CHAIN;
     use masq_lib::ui_gateway::NodeFromUiMessage;
-<<<<<<< HEAD
-    use masq_lib::ui_gateway::NodeToUiMessage;
-    use masq_lib::utils::running_test;
-=======
     use masq_lib::utils::running_test;
     use masq_lib::utils::AutomapProtocol::Igdp;
->>>>>>> e09c1e7c
+    use masq_lib::utils::running_test;
     use std::cell::RefCell;
     use std::collections::HashMap;
     use std::convert::TryFrom;
     use std::net::Ipv4Addr;
     use std::net::{IpAddr, SocketAddr, SocketAddrV4};
     use std::path::PathBuf;
-<<<<<<< HEAD
-=======
     use std::ptr::addr_of;
->>>>>>> e09c1e7c
     use std::str::FromStr;
     use std::sync::{Arc, Mutex};
     use std::thread;
@@ -1025,30 +974,8 @@
                 .lock()
                 .unwrap()
                 .get_or_insert((cryptde, config.clone()));
-<<<<<<< HEAD
-            let addr: Addr<Recorder> = ActorFactoryMock::start_recorder(&self.neighborhood);
-            NeighborhoodSubs {
-                bind: recipient!(addr, BindMessage),
-                start: recipient!(addr, StartMessage),
-                new_public_ip: recipient!(addr, NewPublicIp),
-                node_query: recipient!(addr, NodeQueryMessage),
-                route_query: recipient!(addr, RouteQueryMessage),
-                update_node_record_metadata: recipient!(addr, NodeRecordMetadataMessage),
-                from_hopper: addr.clone().recipient::<ExpiredCoresPackage<Gossip_0v1>>(),
-                gossip_failure: addr
-                    .clone()
-                    .recipient::<ExpiredCoresPackage<GossipFailure_0v1>>(),
-                dispatcher_node_query: recipient!(addr, DispatcherNodeQueryMessage),
-                remove_neighbor: recipient!(addr, RemoveNeighborMessage),
-                stream_shutdown_sub: recipient!(addr, StreamShutdownMsg),
-                set_consuming_wallet_sub: recipient!(addr, SetConsumingWalletMessage),
-                from_ui_message_sub: addr.clone().recipient::<NodeFromUiMessage>(),
-                new_password_sub: addr.clone().recipient::<NewPasswordMessage>(),
-            }
-=======
             let addr: Addr<Recorder> = start_recorder_refcell_opt(&self.neighborhood);
             make_neighborhood_subs_from(&addr)
->>>>>>> e09c1e7c
         }
 
         fn make_and_start_accountant(
@@ -1218,8 +1145,8 @@
         }
     }
 
-    #[test]
-<<<<<<< HEAD
+    /* Remove this test if unnecessary
+    #[test]
     #[should_panic(expected = "Invalid blockchain node URL")]
     fn invalid_blockchain_url_produces_panic() {
         let bbconfig = BlockchainBridgeConfig {
@@ -1233,10 +1160,9 @@
         let subject = ActorFactoryReal {};
         subject.make_and_start_blockchain_bridge(&config, &DbInitializerMock::new());
     }
-
-    #[test]
-=======
->>>>>>> e09c1e7c
+    */
+
+    #[test]
     fn make_and_start_actors_sends_bind_messages() {
         let actor_factory = ActorFactoryMock::new();
         let recordings = actor_factory.get_recordings();
@@ -1277,17 +1203,6 @@
             &Some(main_cryptde()),
             &Some(alias_cryptde()),
         );
-<<<<<<< HEAD
-        let mut subject = ActorSystemFactoryReal::new();
-        subject.automap_control_factory = Box::new(
-            AutomapControlFactoryMock::new().make_result(
-                AutomapControlMock::new()
-                    .get_public_ip_result(Ok(IpAddr::from_str("1.2.3.4").unwrap()))
-                    .add_mapping_result(Ok(())),
-            ),
-        );
-
-=======
         let mut tools = make_subject_with_null_setter();
         tools.automap_control_factory = Box::new(
             AutomapControlFactoryMock::new().make_result(Box::new(
@@ -1297,7 +1212,6 @@
             )),
         );
         let subject = ActorSystemFactoryReal::new(Box::new(tools));
->>>>>>> e09c1e7c
         let system = System::new("test");
 
         subject.make_and_start_actors(config, Box::new(actor_factory), Box::new(persistent_config));
@@ -1343,11 +1257,7 @@
             node_descriptor: NodeDescriptor::try_from ((main_cryptde(), "masq://polygon-mainnet:OHsC2CAm4rmfCkaFfiynwxflUgVTJRb2oY5mWxNCQkY@172.50.48.6:9342")).unwrap(),
             main_cryptde_null_opt: None,
             alias_cryptde_null_opt: None,
-<<<<<<< HEAD
-            mapping_protocol_opt: None,
-=======
             mapping_protocol_opt: Some(AutomapProtocol::Igdp),
->>>>>>> e09c1e7c
             real_user: RealUser::null(),
             neighborhood_config: NeighborhoodConfig {
                 mode: NeighborhoodMode::Standard(
@@ -1357,25 +1267,6 @@
                 ),
             },
         };
-<<<<<<< HEAD
-        let (tx, rx) = unbounded();
-        let system = System::new("MASQNode");
-        let add_mapping_params_arc = Arc::new(Mutex::new(vec![]));
-        let mut subject = ActorSystemFactoryReal::new();
-        subject.automap_control_factory = Box::new(
-            AutomapControlFactoryMock::new().make_result(
-                AutomapControlMock::new()
-                    .get_public_ip_result(Ok(IpAddr::from_str("1.2.3.4").unwrap()))
-                    .add_mapping_params(&add_mapping_params_arc)
-                    .add_mapping_result(Ok(()))
-                    .add_mapping_result(Ok(())),
-            ),
-        );
-
-        subject.prepare_initial_messages(
-            main_cryptde(),
-            alias_cryptde(),
-=======
         let add_mapping_params_arc = Arc::new(Mutex::new(vec![]));
         let mut subject = make_subject_with_null_setter();
         subject.automap_control_factory = Box::new(
@@ -1388,10 +1279,20 @@
                     .add_mapping_result(Ok(())),
             )),
         );
+        let add_mapping_params_arc = Arc::new(Mutex::new(vec![]));
+        let mut subject = ActorSystemFactoryReal::new();
+        subject.automap_control_factory = Box::new(
+            AutomapControlFactoryMock::new().make_result(
+                AutomapControlMock::new()
+                    .get_public_ip_result(Ok(IpAddr::from_str("1.2.3.4").unwrap()))
+                    .add_mapping_params(&add_mapping_params_arc)
+                    .add_mapping_result(Ok(()))
+                    .add_mapping_result(Ok(())),
+            ),
+        );
 
         let _ = subject.prepare_initial_messages(
             make_cryptde_pair(),
->>>>>>> e09c1e7c
             config.clone(),
             Box::new(PersistentConfigurationMock::new()),
             Box::new(actor_factory),
@@ -1408,25 +1309,18 @@
         check_bind_message(&recordings.ui_gateway, false);
         check_bind_message(&recordings.accountant, false);
         check_new_ip_message(
-<<<<<<< HEAD
-=======
             &recordings.dispatcher,
             IpAddr::from_str("1.2.3.4").unwrap(),
             2,
         );
         check_new_ip_message(
->>>>>>> e09c1e7c
             &recordings.neighborhood,
             IpAddr::from_str("1.2.3.4").unwrap(),
             1,
         );
         check_start_message(&recordings.neighborhood, 2);
         let hopper_config = Parameters::get(parameters.hopper_params);
-<<<<<<< HEAD
-        check_cryptde(hopper_config.main_cryptde);
-=======
         check_cryptde(hopper_config.cryptdes.main);
->>>>>>> e09c1e7c
         assert_eq!(hopper_config.per_routing_service, 102);
         assert_eq!(hopper_config.per_routing_byte, 101);
         let proxy_client_config = Parameters::get(parameters.proxy_client_params);
@@ -1449,15 +1343,24 @@
                 .is_decentralized(),
             true
         );
+        let (
+            actual_main_cryptde,
+            actual_alias_cryptde,
+            actual_is_decentralized,
+            consuming_wallet_balance,
+        ) = Parameters::get(parameters.proxy_server_params);
+        check_cryptde(actual_main_cryptde);
+        check_cryptde(actual_alias_cryptde);
+        assert_ne!(
+            actual_main_cryptde.public_key(),
+            actual_alias_cryptde.public_key()
+        );
+        assert_eq!(actual_is_decentralized, true);
+        assert_eq!(consuming_wallet_balance, Some(0));
         assert_eq!(
             bootstrapper_config.consuming_wallet_opt,
             Some(make_wallet("consuming"))
         );
-<<<<<<< HEAD
-        assert_eq!(actual_is_decentralized, true);
-        assert_eq!(consuming_wallet_balance, Some(0));
-=======
->>>>>>> e09c1e7c
         let (cryptde, neighborhood_config) = Parameters::get(parameters.neighborhood_params);
         check_cryptde(cryptde);
         assert_eq!(
@@ -1490,13 +1393,8 @@
         );
         let add_mapping_params = add_mapping_params_arc.lock().unwrap();
         assert_eq!(*add_mapping_params, vec![1234, 2345]);
-<<<<<<< HEAD
-        let _stream_handler_pool_subs = rx.recv().unwrap();
-        // more...more...what? How to check contents of _stream_handler_pool_subs?
-    }
-
-    #[test]
-=======
+        let add_mapping_params = add_mapping_params_arc.lock().unwrap();
+        assert_eq!(*add_mapping_params, vec![1234, 2345]);
     }
 
     #[cfg(feature = "log_recipient_test")]
@@ -1521,7 +1419,7 @@
 
     #[test]
     #[should_panic(
-        expected = "1: IP change to 1.2.3.5 reported from ISP. We can't handle that until GH-499. Going down..."
+    expected = "1: IP change to 1.2.3.5 reported from ISP. We can't handle that until GH-499. Going down..."
     )]
     fn change_handler_panics_when_receiving_ip_change_from_isp() {
         running_test();
@@ -1644,7 +1542,7 @@
 
     #[test]
     #[should_panic(
-        expected = "entered unreachable code: get_public_ip would've returned AllProtocolsFailed first"
+    expected = "entered unreachable code: get_public_ip would've returned AllProtocolsFailed first"
     )]
     fn automap_usual_protocol_beginning_with_some_and_then_none_is_not_possible() {
         let config_entry = Some(AutomapProtocol::Pmp);
@@ -1655,10 +1553,9 @@
             &mut PersistentConfigurationMock::default(),
             config_entry,
         );
-    }
-
-    #[test]
->>>>>>> e09c1e7c
+
+    #[cfg(feature = "log_recipient_test")]
+    #[test]
     fn prepare_initial_messages_doesnt_start_up_proxy_client_or_automap_if_consume_only_mode() {
         let actor_factory = ActorFactoryMock::new();
         let recordings = actor_factory.get_recordings();
@@ -1690,20 +1587,11 @@
             },
         };
         let system = System::new("MASQNode");
-<<<<<<< HEAD
-        let mut subject = ActorSystemFactoryReal::new();
-        subject.automap_control_factory = Box::new(AutomapControlFactoryMock::new());
-
-        subject.prepare_initial_messages(
-            main_cryptde(),
-            alias_cryptde(),
-=======
         let mut subject = make_subject_with_null_setter();
         subject.automap_control_factory = Box::new(AutomapControlFactoryMock::new());
 
         let _ = subject.prepare_initial_messages(
             make_cryptde_pair(),
->>>>>>> e09c1e7c
             config.clone(),
             Box::new(PersistentConfigurationMock::new()),
             Box::new(actor_factory),
@@ -1720,8 +1608,6 @@
         check_bind_message(&recordings.ui_gateway, true);
         check_bind_message(&recordings.accountant, true);
         check_start_message(&recordings.neighborhood, 1);
-<<<<<<< HEAD
-=======
     }
 
     #[test]
@@ -1848,7 +1734,6 @@
         let system = System::new("test");
         System::current().stop();
         system.run();
->>>>>>> e09c1e7c
     }
 
     #[test]
@@ -1873,18 +1758,11 @@
             clandestine_port_opt: None,
             consuming_wallet_opt: None,
             earning_wallet: make_wallet("earning"),
-<<<<<<< HEAD
             consuming_wallet_opt: None,
-=======
->>>>>>> e09c1e7c
             data_directory: PathBuf::new(),
             main_cryptde_null_opt: None,
             alias_cryptde_null_opt: None,
-<<<<<<< HEAD
             mapping_protocol_opt: Some(AutomapProtocol::Pmp),
-=======
-            mapping_protocol_opt: None,
->>>>>>> e09c1e7c
             real_user: RealUser::null(),
             neighborhood_config: NeighborhoodConfig {
                 mode: NeighborhoodMode::Standard(
@@ -1909,14 +1787,8 @@
                 ),
         );
 
-<<<<<<< HEAD
-        subject.prepare_initial_messages(
-            main_cryptde(),
-            alias_cryptde(),
-=======
         let _ = subject.prepare_initial_messages(
             make_cryptde_pair(),
->>>>>>> e09c1e7c
             config.clone(),
             Box::new(PersistentConfigurationMock::new()),
             Box::new(actor_factory),
@@ -1924,7 +1796,8 @@
 
         System::current().stop();
         system.run();
-<<<<<<< HEAD
+        let (_, bootstrapper_config) = Parameters::get(parameters.proxy_server_params);
+        assert_eq!(bootstrapper_config.consuming_wallet_opt, None);
         let (_, _, _, consuming_wallet_balance) = Parameters::get(parameters.proxy_server_params);
         assert_eq!(consuming_wallet_balance, None);
         let make_params = make_params_arc.lock().unwrap();
@@ -2059,7 +1932,7 @@
 
     #[test]
     #[should_panic(
-        expected = "1: Automap failure: Can't map port 1234 through the router - AllProtocolsFailed"
+    expected = "1: Automap failure: Can't map port 1234 through the router - AllProtocolsFailed"
     )]
     fn start_automap_change_handler_handles_initial_mapping_error_properly() {
         running_test();
@@ -2082,9 +1955,6 @@
         let system = System::new("test");
         System::current().stop();
         system.run();
-=======
-        let (_, bootstrapper_config) = Parameters::get(parameters.proxy_server_params);
-        assert_eq!(bootstrapper_config.consuming_wallet_opt, None);
     }
 
     #[test]
@@ -2162,8 +2032,8 @@
     }
 
     fn panic_in_arbiter_thread_versus_system<F>(actor_initialization: Box<F>, actor_crash_key: &str)
-    where
-        F: FnOnce() -> Recipient<NodeFromUiMessage>,
+        where
+            F: FnOnce() -> Recipient<NodeFromUiMessage>,
     {
         let system = System::new("test");
         let killer = SystemKillerActor::new(Duration::from_millis(1500));
@@ -2188,7 +2058,6 @@
             "{} while panicking is unable to shut the system down",
             actor_crash_key
         )
->>>>>>> e09c1e7c
     }
 
     fn check_bind_message(recording: &Arc<Mutex<Recording>>, consume_only_flag: bool) {
