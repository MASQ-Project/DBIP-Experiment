--- conflicted
+++ resolved
@@ -15,12 +15,7 @@
 use crate::banned_dao::{BannedCacheLoader, BannedCacheLoaderReal};
 use crate::blockchain::blockchain_bridge::BlockchainBridge;
 use crate::blockchain::blockchain_interface::{
-<<<<<<< HEAD
-    BlockchainInterface, BlockchainInterfaceClandestine, BlockchainInterfaceNonClandestine,
-=======
-    chain_name_from_id, BlockchainInterface, BlockchainInterfaceClandestine,
-    BlockchainInterfaceNonClandestine, REQUESTS_IN_PARALLEL,
->>>>>>> b7a5b7bb
+    BlockchainInterface, BlockchainInterfaceClandestine, BlockchainInterfaceNonClandestine, REQUESTS_IN_PARALLEL,
 };
 use crate::database::dao_utils::DaoFactoryReal;
 use crate::database::db_initializer::{
@@ -364,13 +359,8 @@
             .blockchain_service_url_opt
             .clone();
         let blockchain_interface: Box<dyn BlockchainInterface> = {
-<<<<<<< HEAD
             match blockchain_service_url_opt {
-                Some(url) => match Http::new(&url) {
-=======
-            match blockchain_service_url {
                 Some(url) => match Http::with_max_parallel(&url, REQUESTS_IN_PARALLEL) {
->>>>>>> b7a5b7bb
                     Ok((event_loop_handle, transport)) => {
                         Box::new(BlockchainInterfaceNonClandestine::new(
                             transport,
