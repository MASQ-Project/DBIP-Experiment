--- conflicted
+++ resolved
@@ -6,13 +6,9 @@
 use crate::sub_lib::accountant::{PaymentThresholds, ScanIntervals};
 use crate::sub_lib::neighborhood::{NodeDescriptor, RatePack};
 use crate::sub_lib::wallet::Wallet;
-<<<<<<< HEAD
-use masq_lib::utils::AutomapProtocol;
-=======
 use crate::test_utils::unshared_test_utils::ArbitraryIdStamp;
 use masq_lib::utils::AutomapProtocol;
 use masq_lib::utils::NeighborhoodModeLight;
->>>>>>> e09c1e7c
 use std::cell::RefCell;
 use std::sync::{Arc, Mutex};
 
@@ -44,15 +40,12 @@
     earning_wallet_address_results: RefCell<Vec<Result<Option<String>, PersistentConfigError>>>,
     set_wallet_info_params: Arc<Mutex<Vec<(String, String, String)>>>,
     set_wallet_info_results: RefCell<Vec<Result<(), PersistentConfigError>>>,
-<<<<<<< HEAD
-=======
     mapping_protocol_results: RefCell<Vec<Result<Option<AutomapProtocol>, PersistentConfigError>>>,
     set_mapping_protocol_params: Arc<Mutex<Vec<Option<AutomapProtocol>>>>,
     set_mapping_protocol_results: RefCell<Vec<Result<(), PersistentConfigError>>>,
     neighborhood_mode_results: RefCell<Vec<Result<NeighborhoodModeLight, PersistentConfigError>>>,
     set_neighborhood_mode_params: Arc<Mutex<Vec<NeighborhoodModeLight>>>,
     set_neighborhood_mode_results: RefCell<Vec<Result<(), PersistentConfigError>>>,
->>>>>>> e09c1e7c
     past_neighbors_params: Arc<Mutex<Vec<String>>>,
     past_neighbors_results:
         RefCell<Vec<Result<Option<Vec<NodeDescriptor>>, PersistentConfigError>>>,
@@ -62,11 +55,6 @@
     start_block_results: RefCell<Vec<Result<u64, PersistentConfigError>>>,
     set_start_block_params: Arc<Mutex<Vec<u64>>>,
     set_start_block_results: RefCell<Vec<Result<(), PersistentConfigError>>>,
-<<<<<<< HEAD
-    mapping_protocol_results: RefCell<Vec<Result<Option<AutomapProtocol>, PersistentConfigError>>>,
-    set_mapping_protocol_params: Arc<Mutex<Vec<Option<AutomapProtocol>>>>,
-    set_mapping_protocol_results: RefCell<Vec<Result<(), PersistentConfigError>>>,
-=======
     payment_thresholds_results: RefCell<Vec<Result<PaymentThresholds, PersistentConfigError>>>,
     set_payment_thresholds_params: Arc<Mutex<Vec<String>>>,
     set_payment_thresholds_results: RefCell<Vec<Result<(), PersistentConfigError>>>,
@@ -77,7 +65,6 @@
     set_scan_intervals_params: Arc<Mutex<Vec<String>>>,
     set_scan_intervals_results: RefCell<Vec<Result<(), PersistentConfigError>>>,
     arbitrary_id_stamp_opt: Option<ArbitraryIdStamp>,
->>>>>>> e09c1e7c
 }
 
 impl PersistentConfiguration for PersistentConfigurationMock {
@@ -232,18 +219,6 @@
         Self::result_from(&self.set_start_block_results)
     }
 
-<<<<<<< HEAD
-    fn mapping_protocol(&self) -> Result<Option<AutomapProtocol>, PersistentConfigError> {
-        self.mapping_protocol_results.borrow_mut().remove(0)
-    }
-
-    fn set_mapping_protocol(
-        &mut self,
-        value: Option<AutomapProtocol>,
-    ) -> Result<(), PersistentConfigError> {
-        self.set_mapping_protocol_params.lock().unwrap().push(value);
-        self.set_mapping_protocol_results.borrow_mut().remove(0)
-=======
     fn set_wallet_info(
         &mut self,
         consuming_wallet_private_key: &str,
@@ -293,7 +268,6 @@
 
     fn arbitrary_id_stamp(&self) -> ArbitraryIdStamp {
         *self.arbitrary_id_stamp_opt.as_ref().unwrap()
->>>>>>> e09c1e7c
     }
 }
 
@@ -565,8 +539,6 @@
         self
     }
 
-<<<<<<< HEAD
-=======
     pub fn payment_thresholds_result(
         self,
         result: Result<PaymentThresholds, PersistentConfigError>,
@@ -620,7 +592,6 @@
         self
     }
 
->>>>>>> e09c1e7c
     pub fn mapping_protocol_result(
         self,
         result: Result<Option<AutomapProtocol>, PersistentConfigError>,
@@ -642,14 +613,11 @@
         self
     }
 
-<<<<<<< HEAD
-=======
     pub fn set_arbitrary_id_stamp(mut self, stamp: ArbitraryIdStamp) -> Self {
         self.arbitrary_id_stamp_opt = Some(stamp);
         self
     }
 
->>>>>>> e09c1e7c
     fn result_from<T: Clone>(results: &RefCell<Vec<T>>) -> T {
         let mut borrowed = results.borrow_mut();
         if borrowed.is_empty() {
