--- conflicted
+++ resolved
@@ -177,10 +177,6 @@
     use masq_lib::shared_schema::{ConfiguratorError, ParamError};
     use masq_lib::test_utils::utils::DEFAULT_CHAIN_ID;
     use rustc_hex::FromHex;
-<<<<<<< HEAD
-    use std::convert::TryInto;
-=======
->>>>>>> beb7a29a
     use std::str::FromStr;
 
     pub fn make_service_mode_multi_config<'a>(
@@ -348,63 +344,13 @@
         if let Some(port) = config.clandestine_port_opt {
             if let Err(pce) = persistent_config.set_clandestine_port(port) {
                 return Err(pce.into_configurator_error("clandestine-port"));
-<<<<<<< HEAD
             }
-        }
-        match persistent_config.earning_wallet_address() {
-            Ok(Some(_)) => (),
-            Ok(None) => {
-                if let Err(pce) =
-                    persistent_config.set_earning_wallet_address(&config.earning_wallet.to_string())
-                {
-                    return Err(pce.into_configurator_error("earning-wallet"));
-                }
-            }
-            Err(pce) => return Err(pce.into_configurator_error("earning-wallet")),
         }
 
         if let Err(pce) = persistent_config.set_gas_price(config.blockchain_bridge_config.gas_price)
         {
             return Err(pce.into_configurator_error("gas-price"));
         }
-        let consuming_wallet_derivation_path_opt =
-            match persistent_config.consuming_wallet_derivation_path() {
-                Ok(path_opt) => path_opt,
-                Err(pce) => return Err(pce.into_configurator_error("consuming-wallet")),
-            };
-        let consuming_wallet_public_key_opt = match persistent_config.consuming_wallet_public_key()
-        {
-            Ok(key_opt) => key_opt,
-            Err(pce) => return Err(pce.into_configurator_error("consuming-wallet")),
-        };
-        match &config.consuming_wallet {
-            Some(consuming_wallet)
-                if consuming_wallet_derivation_path_opt.is_none()
-                    && consuming_wallet_public_key_opt.is_none() =>
-            {
-                let keypair: Bip32ECKeyPair = match consuming_wallet.clone().try_into() {
-                    Err(e) => panic!(
-                        "Internal error: consuming wallet must be derived from keypair: {:?}",
-                        e
-                    ),
-                    Ok(keypair) => keypair,
-                };
-                let public_key = PlainData::new(keypair.secret().public().bytes());
-                if let Err(pce) = persistent_config.set_consuming_wallet_public_key(&public_key) {
-                    return Err(pce.into_configurator_error("consuming-wallet"));
-                }
-            }
-            _ => (),
-        };
-=======
-            }
-        }
-
-        if let Err(pce) = persistent_config.set_gas_price(config.blockchain_bridge_config.gas_price)
-        {
-            return Err(pce.into_configurator_error("gas-price"));
-        }
->>>>>>> beb7a29a
         Ok(())
     }
 
@@ -422,18 +368,7 @@
         let earning_wallet_opt =
             standard::get_earning_wallet_from_address(multi_config, persistent_config)?;
         let mut consuming_wallet_opt =
-<<<<<<< HEAD
-            standard::get_consuming_wallet_from_private_key(multi_config, persistent_config)?;
-        let mnemonic_seed_exists = match persistent_config.mnemonic_seed_exists() {
-            Ok(flag) => flag,
-            Err(pce) => return Err(pce.into_configurator_error("seed")),
-        };
-        if earning_wallet_opt.is_some() && consuming_wallet_opt.is_some() && mnemonic_seed_exists {
-            return Err(ConfiguratorError::required("consuming-private-key", "Cannot use --consuming-private-key and --earning-wallet when database contains mnemonic seed"));
-        }
-=======
             standard::get_consuming_wallet_from_private_key(multi_config)?;
->>>>>>> beb7a29a
 
         if (earning_wallet_opt.is_none() || consuming_wallet_opt.is_none()) && mnemonic_seed_exists
         {
@@ -740,11 +675,7 @@
                     e => panic!("{:?}", e),
                 },
             },
-<<<<<<< HEAD
-            Err(e) => Err(e.into_configurator_error("consuming-wallet")),
-=======
             Err(e) => Err(e.into_configurator_error("consuming-private-key")),
->>>>>>> beb7a29a
         }
     }
 
@@ -755,26 +686,7 @@
             Some(consuming_private_key_string) => {
                 match consuming_private_key_string.from_hex::<Vec<u8>>() {
                     Ok(raw_secret) => match Bip32ECKeyPair::from_raw_secret(&raw_secret[..]) {
-<<<<<<< HEAD
-                        Ok(keypair) => {
-                            match persistent_config.consuming_wallet_public_key() {
-                                Ok(None) => (),
-                                Ok(Some(established_public_key)) => {
-                                    let proposed_public_key =
-                                        PlainData::from(keypair.secret().public().bytes().to_vec());
-                                    if proposed_public_key != established_public_key {
-                                        return Err(ConfiguratorError::required("consuming-private-key", "Not the private key of the consuming wallet you have used in the past"));
-                                    }
-                                }
-                                Err(e) => {
-                                    return Err(e.into_configurator_error("consuming-private-key"))
-                                }
-                            }
-                            Ok(Some(Wallet::from(keypair)))
-                        }
-=======
                         Ok(keypair) => Ok(Some(Wallet::from(keypair))),
->>>>>>> beb7a29a
                         Err(e) => panic!(
                             "Internal error: bad clap validation for consuming-private-key: {:?}",
                             e
@@ -840,13 +752,7 @@
         use crate::db_config::persistent_configuration::PersistentConfigError::NotPresent;
         use crate::sub_lib::utils::make_new_test_multi_config;
         use crate::test_utils::persistent_configuration_mock::PersistentConfigurationMock;
-<<<<<<< HEAD
-        use crate::test_utils::{
-            make_default_persistent_configuration, make_paying_wallet, ArgsBuilder,
-        };
-=======
         use crate::test_utils::{make_default_persistent_configuration, ArgsBuilder};
->>>>>>> beb7a29a
         use masq_lib::multi_config::VirtualCommandLine;
         use masq_lib::test_utils::fake_stream_holder::FakeStreamHolder;
         use masq_lib::test_utils::utils::TEST_DEFAULT_CHAIN_NAME;
@@ -873,10 +779,6 @@
             let multi_config = make_new_test_multi_config(&app(), vcls).unwrap();
             let mut persistent_config = PersistentConfigurationMock::new()
                 .earning_wallet_from_address_result(Ok(None))
-<<<<<<< HEAD
-                .consuming_wallet_public_key_result(Ok(None))
-=======
->>>>>>> beb7a29a
                 .mnemonic_seed_exists_result(Ok(true));
             let mut bootstrapper_config = BootstrapperConfig::new();
 
@@ -906,17 +808,9 @@
                 vec![Box::new(CommandLineVcl::new(args.into()))];
             let multi_config = make_new_test_multi_config(&app(), vcls).unwrap();
             let mut persistent_config = PersistentConfigurationMock::new()
-<<<<<<< HEAD
-                .earning_wallet_from_address_result (Ok (None))
-                .check_password_result(Ok(false))
-                .mnemonic_seed_exists_result (Ok(true))
-                .consuming_wallet_derivation_path_result(Ok(Some("path".to_string())))
-                .consuming_wallet_public_key_result(Ok(Some(PlainData::from_str ("c2a4c3969a1acfd0a67f8881a894f0db3b36f7f1dde0b053b988bf7cff325f6c3129d83b9d6eeb205e3274193b033f106bea8bbc7bdd5f85589070effccbf55e").unwrap())));
-=======
                 .earning_wallet_from_address_result(Ok(None))
                 .check_password_result(Ok(false))
                 .mnemonic_seed_exists_result(Ok(true));
->>>>>>> beb7a29a
             let mut bootstrapper_config = BootstrapperConfig::new();
 
             let result = standard::get_wallets(
@@ -1006,210 +900,6 @@
                     )
                 ),]))
             )
-        }
-
-        #[test]
-        fn configure_database_handles_error_setting_consuming_wallet_public_key() {
-            let mut config = BootstrapperConfig::new();
-            config.clandestine_port_opt = None;
-            let mut persistent_config = PersistentConfigurationMock::new()
-                .earning_wallet_address_result(Ok(Some(
-                    "0x0123456789012345678901234567890123456789".to_string(),
-                )))
-                .set_gas_price_result(Ok(()))
-                .consuming_wallet_public_key_result(Err(PersistentConfigError::BadAddressFormat(
-                    "baaad".to_string(),
-                )))
-                .consuming_wallet_derivation_path_result(Ok(Some("m/44'/60'/1'/2/3".to_string())));
-
-            let result = configure_database(&config, &mut persistent_config);
-
-            assert_eq!(
-                result,
-                Err(PersistentConfigError::BadAddressFormat("baaad".to_string())
-                    .into_configurator_error("consuming-wallet"))
-            )
-        }
-
-        #[test]
-        fn configure_database_handles_error_during_setting_clandestine_port() {
-            let mut config = BootstrapperConfig::new();
-            config.clandestine_port_opt = Some(1000);
-            let mut persistent_config = PersistentConfigurationMock::new()
-                .set_clandestine_port_result(Err(PersistentConfigError::TransactionError));
-
-            let result = configure_database(&config, &mut persistent_config);
-
-            assert_eq!(
-                result,
-                Err(PersistentConfigError::TransactionError
-                    .into_configurator_error("clandestine-port"))
-            )
-        }
-
-        #[test]
-        fn configure_database_handles_error_setting_consuming_wallet_derivation_path() {
-            let mut config = BootstrapperConfig::new();
-            config.clandestine_port_opt = None;
-            let mut persistent_config = PersistentConfigurationMock::new()
-                .set_clandestine_port_result(Ok(()))
-                .earning_wallet_address_result(Ok(Some(
-                    "0x0123456789012345678901234567890123456789".to_string(),
-                )))
-                .set_gas_price_result(Ok(()))
-                .consuming_wallet_derivation_path_result(Err(PersistentConfigError::NotPresent));
-
-            let result = configure_database(&config, &mut persistent_config);
-
-            assert_eq!(
-                result,
-                Err(PersistentConfigError::NotPresent.into_configurator_error("consuming-wallet"))
-            )
-        }
-
-        #[test]
-        fn configure_database_handles_error_during_setting_earning_wallet_address() {
-            let mut config = BootstrapperConfig::new();
-            config.clandestine_port_opt = None;
-            let mut persistent_config = PersistentConfigurationMock::new()
-                .earning_wallet_address_result(Ok(None))
-                .set_earning_wallet_address_result(Err(PersistentConfigError::TransactionError));
-
-            let result = configure_database(&config, &mut persistent_config);
-
-            assert_eq!(
-                result,
-                Err(PersistentConfigError::TransactionError
-                    .into_configurator_error("earning-wallet"))
-            )
-        }
-
-        #[test]
-        fn configure_database_handles_error_during_setting_consuming_wallet_public_key() {
-            let mut config = BootstrapperConfig::new();
-            config.consuming_wallet = Some(make_paying_wallet(b"wallet"));
-            let mut persistent_config = PersistentConfigurationMock::new()
-                .earning_wallet_address_result(Ok(None))
-                .set_earning_wallet_address_result(Ok(()))
-                .set_gas_price_result(Ok(()))
-                .consuming_wallet_public_key_result(Ok(None))
-                .consuming_wallet_derivation_path_result(Ok(None))
-                .set_consuming_wallet_public_key_result(Err(
-                    PersistentConfigError::TransactionError,
-                ));
-
-            let result = configure_database(&config, &mut persistent_config);
-
-            assert_eq!(
-                result,
-                Err(PersistentConfigError::TransactionError
-                    .into_configurator_error("consuming-wallet"))
-            )
-        }
-
-        #[test]
-        fn configure_database_handles_error_during_setting_gas_price() {
-            let mut config = BootstrapperConfig::new();
-            config.clandestine_port_opt = None;
-            let mut persistent_config = PersistentConfigurationMock::new()
-                .earning_wallet_address_result(Ok(Some(
-                    "0x0123456789012345678901234567890123456789".to_string(),
-                )))
-                .set_gas_price_result(Err(PersistentConfigError::TransactionError));
-
-            let result = configure_database(&config, &mut persistent_config);
-
-            assert_eq!(
-                result,
-                Err(PersistentConfigError::TransactionError.into_configurator_error("gas-price"))
-            )
-        }
-
-        #[test]
-        fn configure_database_handles_error_setting_earning_wallet_address() {
-            let mut config = BootstrapperConfig::new();
-            config.clandestine_port_opt = None;
-            let mut persistent_config = PersistentConfigurationMock::new()
-                .earning_wallet_address_result(Err(PersistentConfigError::BadAddressFormat(
-                    "baaad".to_string(),
-                )));
-
-            let result = configure_database(&config, &mut persistent_config);
-
-            assert_eq!(
-                result,
-                Err(PersistentConfigError::BadAddressFormat("baaad".to_string())
-                    .into_configurator_error("earning-wallet"))
-            )
-        }
-
-        #[test]
-        fn get_earning_wallet_from_address_handles_error_retrieving_earning_wallet_from_address() {
-            let args = ArgsBuilder::new().param(
-                "--earning-wallet",
-                "0x0123456789012345678901234567890123456789",
-            );
-            let vcls: Vec<Box<dyn VirtualCommandLine>> =
-                vec![Box::new(CommandLineVcl::new(args.into()))];
-            let multi_config = make_new_test_multi_config(&app(), vcls).unwrap();
-            let persistent_config = PersistentConfigurationMock::new()
-                .earning_wallet_from_address_result(Err(PersistentConfigError::NotPresent));
-
-            let result = get_earning_wallet_from_address(&multi_config, &persistent_config);
-
-            assert_eq!(
-                result,
-                Err(PersistentConfigError::NotPresent.into_configurator_error("earning-wallet"))
-            );
-        }
-
-        #[test]
-        fn get_consuming_wallet_opt_from_derivation_path_handles_error_retrieving_consuming_wallet_derivation_path(
-        ) {
-            let persistent_config = PersistentConfigurationMock::new()
-                .consuming_wallet_derivation_path_result(Err(PersistentConfigError::Collision(
-                    "irrelevant".to_string(),
-                )));
-
-            let result =
-                get_consuming_wallet_opt_from_derivation_path(&persistent_config, "irrelevant");
-
-            assert_eq!(
-                result,
-                Err(ConfiguratorError::new(vec![ParamError::new(
-                    "consuming-wallet",
-                    &format!(
-                        "{:?}",
-                        PersistentConfigError::Collision("irrelevant".to_string())
-                    )
-                ),]))
-            )
-        }
-
-        #[test]
-        fn get_consuming_wallet_from_private_key_handles_error_retrieving_consuming_wallet_public_key(
-        ) {
-            let args = ArgsBuilder::new()
-                .param(
-                    "--consuming-private-key",
-                    "00112233445566778899AABBCCDDEEFF00112233445566778899AABBCCDDEEFF",
-                )
-                .param("--db-password", "booga");
-            let vcls: Vec<Box<dyn VirtualCommandLine>> =
-                vec![Box::new(CommandLineVcl::new(args.into()))];
-            let multi_config = make_new_test_multi_config(&app(), vcls).unwrap();
-            let persistent_config = PersistentConfigurationMock::new()
-                .consuming_wallet_public_key_result(Err(PersistentConfigError::NotPresent));
-
-            let result = get_consuming_wallet_from_private_key(&multi_config, &persistent_config);
-
-            assert_eq!(
-                result,
-                Err(ConfiguratorError::new(vec![ParamError::new(
-                    "consuming-private-key",
-                    &format!("{:?}", PersistentConfigError::NotPresent)
-                ),]))
-            );
         }
 
         #[test]
@@ -1325,90 +1015,6 @@
                     "db-password",
                     "Incorrect password for retrieving mnemonic seed"
                 )
-            )
-        }
-
-        #[test]
-        fn set_db_password_at_first_mention_handles_existing_password() {
-            let check_password_params_arc = Arc::new(Mutex::new(vec![]));
-            let mut persistent_config = make_default_persistent_configuration()
-                .check_password_params(&check_password_params_arc)
-                .check_password_result(Ok(false));
-
-            let result =
-                standard::set_db_password_at_first_mention("password", &mut persistent_config);
-
-            assert_eq!(result, Ok(false));
-            let check_password_params = check_password_params_arc.lock().unwrap();
-            assert_eq!(*check_password_params, vec![None])
-        }
-
-        #[test]
-        fn set_db_password_at_first_mention_sets_password_correctly() {
-            let change_password_params_arc = Arc::new(Mutex::new(vec![]));
-            let mut persistent_config = make_default_persistent_configuration()
-                .check_password_result(Ok(true))
-                .change_password_params(&change_password_params_arc)
-                .change_password_result(Ok(()));
-
-            let result =
-                standard::set_db_password_at_first_mention("password", &mut persistent_config);
-
-            assert_eq!(result, Ok(true));
-            let change_password_params = change_password_params_arc.lock().unwrap();
-            assert_eq!(
-                *change_password_params,
-                vec![(None, "password".to_string())]
-            )
-        }
-
-        #[test]
-        fn set_db_password_at_first_mention_handles_password_check_error() {
-            let check_password_params_arc = Arc::new(Mutex::new(vec![]));
-            let mut persistent_config = make_default_persistent_configuration()
-                .check_password_params(&check_password_params_arc)
-                .check_password_result(Err(NotPresent));
-
-            let result =
-                standard::set_db_password_at_first_mention("password", &mut persistent_config);
-
-            assert_eq!(
-                result,
-                Err(NotPresent.into_configurator_error("db-password"))
-            );
-<<<<<<< HEAD
-            let vcls: Vec<Box<dyn VirtualCommandLine>> =
-                vec![Box::new(CommandLineVcl::new(args.into()))];
-            let multi_config = make_new_test_multi_config(&app(), vcls).unwrap();
-            let persistent_config = PersistentConfigurationMock::new()
-                .consuming_wallet_public_key_result(Ok(Some(
-                    PlainData::from_str("0123456789012345678901234567890123456789").unwrap(),
-                )));
-=======
-            let check_password_params = check_password_params_arc.lock().unwrap();
-            assert_eq!(*check_password_params, vec![None])
-        }
-
-        #[test]
-        fn set_db_password_at_first_mention_handles_password_set_error() {
-            let change_password_params_arc = Arc::new(Mutex::new(vec![]));
-            let mut persistent_config = make_default_persistent_configuration()
-                .check_password_result(Ok(true))
-                .change_password_params(&change_password_params_arc)
-                .change_password_result(Err(NotPresent));
->>>>>>> beb7a29a
-
-            let result =
-                standard::set_db_password_at_first_mention("password", &mut persistent_config);
-
-            assert_eq!(
-                result,
-                Err(NotPresent.into_configurator_error("db-password"))
-            );
-            let change_password_params = change_password_params_arc.lock().unwrap();
-            assert_eq!(
-                *change_password_params,
-                vec![(None, "password".to_string())]
             )
         }
 
@@ -1919,7 +1525,6 @@
         let mut unprivileged_config = BootstrapperConfig::new();
 
         let result = standard::get_past_neighbors(
-<<<<<<< HEAD
             &multi_config,
             &mut FakeStreamHolder::new().streams(),
             &mut persistent_config,
@@ -1944,8 +1549,6 @@
         let mut unprivileged_config = BootstrapperConfig::new();
 
         let result = standard::get_past_neighbors(
-=======
->>>>>>> beb7a29a
             &multi_config,
             &mut FakeStreamHolder::new().streams(),
             &mut persistent_config,
@@ -1956,33 +1559,6 @@
             result,
             Err(ConfiguratorError::new(vec![ParamError::new(
                 "db-password",
-<<<<<<< HEAD
-=======
-                "NotPresent"
-            )]))
-        );
-    }
-
-    #[test]
-    fn get_past_neighbors_handles_incorrect_password() {
-        running_test();
-        let multi_config = test_utils::make_multi_config(ArgsBuilder::new().opt("--db-password"));
-        let mut persistent_config = PersistentConfigurationMock::new()
-            .check_password_result(Err(PersistentConfigError::PasswordError));
-        let mut unprivileged_config = BootstrapperConfig::new();
-
-        let result = standard::get_past_neighbors(
-            &multi_config,
-            &mut FakeStreamHolder::new().streams(),
-            &mut persistent_config,
-            &mut unprivileged_config,
-        );
-
-        assert_eq!(
-            result,
-            Err(ConfiguratorError::new(vec![ParamError::new(
-                "db-password",
->>>>>>> beb7a29a
                 "PasswordError"
             )]))
         );
@@ -2478,11 +2054,6 @@
                     (Ok(Some(make_mnemonic_seed(mnemonic_seed_prefix))), Ok(true))
                 }
             };
-<<<<<<< HEAD
-        let consuming_wallet_public_key_opt =
-            make_consuming_wallet_public_key_opt(consuming_wallet_private_key_opt);
-=======
->>>>>>> beb7a29a
         let consuming_wallet_derivation_path_opt =
             consuming_wallet_derivation_path_opt.map(|x| x.to_string());
         let earning_wallet_from_address_opt = match earning_wallet_address_opt {
@@ -2505,34 +2076,12 @@
         PersistentConfigurationMock::new()
             .mnemonic_seed_result(mnemonic_seed_result)
             .mnemonic_seed_exists_result(mnemonic_seed_exists_result)
-<<<<<<< HEAD
-            .consuming_wallet_public_key_result(Ok(consuming_wallet_public_key_opt))
-=======
->>>>>>> beb7a29a
             .consuming_wallet_derivation_path_result(Ok(consuming_wallet_derivation_path_opt))
             .earning_wallet_from_address_result(Ok(earning_wallet_from_address_opt))
             .gas_price_result(Ok(Some(gas_price)))
             .past_neighbors_result(past_neighbors_result)
     }
 
-    fn make_consuming_wallet_public_key_opt(
-        consuming_wallet_private_key_opt: Option<&str>,
-    ) -> Option<PlainData> {
-        match consuming_wallet_private_key_opt {
-            None => None,
-            Some(consuming_wallet_private_key_hex) => {
-                let consuming_wallet_private_key = consuming_wallet_private_key_hex
-                    .from_hex::<Vec<u8>>()
-                    .unwrap();
-                let keypair =
-                    Bip32ECKeyPair::from_raw_secret(&consuming_wallet_private_key).unwrap();
-                let consuming_wallet_public_key = keypair.secret().public();
-                let consuming_wallet_public_key_bytes = consuming_wallet_public_key.bytes();
-                Some(PlainData::from(consuming_wallet_public_key_bytes.to_vec()))
-            }
-        }
-    }
-
     fn make_mnemonic_seed(prefix: &str) -> PlainData {
         let mut bytes: Vec<u8> = vec![];
         while bytes.len() < 64 {
@@ -2548,12 +2097,7 @@
     ) {
         running_test();
         let multi_config = test_utils::make_multi_config(ArgsBuilder::new());
-<<<<<<< HEAD
-        let mut persistent_config =
-            make_persistent_config(None, None, None, None, None, None, None);
-=======
         let mut persistent_config = make_persistent_config(None, None, None, None, None, None);
->>>>>>> beb7a29a
         let mut config = BootstrapperConfig::new();
 
         standard::get_wallets(
@@ -2580,7 +2124,6 @@
             &multi_config,
             &mut persistent_config,
             &mut BootstrapperConfig::new(),
-<<<<<<< HEAD
         );
 
         assert_eq!(
@@ -2591,16 +2134,9 @@
 
     #[test]
     fn get_wallets_handles_failure_of_consuming_wallet_derivation_path() {
-        let consuming_private_key_hex =
-            "ABCDABCDABCDABCDABCDABCDABCDABCDABCDABCDABCDABCDABCDABCDABCDABCD";
-        let multi_config = test_utils::make_multi_config(
-            ArgsBuilder::new().param("--consuming-private-key", &consuming_private_key_hex),
-        );
+        let multi_config = test_utils::make_multi_config(ArgsBuilder::new());
         let mut persistent_config = PersistentConfigurationMock::new()
             .earning_wallet_from_address_result(Ok(None))
-            .consuming_wallet_public_key_result(Ok(make_consuming_wallet_public_key_opt(Some(
-                consuming_private_key_hex,
-            ))))
             .mnemonic_seed_exists_result(Ok(true))
             .consuming_wallet_derivation_path_result(Err(PersistentConfigError::NotPresent));
         let mut config = BootstrapperConfig::new();
@@ -2615,7 +2151,7 @@
 
         assert_eq!(
             result,
-            Err(PersistentConfigError::NotPresent.into_configurator_error("consuming-wallet"))
+            Err(PersistentConfigError::NotPresent.into_configurator_error("consuming-private-key"))
         );
     }
 
@@ -2642,82 +2178,6 @@
     }
 
     #[test]
-    fn consuming_wallet_private_key_plus_consuming_wallet_derivation_path() {
-        running_test();
-        let consuming_private_key_hex =
-            "ABCDABCDABCDABCDABCDABCDABCDABCDABCDABCDABCDABCDABCDABCDABCDABCD";
-        let multi_config = test_utils::make_multi_config(
-            ArgsBuilder::new()
-                .param("--db-password", "password")
-                .param("--consuming-private-key", &consuming_private_key_hex),
-        );
-        let mnemonic_seed_prefix = "mnemonic_seed";
-        let mut persistent_config = make_persistent_config(
-            Some(mnemonic_seed_prefix),
-            Some("password"),
-            None,
-            Some("m/44'/60'/1'/2/3"),
-            None,
-            None,
-            None,
-        )
-        .check_password_result(Ok(false));
-=======
-        );
-
-        assert_eq!(
-            result,
-            Err(PersistentConfigError::NotPresent.into_configurator_error("seed"))
-        );
-    }
-
-    #[test]
-    fn get_wallets_handles_failure_of_consuming_wallet_derivation_path() {
-        let multi_config = test_utils::make_multi_config(ArgsBuilder::new());
-        let mut persistent_config = PersistentConfigurationMock::new()
-            .earning_wallet_from_address_result(Ok(None))
-            .mnemonic_seed_exists_result(Ok(true))
-            .consuming_wallet_derivation_path_result(Err(PersistentConfigError::NotPresent));
->>>>>>> beb7a29a
-        let mut config = BootstrapperConfig::new();
-        config.db_password_opt = Some("password".to_string());
-
-        let result = standard::get_wallets(
-            &mut FakeStreamHolder::new().streams(),
-            &multi_config,
-            &mut persistent_config,
-            &mut config,
-        );
-
-        assert_eq!(
-            result,
-            Err(PersistentConfigError::NotPresent.into_configurator_error("consuming-private-key"))
-        );
-    }
-
-    #[test]
-    fn get_wallets_handles_failure_of_get_db_password() {
-        let multi_config = test_utils::make_multi_config(ArgsBuilder::new().opt("--db-password"));
-        let mut persistent_config = PersistentConfigurationMock::new()
-            .earning_wallet_from_address_result(Ok(None))
-            .mnemonic_seed_exists_result(Ok(true))
-            .check_password_result(Err(PersistentConfigError::NotPresent));
-        let mut config = BootstrapperConfig::new();
-
-        let result = standard::get_wallets(
-            &mut FakeStreamHolder::new().streams(),
-            &multi_config,
-            &mut persistent_config,
-            &mut config,
-        );
-
-        assert_eq!(
-            result,
-            Err(PersistentConfigError::NotPresent.into_configurator_error("db-password"))
-        );
-    }
-
-    #[test]
     fn earning_wallet_address_different_from_database() {
         running_test();
         let multi_config = test_utils::make_multi_config(ArgsBuilder::new().param(
@@ -2725,10 +2185,6 @@
             "0x0123456789012345678901234567890123456789",
         ));
         let mut persistent_config = make_persistent_config(
-<<<<<<< HEAD
-            None,
-=======
->>>>>>> beb7a29a
             None,
             None,
             None,
@@ -2759,10 +2215,6 @@
             "0xb00fa567890123456789012345678901234B00FA",
         ));
         let mut persistent_config = make_persistent_config(
-<<<<<<< HEAD
-            None,
-=======
->>>>>>> beb7a29a
             None,
             None,
             None,
@@ -2821,63 +2273,6 @@
     }
 
     #[test]
-<<<<<<< HEAD
-    fn consuming_private_key_matches_database() {
-        running_test();
-        let consuming_private_key_hex =
-            "ABCDABCDABCDABCDABCDABCDABCDABCDABCDABCDABCDABCDABCDABCDABCDABCD";
-        let multi_config = test_utils::make_multi_config(
-            ArgsBuilder::new()
-                .param("--db-password", "password")
-                .param("--consuming-private-key", &consuming_private_key_hex),
-        );
-        let mut persistent_config = make_persistent_config(
-            None,
-            None,
-            Some(consuming_private_key_hex),
-            None,
-            None,
-            None,
-            None,
-        );
-        let mut config = BootstrapperConfig::new();
-
-        standard::get_wallets(
-            &mut FakeStreamHolder::new().streams(),
-            &multi_config,
-            &mut persistent_config,
-            &mut config,
-        )
-        .unwrap();
-
-        let keypair = Bip32ECKeyPair::from_raw_secret(
-            &consuming_private_key_hex.from_hex::<Vec<u8>>().unwrap(),
-        )
-        .unwrap();
-        let expected_consuming_wallet = Wallet::from(keypair);
-        assert_eq!(config.consuming_wallet, Some(expected_consuming_wallet));
-    }
-
-    #[test]
-    fn consuming_private_key_doesnt_match_database() {
-        running_test();
-        let good_consuming_private_key_hex =
-            "ABCDABCDABCDABCDABCDABCDABCDABCDABCDABCDABCDABCDABCDABCDABCDABCD";
-        let mut bad_consuming_private_key = good_consuming_private_key_hex
-            .from_hex::<Vec<u8>>()
-            .unwrap();
-        bad_consuming_private_key[0] ^= 0x80; // one bit different
-        let bad_consuming_private_key_hex = bad_consuming_private_key.to_hex::<String>();
-        let multi_config = test_utils::make_multi_config(
-            ArgsBuilder::new()
-                .param("--db-password", "password")
-                .param("--consuming-private-key", &bad_consuming_private_key_hex),
-        );
-        let mut persistent_config = make_persistent_config(
-            None,
-            None,
-            Some(good_consuming_private_key_hex),
-=======
     fn earning_wallet_address_plus_mnemonic_seed() {
         running_test();
         let multi_config = test_utils::make_multi_config(
@@ -2890,7 +2285,6 @@
         let mut persistent_config = make_persistent_config(
             Some(mnemonic_seed_prefix),
             Some("password"),
->>>>>>> beb7a29a
             None,
             None,
             None,
@@ -3443,20 +2837,9 @@
         let set_gas_price_params_arc = Arc::new(Mutex::new(vec![]));
         let mut persistent_config = PersistentConfigurationMock::new()
             .earning_wallet_address_result(Ok(None))
-<<<<<<< HEAD
-            .consuming_wallet_public_key_result(Ok(None))
             .consuming_wallet_derivation_path_result(Ok(None))
             .set_clandestine_port_params(&set_clandestine_port_params_arc)
             .set_clandestine_port_result(Ok(()))
-            .set_earning_wallet_address_params(&set_earning_wallet_address_params_arc)
-            .set_earning_wallet_address_result(Ok(()))
-            .set_consuming_wallet_public_key_params(&set_consuming_public_key_params_arc)
-            .set_consuming_wallet_public_key_result(Ok(()))
-=======
-            .consuming_wallet_derivation_path_result(Ok(None))
-            .set_clandestine_port_params(&set_clandestine_port_params_arc)
-            .set_clandestine_port_result(Ok(()))
->>>>>>> beb7a29a
             .set_gas_price_params(&set_gas_price_params_arc)
             .set_gas_price_result(Ok(()));
 
@@ -3479,26 +2862,6 @@
             "ABCD00EFABCD00EFABCD00EFABCD00EFABCD00EFABCD00EFABCD00EFABCD00EF";
         let consuming_private_key = PlainData::from_str(consuming_private_key_text).unwrap();
         let keypair = Bip32ECKeyPair::from_raw_secret(consuming_private_key.as_slice()).unwrap();
-<<<<<<< HEAD
-        let consuming_public_key = keypair.secret().public();
-        let consuming_public_key_data = PlainData::from(consuming_public_key.bytes().to_vec());
-        config.consuming_wallet = Some(Wallet::from(keypair));
-        let set_clandestine_port_params_arc = Arc::new(Mutex::new(vec![]));
-        let set_earning_wallet_address_params_arc = Arc::new(Mutex::new(vec![]));
-        let set_consuming_public_key_params_arc = Arc::new(Mutex::new(vec![]));
-        let mut persistent_config = PersistentConfigurationMock::new()
-            .earning_wallet_address_result(Ok(Some(earning_address.to_string())))
-            .set_earning_wallet_address_result(Ok(()))
-            .consuming_wallet_public_key_result(Ok(Some(consuming_public_key_data)))
-            .consuming_wallet_derivation_path_result(Ok(None))
-            .set_gas_price_result(Ok(()))
-            .set_clandestine_port_params(&set_clandestine_port_params_arc)
-            .set_clandestine_port_result(Ok(()))
-            .set_earning_wallet_address_params(&set_earning_wallet_address_params_arc)
-            .set_earning_wallet_address_result(Ok(()))
-            .set_consuming_wallet_public_key_params(&set_consuming_public_key_params_arc)
-            .set_consuming_wallet_public_key_result(Ok(()));
-=======
         config.consuming_wallet = Some(Wallet::from(keypair));
         let set_clandestine_port_params_arc = Arc::new(Mutex::new(vec![]));
         let mut persistent_config = PersistentConfigurationMock::new()
@@ -3507,45 +2870,12 @@
             .set_gas_price_result(Ok(()))
             .set_clandestine_port_params(&set_clandestine_port_params_arc)
             .set_clandestine_port_result(Ok(()));
->>>>>>> beb7a29a
 
         let result = standard::configure_database(&config, &mut persistent_config);
 
         assert_eq!(result, Ok(()));
         let set_clandestine_port_params = set_clandestine_port_params_arc.lock().unwrap();
         assert_eq!(*set_clandestine_port_params, vec![1234]);
-<<<<<<< HEAD
-        let set_earning_wallet_address_params =
-            set_earning_wallet_address_params_arc.lock().unwrap();
-        assert_eq!(set_earning_wallet_address_params.len(), 0);
-        let set_consuming_public_key_params = set_consuming_public_key_params_arc.lock().unwrap();
-        assert_eq!(set_consuming_public_key_params.len(), 0);
-    }
-
-    #[test]
-    #[should_panic(expected = "Internal error: consuming wallet must be derived from keypair")]
-    fn configure_database_with_non_keypair_consuming_wallet() {
-        running_test();
-        let mut config = BootstrapperConfig::new();
-        config.clandestine_port_opt = Some(1234);
-        config.consuming_wallet =
-            Some(Wallet::from_str("0x0123456789ABCDEF0123456789ABCDEF01234567").unwrap());
-        let set_clandestine_port_params_arc = Arc::new(Mutex::new(vec![]));
-        let set_consuming_public_key_params_arc = Arc::new(Mutex::new(vec![]));
-        let mut persistent_config = PersistentConfigurationMock::new()
-            .earning_wallet_address_result(Ok(None))
-            .set_earning_wallet_address_result(Ok(()))
-            .consuming_wallet_public_key_result(Ok(None))
-            .set_gas_price_result(Ok(()))
-            .consuming_wallet_derivation_path_result(Ok(None))
-            .set_clandestine_port_params(&set_clandestine_port_params_arc)
-            .set_clandestine_port_result(Ok(()))
-            .set_consuming_wallet_public_key_params(&set_consuming_public_key_params_arc)
-            .set_consuming_wallet_public_key_result(Ok(()));
-
-        let _ = standard::configure_database(&config, &mut persistent_config);
-=======
->>>>>>> beb7a29a
     }
 
     #[test]
@@ -3556,29 +2886,12 @@
         config.consuming_wallet = None;
         config.earning_wallet = DEFAULT_EARNING_WALLET.clone();
         let set_clandestine_port_params_arc = Arc::new(Mutex::new(vec![]));
-<<<<<<< HEAD
-        let set_consuming_public_key_params_arc = Arc::new(Mutex::new(vec![]));
-        let set_earning_wallet_address_params_arc = Arc::new(Mutex::new(vec![]));
-        let mut persistent_config = PersistentConfigurationMock::new()
-            .earning_wallet_address_result(Ok(None))
-            .set_earning_wallet_address_result(Ok(()))
-            .consuming_wallet_public_key_result(Ok(None))
-            .consuming_wallet_derivation_path_result(Ok(None))
-            .set_gas_price_result(Ok(()))
-            .set_clandestine_port_params(&set_clandestine_port_params_arc)
-            .set_clandestine_port_result(Ok(()))
-            .set_consuming_wallet_public_key_params(&set_consuming_public_key_params_arc)
-            .set_consuming_wallet_public_key_result(Ok(()))
-            .set_earning_wallet_address_params(&set_earning_wallet_address_params_arc)
-            .set_earning_wallet_address_result(Ok(()));
-=======
         let mut persistent_config = PersistentConfigurationMock::new()
             .earning_wallet_address_result(Ok(None))
             .consuming_wallet_derivation_path_result(Ok(None))
             .set_gas_price_result(Ok(()))
             .set_clandestine_port_params(&set_clandestine_port_params_arc)
             .set_clandestine_port_result(Ok(()));
->>>>>>> beb7a29a
 
         let result = standard::configure_database(&config, &mut persistent_config);
 
