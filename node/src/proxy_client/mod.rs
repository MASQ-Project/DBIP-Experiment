--- conflicted
+++ resolved
@@ -36,10 +36,7 @@
 use actix::Handler;
 use actix::Recipient;
 use masq_lib::logger::Logger;
-<<<<<<< HEAD
-=======
 use masq_lib::ui_gateway::NodeFromUiMessage;
->>>>>>> e09c1e7c
 use pretty_hex::PrettyHex;
 use std::collections::HashMap;
 use std::net::SocketAddr;
@@ -361,13 +358,8 @@
     use crate::test_utils::unshared_test_utils::prove_that_crash_request_handler_is_hooked_up;
     use crate::test_utils::*;
     use actix::System;
-<<<<<<< HEAD
-    use masq_lib::test_utils::logging::init_test_logging;
-    use masq_lib::test_utils::logging::TestLogHandler;
-=======
     use masq_lib::blockchains::chains::Chain;
     use masq_lib::test_utils::logging::{init_test_logging, TestLogHandler};
->>>>>>> e09c1e7c
     use std::cell::RefCell;
     use std::net::SocketAddr;
     use std::net::{IpAddr, SocketAddrV4};
