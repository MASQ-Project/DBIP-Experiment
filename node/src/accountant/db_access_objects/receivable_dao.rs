--- conflicted
+++ resolved
@@ -7,11 +7,7 @@
     sum_i128_values_from_table, to_time_t, AssemblerFeeder, CustomQuery, DaoFactoryReal,
     RangeStmConfig, ThresholdUtils, TopStmConfig, VigilantRusqliteFlatten,
 };
-<<<<<<< HEAD
 use crate::accountant::db_big_integer::big_int_db_processor::KeyVariants::WalletAddress;
-=======
-use crate::accountant::db_big_integer::big_int_db_processor::KnownKeyVariants::WalletAddress;
->>>>>>> b2d0b07b
 use crate::accountant::db_big_integer::big_int_db_processor::WeiChange::{Addition, Subtraction};
 use crate::accountant::db_big_integer::big_int_db_processor::{
     BigIntDatabaseError, BigIntDatabaseProcessor, BigIntDatabaseProcessorReal, BigIntSqlConfig,
@@ -19,12 +15,7 @@
 };
 use crate::accountant::db_big_integer::big_int_divider::BigIntDivider;
 use crate::accountant::gwei_to_wei;
-<<<<<<< HEAD
-use crate::blockchain::blockchain_interface::BlockchainTransaction;
-=======
 use crate::blockchain::blockchain_interface::data_structures::BlockchainTransaction;
-use crate::database::connection_wrapper::ConnectionWrapper;
->>>>>>> b2d0b07b
 use crate::database::db_initializer::{connection_or_panic, DbInitializerReal};
 use crate::database::rusqlite_wrappers::{ConnectionWrapper, TransactionWrapper};
 use crate::db_config::persistent_configuration::PersistentConfigError;
@@ -95,11 +86,7 @@
     //test-only-like method but because of share with multi-node tests #[cfg(test)] is disallowed
     fn account_status(&self, wallet: &Wallet) -> Option<ReceivableAccount>;
 
-<<<<<<< HEAD
     as_any_ref_in_trait!();
-=======
-    as_any_in_trait!();
->>>>>>> b2d0b07b
 }
 
 pub trait ReceivableDaoFactory {
@@ -306,11 +293,7 @@
         }
     }
 
-<<<<<<< HEAD
     as_any_ref_in_trait_impl!();
-=======
-    as_any_in_trait_impl!();
->>>>>>> b2d0b07b
 }
 
 impl ReceivableDaoReal {
@@ -510,8 +493,6 @@
         assert_account_creation_fn_fails_on_finding_wrong_columns_and_value_types,
         make_receivable_account, trick_rusqlite_with_read_only_conn,
     };
-<<<<<<< HEAD
-    use crate::blockchain::blockchain_interface::BlockchainTransaction;
     use crate::database::db_initializer::{DbInitializationConfig, DbInitializer, DATABASE_FILE};
     use crate::database::db_initializer::{DbInitializerReal, ExternalData};
     use crate::database::rusqlite_wrappers::ConnectionWrapperReal;
@@ -519,12 +500,6 @@
         PrepareMethodResults, TransactionWrapperMock,
     };
     use crate::database::test_utils::ConnectionWrapperMock;
-=======
-    use crate::database::db_initializer::{
-        DbInitializationConfig, DbInitializer, DbInitializerReal, ExternalData,
-    };
-    use crate::db_config::persistent_configuration::PersistentConfigError;
->>>>>>> b2d0b07b
     use crate::test_utils::assert_contains;
     use crate::test_utils::make_wallet;
     use masq_lib::messages::TopRecordsOrdering::{Age, Balance};
