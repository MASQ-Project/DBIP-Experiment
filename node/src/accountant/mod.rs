// Copyright (c) 2017-2019, Substratum LLC (https://substratum.net) and/or its affiliates. All rights reserved.

pub mod payable_dao;
pub mod receivable_dao;

#[cfg(test)]
pub mod test_utils;

use crate::accountant::payable_dao::{PayableAccount, PayableDaoFactory, Payment};
use crate::accountant::receivable_dao::{ReceivableAccount, ReceivableDaoFactory};
use crate::banned_dao::{BannedDao, BannedDaoFactory};
use crate::blockchain::blockchain_bridge::RetrieveTransactions;
use crate::blockchain::blockchain_interface::{BlockchainError, Transaction};
use crate::bootstrapper::BootstrapperConfig;
use crate::db_config::config_dao::ConfigDaoFactory;
use crate::db_config::persistent_configuration::{
    PersistentConfiguration, PersistentConfigurationReal,
};
use crate::sub_lib::accountant::AccountantConfig;
use crate::sub_lib::accountant::AccountantSubs;
use crate::sub_lib::accountant::ReportExitServiceConsumedMessage;
use crate::sub_lib::accountant::ReportExitServiceProvidedMessage;
use crate::sub_lib::accountant::ReportRoutingServiceConsumedMessage;
use crate::sub_lib::accountant::ReportRoutingServiceProvidedMessage;
use crate::sub_lib::blockchain_bridge::ReportAccountsPayable;
use crate::sub_lib::logger::Logger;
use crate::sub_lib::peer_actors::{BindMessage, StartMessage};
use crate::sub_lib::utils::NODE_MAILBOX_CAPACITY;
use crate::sub_lib::wallet::Wallet;
use actix::Actor;
use actix::Addr;
use actix::AsyncContext;
use actix::Context;
use actix::Handler;
use actix::Message;
use actix::Recipient;
use futures::future::Future;
use itertools::Itertools;
use lazy_static::lazy_static;
use masq_lib::messages::UiMessageError::UnexpectedMessage;
use masq_lib::messages::{FromMessageBody, ToMessageBody, UiFinancialsRequest, UiMessageError};
use masq_lib::messages::{UiFinancialsResponse, UiPayableAccount, UiReceivableAccount};
use masq_lib::ui_gateway::MessageTarget::ClientId;
use masq_lib::ui_gateway::{NodeFromUiMessage, NodeToUiMessage};
use payable_dao::PayableDao;
use receivable_dao::ReceivableDao;
use std::thread;
use std::time::{Duration, SystemTime};

pub const CRASH_KEY: &str = "ACCOUNTANT";
pub const DEFAULT_PAYABLE_SCAN_INTERVAL: u64 = 3600; // one hour
pub const DEFAULT_PAYMENT_RECEIVED_SCAN_INTERVAL: u64 = 3600; // one hour

const SECONDS_PER_DAY: i64 = 86_400;

lazy_static! {
    pub static ref PAYMENT_CURVES: PaymentCurves = PaymentCurves {
        payment_suggested_after_sec: SECONDS_PER_DAY,
        payment_grace_before_ban_sec: SECONDS_PER_DAY,
        permanent_debt_allowed_gwub: 10_000_000,
        balance_to_decrease_from_gwub: 1_000_000_000,
        balance_decreases_for_sec: 30 * SECONDS_PER_DAY,
        unban_when_balance_below_gwub: 10_000_000,
    };
}

#[derive(PartialEq, Debug, Clone, Copy)]
pub enum PaymentError {
    SignConversion(u64),
}

#[derive(PartialEq, Debug, Clone)]
pub struct PaymentCurves {
    pub payment_suggested_after_sec: i64,
    pub payment_grace_before_ban_sec: i64,
    pub permanent_debt_allowed_gwub: i64,
    pub balance_to_decrease_from_gwub: i64,
    pub balance_decreases_for_sec: i64,
    pub unban_when_balance_below_gwub: i64,
}

impl PaymentCurves {
    pub fn sugg_and_grace(&self, now: i64) -> i64 {
        now - self.payment_suggested_after_sec - self.payment_grace_before_ban_sec
    }

    pub fn sugg_thru_decreasing(&self, now: i64) -> i64 {
        self.sugg_and_grace(now) - self.balance_decreases_for_sec
    }
}

pub struct Accountant {
    config: AccountantConfig,
    consuming_wallet: Option<Wallet>,
    earning_wallet: Wallet,
    payable_dao: Box<dyn PayableDao>,
    receivable_dao: Box<dyn ReceivableDao>,
    banned_dao: Box<dyn BannedDao>,
    persistent_configuration: Box<dyn PersistentConfiguration>,
    report_accounts_payable_sub: Option<Recipient<ReportAccountsPayable>>,
    retrieve_transactions_sub: Option<Recipient<RetrieveTransactions>>,
    report_new_payments_sub: Option<Recipient<ReceivedPayments>>,
    report_sent_payments_sub: Option<Recipient<SentPayments>>,
    ui_message_sub: Option<Recipient<NodeToUiMessage>>,
    logger: Logger,
}

impl Actor for Accountant {
    type Context = Context<Self>;
}

#[derive(Debug, Eq, Message, PartialEq)]
pub struct ReceivedPayments {
    payments: Vec<Transaction>,
}

#[derive(Debug, Eq, Message, PartialEq)]
pub struct SentPayments {
    pub payments: Vec<Result<Payment, BlockchainError>>,
}

impl Handler<BindMessage> for Accountant {
    type Result = ();

    fn handle(&mut self, msg: BindMessage, ctx: &mut Self::Context) -> Self::Result {
        self.handle_bind_message(msg);
        ctx.set_mailbox_capacity(NODE_MAILBOX_CAPACITY);
    }
}

impl Handler<StartMessage> for Accountant {
    type Result = ();

    fn handle(&mut self, _msg: StartMessage, ctx: &mut Self::Context) -> Self::Result {
        self.handle_start_message();

        ctx.run_interval(self.config.payable_scan_interval, |accountant, _ctx| {
            accountant.scan_for_payables();
        });

        ctx.run_interval(
            self.config.payment_received_scan_interval,
            |accountant, _ctx| {
                accountant.scan_for_received_payments();
                accountant.scan_for_delinquencies();
            },
        );
    }
}

impl Handler<ReceivedPayments> for Accountant {
    type Result = ();

    fn handle(&mut self, msg: ReceivedPayments, _ctx: &mut Self::Context) -> Self::Result {
        self.handle_received_payments(msg);
    }
}

impl Handler<SentPayments> for Accountant {
    type Result = ();

    fn handle(&mut self, sent_payments: SentPayments, _ctx: &mut Self::Context) -> Self::Result {
        self.handle_sent_payments(sent_payments);
    }
}

impl Handler<ReportRoutingServiceProvidedMessage> for Accountant {
    type Result = ();

    fn handle(
        &mut self,
        msg: ReportRoutingServiceProvidedMessage,
        _ctx: &mut Self::Context,
    ) -> Self::Result {
        self.handle_report_routing_service_provided_message(msg);
    }
}

impl Handler<ReportExitServiceProvidedMessage> for Accountant {
    type Result = ();

    fn handle(
        &mut self,
        msg: ReportExitServiceProvidedMessage,
        _ctx: &mut Self::Context,
    ) -> Self::Result {
        self.handle_report_exit_service_provided_message(msg);
    }
}

impl Handler<ReportRoutingServiceConsumedMessage> for Accountant {
    type Result = ();

    fn handle(
        &mut self,
        msg: ReportRoutingServiceConsumedMessage,
        _ctx: &mut Self::Context,
    ) -> Self::Result {
        self.handle_report_routing_service_consumed_message(msg);
    }
}

impl Handler<ReportExitServiceConsumedMessage> for Accountant {
    type Result = ();

    fn handle(
        &mut self,
        msg: ReportExitServiceConsumedMessage,
        _ctx: &mut Self::Context,
    ) -> Self::Result {
        self.handle_report_exit_service_consumed_message(msg);
    }
}

impl Handler<NodeFromUiMessage> for Accountant {
    type Result = ();

    fn handle(&mut self, msg: NodeFromUiMessage, _ctx: &mut Self::Context) -> Self::Result {
        self.handle_node_from_ui_message(msg);
    }
}

impl Accountant {
    pub fn new(
        config: &BootstrapperConfig,
        payable_dao_factory: Box<dyn PayableDaoFactory>,
        receivable_dao_factory: Box<dyn ReceivableDaoFactory>,
        banned_dao_factory: Box<dyn BannedDaoFactory>,
        config_dao_factory: Box<dyn ConfigDaoFactory>,
    ) -> Accountant {
        Accountant {
            config: config.accountant_config.clone(),
            consuming_wallet: config.consuming_wallet.clone(),
            earning_wallet: config.earning_wallet.clone(),
            payable_dao: payable_dao_factory.make(),
            receivable_dao: receivable_dao_factory.make(),
            banned_dao: banned_dao_factory.make(),
            persistent_configuration: Box::new(PersistentConfigurationReal::new(
                config_dao_factory.make(),
            )),
            report_accounts_payable_sub: None,
            retrieve_transactions_sub: None,
            report_new_payments_sub: None,
            report_sent_payments_sub: None,
            ui_message_sub: None,
            logger: Logger::new("Accountant"),
        }
    }

    pub fn make_subs_from(addr: &Addr<Accountant>) -> AccountantSubs {
        AccountantSubs {
            bind: addr.clone().recipient::<BindMessage>(),
            start: addr.clone().recipient::<StartMessage>(),
            report_routing_service_provided: addr
                .clone()
                .recipient::<ReportRoutingServiceProvidedMessage>(),
            report_exit_service_provided: addr
                .clone()
                .recipient::<ReportExitServiceProvidedMessage>(),
            report_routing_service_consumed: addr
                .clone()
                .recipient::<ReportRoutingServiceConsumedMessage>(),
            report_exit_service_consumed: addr
                .clone()
                .recipient::<ReportExitServiceConsumedMessage>(),
            report_new_payments: addr.clone().recipient::<ReceivedPayments>(),
            report_sent_payments: addr.clone().recipient::<SentPayments>(),
            ui_message_sub: addr.clone().recipient::<NodeFromUiMessage>(),
        }
    }

    fn scan_for_payables(&mut self) {
        debug!(self.logger, "Scanning for payables");
        let future_logger = self.logger.clone();

        let payables = self
            .payable_dao
            .non_pending_payables()
            .into_iter()
            .filter(Accountant::should_pay)
            .collect::<Vec<PayableAccount>>();

        if !payables.is_empty() {
            let report_sent_payments = self.report_sent_payments_sub.clone();
            let future = self
                .report_accounts_payable_sub
                .as_ref()
                .expect("BlockchainBridge is unbound")
                .send(ReportAccountsPayable { accounts: payables })
                .then(move |results| match results {
                    Ok(Ok(results)) => {
                        report_sent_payments
                            .expect("Accountant is unbound")
                            .try_send(SentPayments { payments: results })
                            .expect("Accountant is dead");
                        Ok(())
                    }
                    Ok(Err(e)) => {
                        warning!(future_logger, "{}", e);
                        Ok(())
                    }
                    Err(e) => {
                        error!(
                            future_logger,
                            "Unable to send ReportAccountsPayable: {:?}", e
                        );
                        thread::sleep(Duration::from_secs(1));
                        panic!("Unable to send ReportAccountsPayable: {:?}", e);
                    }
                });
            actix::spawn(future);
        }
    }

    fn scan_for_delinquencies(&mut self) {
        debug!(self.logger, "Scanning for delinquencies");

        let now = SystemTime::now();
        self.receivable_dao
            .new_delinquencies(now, &PAYMENT_CURVES)
            .into_iter()
            .for_each(|account| {
                self.banned_dao.ban(&account.wallet);
                let (balance, age) = Self::balance_and_age(&account);
                info!(
                    self.logger,
                    "Wallet {} (balance: {} MASQ, age: {} sec) banned for delinquency",
                    account.wallet,
                    balance,
                    age.as_secs()
                )
            });

        self.receivable_dao
            .paid_delinquencies(&PAYMENT_CURVES)
            .into_iter()
            .for_each(|account| {
                self.banned_dao.unban(&account.wallet);
                let (balance, age) = Self::balance_and_age(&account);
                info!(
                    self.logger,
                    "Wallet {} (balance: {} MASQ, age: {} sec) is no longer delinquent: unbanned",
                    account.wallet,
                    balance,
                    age.as_secs()
                )
            });
    }

    fn scan_for_received_payments(&mut self) {
        let future_logger = self.logger.clone();
        debug!(
            self.logger,
            "Scanning for payments to {}", self.earning_wallet
        );
        let future_report_new_payments_sub = self.report_new_payments_sub.clone();
        let start_block = match self.persistent_configuration.start_block() {
            Ok(start_block_opt) => match start_block_opt {
                Some(start_block) => start_block,
                None => {
                    warning!(
                        self.logger,
                        "Database contains no start block; aborting received-payment scan"
                    );
                    return;
                }
            },
            Err(pce) => {
                error!(
                    self.logger,
                    "Could not retrieve start block: {:?} - aborting received-payment scan", pce
                );
                return;
            }
        };
        let future = self
            .retrieve_transactions_sub
            .as_ref()
            .expect("BlockchainBridge is unbound")
            .send(RetrieveTransactions {
                start_block,
                recipient: self.earning_wallet.clone(),
            })
            .then(move |transactions_possibly| match transactions_possibly {
                Ok(Ok(ref vec)) if vec.is_empty() => {
                    debug!(future_logger, "No payments detected");
                    Ok(())
                }
                Ok(Ok(transactions)) => {
                    future_report_new_payments_sub
                        .expect("Accountant is unbound")
                        .try_send(ReceivedPayments {
                            payments: transactions,
                        })
                        .expect("Accountant is dead.");
                    Ok(())
                }
                Ok(Err(e)) => {
                    warning!(
                        future_logger,
                        "Unable to retrieve transactions from Blockchain Bridge: {:?}",
                        e
                    );
                    Err(())
                }
                Err(e) => {
                    error!(
                        future_logger,
                        "Unable to send to Blockchain Bridge: {:?}", e
                    );
                    thread::sleep(Duration::from_secs(1));
                    panic!("Unable to send to Blockchain Bridge: {:?}", e);
                }
            });
        actix::spawn(future);
    }

    fn balance_and_age(account: &ReceivableAccount) -> (String, Duration) {
        let balance = format!("{}", (account.balance as f64) / 1_000_000_000.0);
        let age = account
            .last_received_timestamp
            .elapsed()
            .unwrap_or_else(|_| Duration::new(0, 0));
        (balance, age)
    }

    fn should_pay(payable: &PayableAccount) -> bool {
        // TODO: This calculation should be done in the database, if possible
        let time_since_last_paid = SystemTime::now()
            .duration_since(payable.last_paid_timestamp)
            .expect("Internal error")
            .as_secs();

        if time_since_last_paid <= PAYMENT_CURVES.payment_suggested_after_sec as u64 {
            return false;
        }

        if payable.balance <= PAYMENT_CURVES.permanent_debt_allowed_gwub {
            return false;
        }

        let threshold = Accountant::calculate_payout_threshold(time_since_last_paid);
        payable.balance as f64 > threshold
    }

    fn calculate_payout_threshold(x: u64) -> f64 {
        let m = -((PAYMENT_CURVES.balance_to_decrease_from_gwub as f64
            - PAYMENT_CURVES.permanent_debt_allowed_gwub as f64)
            / (PAYMENT_CURVES.balance_decreases_for_sec as f64
                - PAYMENT_CURVES.payment_suggested_after_sec as f64));
        let b = PAYMENT_CURVES.balance_to_decrease_from_gwub as f64
            - m * PAYMENT_CURVES.payment_suggested_after_sec as f64;
        m * x as f64 + b
    }

    fn record_service_provided(
        &self,
        service_rate: u64,
        byte_rate: u64,
        payload_size: usize,
        wallet: &Wallet,
    ) {
        let byte_charge = byte_rate * (payload_size as u64);
        let total_charge = service_rate + byte_charge;
        if !self.our_wallet(wallet) {
            match self.receivable_dao
                .as_ref()
                .more_money_receivable(wallet, total_charge) {
                Ok(_) => (),
                Err(PaymentError::SignConversion(_)) => error! (
                    self.logger,
                    "Overflow error trying to record service provided to Node with consuming wallet {}: service rate {}, byte rate {}, payload size {}. Skipping",
                    wallet,
                    service_rate,
                    byte_rate,
                    payload_size
                ),
            };
        } else {
            info!(
                self.logger,
                "Not recording service provided for our wallet {}", wallet
            );
        }
    }

    fn record_service_consumed(
        &self,
        service_rate: u64,
        byte_rate: u64,
        payload_size: usize,
        wallet: &Wallet,
    ) {
        let byte_charge = byte_rate * (payload_size as u64);
        let total_charge = service_rate + byte_charge;
        if !self.our_wallet(wallet) {
            match self.payable_dao
                .as_ref()
                .more_money_payable(wallet, total_charge) {
                Ok(_) => (),
                Err(PaymentError::SignConversion(_)) => error! (
                    self.logger,
                    "Overflow error trying to record service consumed from Node with earning wallet {}: service rate {}, byte rate {}, payload size {}. Skipping",
                    wallet,
                    service_rate,
                    byte_rate,
                    payload_size
                ),
            };
        } else {
            info!(
                self.logger,
                "Not recording service consumed to our wallet {}", wallet
            );
        }
    }

    fn our_wallet(&self, wallet: &Wallet) -> bool {
        match &self.consuming_wallet {
            Some(ref consuming) if consuming.address() == wallet.address() => true,
            _ => wallet.address() == self.earning_wallet.address(),
        }
    }

    fn handle_bind_message(&mut self, msg: BindMessage) {
        self.report_accounts_payable_sub =
            Some(msg.peer_actors.blockchain_bridge.report_accounts_payable);
        self.retrieve_transactions_sub =
            Some(msg.peer_actors.blockchain_bridge.retrieve_transactions);
        self.report_new_payments_sub = Some(msg.peer_actors.accountant.report_new_payments);
        self.report_sent_payments_sub = Some(msg.peer_actors.accountant.report_sent_payments);
        self.ui_message_sub = Some(msg.peer_actors.ui_gateway.node_to_ui_message_sub);

        info!(self.logger, "Accountant bound");
    }

    fn handle_start_message(&mut self) {
        self.scan_for_payables();
        self.scan_for_received_payments();
        self.scan_for_delinquencies();
    }

    fn handle_received_payments(&mut self, received_payments: ReceivedPayments) {
        self.receivable_dao
            .as_mut()
            .more_money_received(received_payments.payments);
    }

    fn handle_sent_payments(&mut self, sent_payments: SentPayments) {
        sent_payments
            .payments
            .iter()
            .for_each(|payment| match payment {
                Ok(payment) => match self.payable_dao.as_mut().payment_sent(payment) {
                    Ok(()) => (),
                    Err(PaymentError::SignConversion(_)) => error! (
                        self.logger,
                        "Overflow error trying to record payment of {} sent to earning wallet {} (transaction {}). Skipping",
                        payment.amount,
                        payment.to,
                        payment.transaction,
                    ),
                },
                Err(e) => warning!(
                    self.logger,
                    "{} Please check your blockchain service URL configuration.",
                    e
                ),
            })
    }

    fn handle_report_routing_service_provided_message(
        &mut self,
        msg: ReportRoutingServiceProvidedMessage,
    ) {
        debug!(
            self.logger,
            "Charging routing of {} bytes to wallet {}", msg.payload_size, msg.paying_wallet
        );
        self.record_service_provided(
            msg.service_rate,
            msg.byte_rate,
            msg.payload_size,
            &msg.paying_wallet,
        );
    }

    fn handle_report_exit_service_provided_message(
        &mut self,
        msg: ReportExitServiceProvidedMessage,
    ) {
        debug!(
            self.logger,
            "Charging exit service for {} bytes to wallet {} at {} per service and {} per byte",
            msg.payload_size,
            msg.paying_wallet,
            msg.service_rate,
            msg.byte_rate
        );
        self.record_service_provided(
            msg.service_rate,
            msg.byte_rate,
            msg.payload_size,
            &msg.paying_wallet,
        );
    }

    fn handle_report_routing_service_consumed_message(
        &mut self,
        msg: ReportRoutingServiceConsumedMessage,
    ) {
        debug!(
            self.logger,
            "Accruing debt to wallet {} for consuming routing service {} bytes",
            msg.earning_wallet,
            msg.payload_size
        );
        self.record_service_consumed(
            msg.service_rate,
            msg.byte_rate,
            msg.payload_size,
            &msg.earning_wallet,
        );
    }

    fn handle_report_exit_service_consumed_message(
        &mut self,
        msg: ReportExitServiceConsumedMessage,
    ) {
        debug!(
            self.logger,
            "Accruing debt to wallet {} for consuming exit service {} bytes",
            msg.earning_wallet,
            msg.payload_size
        );
        self.record_service_consumed(
            msg.service_rate,
            msg.byte_rate,
            msg.payload_size,
            &msg.earning_wallet,
        );
    }

    fn handle_node_from_ui_message(&mut self, msg: NodeFromUiMessage) {
        let client_id = msg.client_id;
        let result: Result<(UiFinancialsRequest, u64), UiMessageError> =
            UiFinancialsRequest::fmb(msg.body);
        match result {
            Ok((payload, context_id)) => self.handle_financials(client_id, context_id, payload),
            Err(UnexpectedMessage(opcode, path)) => debug!(
                &self.logger,
                "Ignoring {:?} request from client {} with opcode '{}'", path, client_id, opcode
            ),
            Err(e) => panic!("Received obsolete error: {:?}", e),
        }
    }

    fn handle_financials(&mut self, client_id: u64, context_id: u64, request: UiFinancialsRequest) {
        let payables = self
            .payable_dao
            .top_records(request.payable_minimum_amount, request.payable_maximum_age)
            .iter()
            .map(|account| UiPayableAccount {
                wallet: account.wallet.to_string(),
                age: SystemTime::now()
                    .duration_since(account.last_paid_timestamp)
                    .expect("Bad interval")
                    .as_secs(),
                amount: account.balance as u64,
                pending_transaction: account
                    .pending_payment_transaction
                    .map(|ppt| format!("0x{:0X}", ppt)),
            })
            .collect_vec();
        let total_payable = self.payable_dao.total();
        let receivables = self
            .receivable_dao
            .top_records(
                request.receivable_minimum_amount,
                request.receivable_maximum_age,
            )
            .iter()
            .map(|account| UiReceivableAccount {
                wallet: account.wallet.to_string(),
                age: SystemTime::now()
                    .duration_since(account.last_received_timestamp)
                    .expect("Bad interval")
                    .as_secs(),
                amount: account.balance as u64,
            })
            .collect_vec();
        let total_receivable = self.receivable_dao.total();
        let body = UiFinancialsResponse {
            payables,
            total_payable,
            receivables,
            total_receivable,
        }
        .tmb(context_id);
        self.ui_message_sub
            .as_ref()
            .expect("UiGateway not bound")
            .try_send(NodeToUiMessage {
                target: ClientId(client_id),
                body,
            })
            .expect("UiGateway is dead");
    }
}

// At the time of this writing, Rust 1.44.0 was unpredictably producing
// segfaults on the Mac when using u64::try_from (i64). This is an attempt to
// work around that.
pub fn jackass_unsigned_to_signed(unsigned: u64) -> Result<i64, PaymentError> {
    if unsigned <= (std::i64::MAX as u64) {
        Ok(unsigned as i64)
    } else {
        Err(PaymentError::SignConversion(unsigned))
    }
}

#[cfg(test)]
pub mod tests {
    use super::*;
    use crate::accountant::receivable_dao::{ReceivableAccount, ReceivableDaoFactory};
    use crate::accountant::test_utils::make_receivable_account;
    use crate::blockchain::blockchain_interface::BlockchainError;
    use crate::blockchain::blockchain_interface::Transaction;
    use crate::database::dao_utils::from_time_t;
    use crate::database::dao_utils::to_time_t;
    use crate::db_config::config_dao::ConfigDao;
    use crate::db_config::mocks::ConfigDaoMock;
    use crate::db_config::persistent_configuration::PersistentConfigError;
    use crate::sub_lib::accountant::ReportRoutingServiceConsumedMessage;
    use crate::sub_lib::blockchain_bridge::ReportAccountsPayable;
    use crate::sub_lib::wallet::Wallet;
    use crate::test_utils::logging::init_test_logging;
    use crate::test_utils::logging::TestLogHandler;
    use crate::test_utils::make_wallet;
    use crate::test_utils::persistent_configuration_mock::PersistentConfigurationMock;
    use crate::test_utils::recorder::make_recorder;
    use crate::test_utils::recorder::peer_actors_builder;
    use crate::test_utils::recorder::Recorder;
    use actix::System;
    use ethereum_types::BigEndianHash;
    use ethsign_crypto::Keccak256;
    use masq_lib::ui_gateway::MessagePath::{Conversation, FireAndForget};
    use masq_lib::ui_gateway::{MessageBody, MessageTarget, NodeFromUiMessage, NodeToUiMessage};
    use std::cell::RefCell;
    use std::convert::TryFrom;
    use std::ops::Sub;
    use std::rc::Rc;
    use std::sync::Mutex;
    use std::sync::{Arc, MutexGuard};
    use std::thread;
    use std::time::Duration;
    use std::time::SystemTime;
    use web3::types::H256;
    use web3::types::U256;

    #[derive(Debug, Default)]
    pub struct PayableDaoMock {
        account_status_parameters: Arc<Mutex<Vec<Wallet>>>,
        account_status_results: RefCell<Vec<Option<PayableAccount>>>,
        more_money_payable_parameters: Arc<Mutex<Vec<(Wallet, u64)>>>,
        more_money_payable_results: RefCell<Vec<Result<(), PaymentError>>>,
        non_pending_payables_results: RefCell<Vec<Vec<PayableAccount>>>,
        payment_sent_parameters: Arc<Mutex<Vec<Payment>>>,
        payment_sent_results: RefCell<Vec<Result<(), PaymentError>>>,
        top_records_parameters: Arc<Mutex<Vec<(u64, u64)>>>,
        top_records_results: RefCell<Vec<Vec<PayableAccount>>>,
        total_results: RefCell<Vec<u64>>,
    }

    impl PayableDao for PayableDaoMock {
        fn more_money_payable(&self, wallet: &Wallet, amount: u64) -> Result<(), PaymentError> {
            self.more_money_payable_parameters
                .lock()
                .unwrap()
                .push((wallet.clone(), amount));
            self.more_money_payable_results.borrow_mut().remove(0)
        }

        fn payment_sent(&self, sent_payment: &Payment) -> Result<(), PaymentError> {
            self.payment_sent_parameters
                .lock()
                .unwrap()
                .push(sent_payment.clone());
            self.payment_sent_results.borrow_mut().remove(0)
        }

        fn payment_confirmed(
            &self,
            _wallet: &Wallet,
            _amount: u64,
            _confirmation_noticed_timestamp: SystemTime,
            _transaction_hash: H256,
        ) -> Result<(), PaymentError> {
            unimplemented!("SC-925: TODO")
        }

        fn account_status(&self, wallet: &Wallet) -> Option<PayableAccount> {
            self.account_status_parameters
                .lock()
                .unwrap()
                .push(wallet.clone());
            self.account_status_results.borrow_mut().remove(0)
        }

        fn non_pending_payables(&self) -> Vec<PayableAccount> {
            if self.non_pending_payables_results.borrow().is_empty() {
                vec![]
            } else {
                self.non_pending_payables_results.borrow_mut().remove(0)
            }
        }

        fn top_records(&self, minimum_amount: u64, maximum_age: u64) -> Vec<PayableAccount> {
            self.top_records_parameters
                .lock()
                .unwrap()
                .push((minimum_amount, maximum_age));
            self.top_records_results.borrow_mut().remove(0)
        }

        fn total(&self) -> u64 {
            self.total_results.borrow_mut().remove(0)
        }
    }

    impl PayableDaoMock {
        pub fn new() -> PayableDaoMock {
            PayableDaoMock::default()
        }

        fn more_money_payable_parameters(
            mut self,
            parameters: Arc<Mutex<Vec<(Wallet, u64)>>>,
        ) -> Self {
            self.more_money_payable_parameters = parameters;
            self
        }

        fn more_money_payable_result(self, result: Result<(), PaymentError>) -> Self {
            self.more_money_payable_results.borrow_mut().push(result);
            self
        }

        fn non_pending_payables_result(self, result: Vec<PayableAccount>) -> Self {
            self.non_pending_payables_results.borrow_mut().push(result);
            self
        }

        fn payment_sent_parameters(mut self, parameters: Arc<Mutex<Vec<Payment>>>) -> Self {
            self.payment_sent_parameters = parameters;
            self
        }

        fn payment_sent_result(self, result: Result<(), PaymentError>) -> Self {
            self.payment_sent_results.borrow_mut().push(result);
            self
        }

        fn top_records_parameters(mut self, parameters: &Arc<Mutex<Vec<(u64, u64)>>>) -> Self {
            self.top_records_parameters = parameters.clone();
            self
        }

        fn top_records_result(self, result: Vec<PayableAccount>) -> Self {
            self.top_records_results.borrow_mut().push(result);
            self
        }

        fn total_result(self, result: u64) -> Self {
            self.total_results.borrow_mut().push(result);
            self
        }
    }

    pub struct PayableDaoFactoryMock {
<<<<<<< HEAD
        called: Rc<RefCell<bool>>,
=======
>>>>>>> f141811f
        mock: RefCell<Option<PayableDaoMock>>,
    }

    impl PayableDaoFactory for PayableDaoFactoryMock {
        fn make(&self) -> Box<dyn PayableDao> {
<<<<<<< HEAD
            *self.called.borrow_mut() = true;
=======
>>>>>>> f141811f
            Box::new(self.mock.borrow_mut().take().unwrap())
        }
    }

    impl PayableDaoFactoryMock {
        fn new(mock: PayableDaoMock) -> Self {
            Self {
<<<<<<< HEAD
                called: Rc::new(RefCell::new(false)),
                mock: RefCell::new(Some(mock)),
            }
        }

        fn called(mut self, called: &Rc<RefCell<bool>>) -> Self {
            self.called = called.clone();
            self
        }
=======
                mock: RefCell::new(Some(mock)),
            }
        }
>>>>>>> f141811f
    }

    #[derive(Debug, Default)]
    pub struct ReceivableDaoMock {
        account_status_parameters: Arc<Mutex<Vec<Wallet>>>,
        account_status_results: RefCell<Vec<Option<ReceivableAccount>>>,
        more_money_receivable_parameters: Arc<Mutex<Vec<(Wallet, u64)>>>,
        more_money_receivable_results: RefCell<Vec<Result<(), PaymentError>>>,
        more_money_received_parameters: Arc<Mutex<Vec<Vec<Transaction>>>>,
        more_money_received_results: RefCell<Vec<Result<(), PaymentError>>>,
        receivables_results: RefCell<Vec<Vec<ReceivableAccount>>>,
        new_delinquencies_parameters: Arc<Mutex<Vec<(SystemTime, PaymentCurves)>>>,
        new_delinquencies_results: RefCell<Vec<Vec<ReceivableAccount>>>,
        paid_delinquencies_parameters: Arc<Mutex<Vec<PaymentCurves>>>,
        paid_delinquencies_results: RefCell<Vec<Vec<ReceivableAccount>>>,
        top_records_parameters: Arc<Mutex<Vec<(u64, u64)>>>,
        top_records_results: RefCell<Vec<Vec<ReceivableAccount>>>,
        total_results: RefCell<Vec<u64>>,
    }

    impl ReceivableDao for ReceivableDaoMock {
        fn more_money_receivable(&self, wallet: &Wallet, amount: u64) -> Result<(), PaymentError> {
            self.more_money_receivable_parameters
                .lock()
                .unwrap()
                .push((wallet.clone(), amount));
            self.more_money_receivable_results.borrow_mut().remove(0)
        }

        fn more_money_received(&mut self, transactions: Vec<Transaction>) {
            self.more_money_received_parameters
                .lock()
                .unwrap()
                .push(transactions);
        }

        fn account_status(&self, wallet: &Wallet) -> Option<ReceivableAccount> {
            self.account_status_parameters
                .lock()
                .unwrap()
                .push(wallet.clone());

            self.account_status_results.borrow_mut().remove(0)
        }

        fn receivables(&self) -> Vec<ReceivableAccount> {
            self.receivables_results.borrow_mut().remove(0)
        }

        fn new_delinquencies(
            &self,
            now: SystemTime,
            payment_curves: &PaymentCurves,
        ) -> Vec<ReceivableAccount> {
            self.new_delinquencies_parameters
                .lock()
                .unwrap()
                .push((now, payment_curves.clone()));
            if self.new_delinquencies_results.borrow().is_empty() {
                vec![]
            } else {
                self.new_delinquencies_results.borrow_mut().remove(0)
            }
        }

        fn paid_delinquencies(&self, payment_curves: &PaymentCurves) -> Vec<ReceivableAccount> {
            self.paid_delinquencies_parameters
                .lock()
                .unwrap()
                .push(payment_curves.clone());
            if self.paid_delinquencies_results.borrow().is_empty() {
                vec![]
            } else {
                self.paid_delinquencies_results.borrow_mut().remove(0)
            }
        }

        fn top_records(&self, minimum_amount: u64, maximum_age: u64) -> Vec<ReceivableAccount> {
            self.top_records_parameters
                .lock()
                .unwrap()
                .push((minimum_amount, maximum_age));
            self.top_records_results.borrow_mut().remove(0)
        }

        fn total(&self) -> u64 {
            self.total_results.borrow_mut().remove(0)
        }
    }

    impl ReceivableDaoMock {
        pub fn new() -> ReceivableDaoMock {
            Self::default()
        }

        fn more_money_receivable_parameters(
            mut self,
            parameters: &Arc<Mutex<Vec<(Wallet, u64)>>>,
        ) -> Self {
            self.more_money_receivable_parameters = parameters.clone();
            self
        }

        fn more_money_receivable_result(self, result: Result<(), PaymentError>) -> Self {
            self.more_money_receivable_results.borrow_mut().push(result);
            self
        }

        fn more_money_received_parameters(
            mut self,
            parameters: &Arc<Mutex<Vec<Vec<Transaction>>>>,
        ) -> Self {
            self.more_money_received_parameters = parameters.clone();
            self
        }

        fn more_money_received_result(self, result: Result<(), PaymentError>) -> Self {
            self.more_money_received_results.borrow_mut().push(result);
            self
        }

        fn new_delinquencies_parameters(
            mut self,
            parameters: &Arc<Mutex<Vec<(SystemTime, PaymentCurves)>>>,
        ) -> Self {
            self.new_delinquencies_parameters = parameters.clone();
            self
        }

        fn new_delinquencies_result(self, result: Vec<ReceivableAccount>) -> ReceivableDaoMock {
            self.new_delinquencies_results.borrow_mut().push(result);
            self
        }

        fn paid_delinquencies_parameters(
            mut self,
            parameters: &Arc<Mutex<Vec<PaymentCurves>>>,
        ) -> Self {
            self.paid_delinquencies_parameters = parameters.clone();
            self
        }

        fn paid_delinquencies_result(self, result: Vec<ReceivableAccount>) -> ReceivableDaoMock {
            self.paid_delinquencies_results.borrow_mut().push(result);
            self
        }

        fn top_records_parameters(mut self, parameters: &Arc<Mutex<Vec<(u64, u64)>>>) -> Self {
            self.top_records_parameters = parameters.clone();
            self
        }

        fn top_records_result(self, result: Vec<ReceivableAccount>) -> Self {
            self.top_records_results.borrow_mut().push(result);
            self
        }

        fn total_result(self, result: u64) -> Self {
            self.total_results.borrow_mut().push(result);
            self
        }
    }

    pub struct ReceivableDaoFactoryMock {
<<<<<<< HEAD
        called: Rc<RefCell<bool>>,
=======
>>>>>>> f141811f
        mock: RefCell<Option<ReceivableDaoMock>>,
    }

    impl ReceivableDaoFactory for ReceivableDaoFactoryMock {
        fn make(&self) -> Box<dyn ReceivableDao> {
<<<<<<< HEAD
            *self.called.borrow_mut() = true;
=======
>>>>>>> f141811f
            Box::new(self.mock.borrow_mut().take().unwrap())
        }
    }

    impl ReceivableDaoFactoryMock {
        fn new(mock: ReceivableDaoMock) -> Self {
            Self {
<<<<<<< HEAD
                called: Rc::new(RefCell::new(false)),
                mock: RefCell::new(Some(mock)),
            }
        }

        fn called(mut self, called: &Rc<RefCell<bool>>) -> Self {
            self.called = called.clone();
            self
        }
=======
                mock: RefCell::new(Some(mock)),
            }
        }
>>>>>>> f141811f
    }

    #[derive(Debug, Default)]
    struct BannedDaoMock {
        ban_list_parameters: Arc<Mutex<Vec<()>>>,
        ban_list_results: RefCell<Vec<Vec<Wallet>>>,
        ban_parameters: Arc<Mutex<Vec<Wallet>>>,
        unban_parameters: Arc<Mutex<Vec<Wallet>>>,
    }

    impl BannedDao for BannedDaoMock {
        fn ban_list(&self) -> Vec<Wallet> {
            self.ban_list_parameters.lock().unwrap().push(());
            self.ban_list_results.borrow_mut().remove(0)
        }

        fn ban(&self, wallet: &Wallet) {
            self.ban_parameters.lock().unwrap().push(wallet.clone());
        }

        fn unban(&self, wallet: &Wallet) {
            self.unban_parameters.lock().unwrap().push(wallet.clone());
        }
    }

    impl BannedDaoMock {
        pub fn new() -> Self {
            Self {
                ban_list_parameters: Arc::new(Mutex::new(vec![])),
                ban_list_results: RefCell::new(vec![]),
                ban_parameters: Arc::new(Mutex::new(vec![])),
                unban_parameters: Arc::new(Mutex::new(vec![])),
            }
        }

        pub fn ban_list_result(self, result: Vec<Wallet>) -> Self {
            self.ban_list_results.borrow_mut().push(result);
            self
        }

        pub fn ban_parameters(mut self, parameters: &Arc<Mutex<Vec<Wallet>>>) -> Self {
            self.ban_parameters = parameters.clone();
            self
        }

        pub fn unban_parameters(mut self, parameters: &Arc<Mutex<Vec<Wallet>>>) -> Self {
            self.unban_parameters = parameters.clone();
            self
        }
    }

    pub struct BannedDaoFactoryMock {
<<<<<<< HEAD
        called: Rc<RefCell<bool>>,
=======
>>>>>>> f141811f
        mock: RefCell<Option<BannedDaoMock>>,
    }

    impl BannedDaoFactory for BannedDaoFactoryMock {
        fn make(&self) -> Box<dyn BannedDao> {
<<<<<<< HEAD
            *self.called.borrow_mut() = true;
=======
>>>>>>> f141811f
            Box::new(self.mock.borrow_mut().take().unwrap())
        }
    }

    impl BannedDaoFactoryMock {
        fn new(mock: BannedDaoMock) -> Self {
            Self {
<<<<<<< HEAD
                called: Rc::new(RefCell::new(false)),
                mock: RefCell::new(Some(mock)),
            }
        }

        fn called(mut self, called: &Rc<RefCell<bool>>) -> Self {
            self.called = called.clone();
            self
        }
    }

    pub struct ConfigDaoFactoryMock {
        called: Rc<RefCell<bool>>,
=======
                mock: RefCell::new(Some(mock)),
            }
        }
    }

    pub struct ConfigDaoFactoryMock {
>>>>>>> f141811f
        mock: RefCell<Option<ConfigDaoMock>>,
    }

    impl ConfigDaoFactory for ConfigDaoFactoryMock {
        fn make(&self) -> Box<dyn ConfigDao> {
<<<<<<< HEAD
            *self.called.borrow_mut() = true;
=======
>>>>>>> f141811f
            Box::new(self.mock.borrow_mut().take().unwrap())
        }
    }

    impl ConfigDaoFactoryMock {
        fn new(mock: ConfigDaoMock) -> Self {
            Self {
<<<<<<< HEAD
                called: Rc::new(RefCell::new(false)),
                mock: RefCell::new(Some(mock)),
            }
        }

        fn called(mut self, called: &Rc<RefCell<bool>>) -> Self {
            self.called = called.clone();
            self
        }
    }

    #[test]
    fn new_calls_factories_properly() {
        let config = BootstrapperConfig::new();
        let payable_dao_factory_called = Rc::new(RefCell::new(false));
        let payable_dao = PayableDaoMock::new();
        let payable_dao_factory =
            PayableDaoFactoryMock::new(payable_dao).called(&payable_dao_factory_called);
        let receivable_dao_factory_called = Rc::new(RefCell::new(false));
        let receivable_dao = ReceivableDaoMock::new();
        let receivable_dao_factory =
            ReceivableDaoFactoryMock::new(receivable_dao).called(&receivable_dao_factory_called);
        let banned_dao_factory_called = Rc::new(RefCell::new(false));
        let banned_dao = BannedDaoMock::new();
        let banned_dao_factory =
            BannedDaoFactoryMock::new(banned_dao).called(&banned_dao_factory_called);
        let config_dao_factory_called = Rc::new(RefCell::new(false));
        let config_dao = ConfigDaoMock::new();
        let config_dao_factory =
            ConfigDaoFactoryMock::new(config_dao).called(&config_dao_factory_called);

        let _ = Accountant::new(
            &config,
            Box::new(payable_dao_factory),
            Box::new(receivable_dao_factory),
            Box::new(banned_dao_factory),
            Box::new(config_dao_factory),
        );

        assert_eq!(payable_dao_factory_called.as_ref(), &RefCell::new(true));
        assert_eq!(receivable_dao_factory_called.as_ref(), &RefCell::new(true));
        assert_eq!(banned_dao_factory_called.as_ref(), &RefCell::new(true));
        assert_eq!(config_dao_factory_called.as_ref(), &RefCell::new(true));
=======
                mock: RefCell::new(Some(mock)),
            }
        }
>>>>>>> f141811f
    }

    #[test]
    fn financials_request_produces_financials_response() {
        let payable_top_records_parameters_arc = Arc::new(Mutex::new(vec![]));
        let payable_dao = PayableDaoMock::new()
            .top_records_parameters(&payable_top_records_parameters_arc)
            .top_records_result(vec![
                PayableAccount {
                    wallet: make_wallet("earning 1"),
                    balance: 12345678,
                    last_paid_timestamp: SystemTime::now().sub(Duration::from_secs(10000)),
                    pending_payment_transaction: Some(H256::from_uint(&U256::from(123))),
                },
                PayableAccount {
                    wallet: make_wallet("earning 2"),
                    balance: 12345679,
                    last_paid_timestamp: SystemTime::now().sub(Duration::from_secs(10001)),
                    pending_payment_transaction: None,
                },
            ])
            .total_result(23456789);
        let receivable_top_records_parameters_arc = Arc::new(Mutex::new(vec![]));
        let receivable_dao = ReceivableDaoMock::new()
            .top_records_parameters(&receivable_top_records_parameters_arc)
            .top_records_result(vec![
                ReceivableAccount {
                    wallet: make_wallet("consuming 1"),
                    balance: 87654321,
                    last_received_timestamp: SystemTime::now().sub(Duration::from_secs(20000)),
                },
                ReceivableAccount {
                    wallet: make_wallet("consuming 2"),
                    balance: 87654322,
                    last_received_timestamp: SystemTime::now().sub(Duration::from_secs(20001)),
                },
            ])
            .total_result(98765432);
        let system = System::new("test");
        let subject = make_subject(
            Some(bc_from_ac_plus_earning_wallet(
                AccountantConfig {
                    payable_scan_interval: Duration::from_millis(10_000),
                    payment_received_scan_interval: Duration::from_millis(10_000),
                },
                make_wallet("some_wallet_address"),
            )),
            Some(payable_dao),
            Some(receivable_dao),
            None,
            None,
        );
        let (ui_gateway, _, ui_gateway_recording_arc) = make_recorder();
        let subject_addr = subject.start();
        let peer_actors = peer_actors_builder().ui_gateway(ui_gateway).build();
        subject_addr.try_send(BindMessage { peer_actors }).unwrap();
        let ui_message = NodeFromUiMessage {
            client_id: 1234,
            body: MessageBody {
                opcode: "financials".to_string(),
                path: Conversation(2222),
                payload: Ok(r#"{"payableMinimumAmount": 50001, "payableMaximumAge": 50002, "receivableMinimumAmount": 50003, "receivableMaximumAge": 50004}"#.to_string()),
            }
        };

        subject_addr.try_send(ui_message).unwrap();

        System::current().stop();
        system.run();
        let payable_top_records_parameters = payable_top_records_parameters_arc.lock().unwrap();
        assert_eq!(*payable_top_records_parameters, vec![(50001, 50002)]);
        let receivable_top_records_parameters =
            receivable_top_records_parameters_arc.lock().unwrap();
        assert_eq!(*receivable_top_records_parameters, vec![(50003, 50004)]);
        let ui_gateway_recording = ui_gateway_recording_arc.lock().unwrap();
        let response = ui_gateway_recording.get_record::<NodeToUiMessage>(0);
        assert_eq!(response.target, MessageTarget::ClientId(1234));
        assert_eq!(response.body.opcode, "financials".to_string());
        assert_eq!(response.body.path, Conversation(2222));
        let parsed_payload =
            serde_json::from_str::<UiFinancialsResponse>(&response.body.payload.as_ref().unwrap())
                .unwrap();
        assert_eq!(
            parsed_payload,
            UiFinancialsResponse {
                payables: vec![
                    UiPayableAccount {
                        wallet: "0x00000000000000000000006561726e696e672031".to_string(),
                        age: 10000,
                        amount: 12345678,
                        pending_transaction: Some(
                            "0x000000000000000000000000000000000000000000000000000000000000007B"
                                .to_string()
                        ),
                    },
                    UiPayableAccount {
                        wallet: "0x00000000000000000000006561726e696e672032".to_string(),
                        age: 10001,
                        amount: 12345679,
                        pending_transaction: None,
                    }
                ],
                total_payable: 23456789,
                receivables: vec![
                    UiReceivableAccount {
                        wallet: "0x000000000000000000636f6e73756d696e672031".to_string(),
                        age: 20000,
                        amount: 87654321,
                    },
                    UiReceivableAccount {
                        wallet: "0x000000000000000000636f6e73756d696e672032".to_string(),
                        age: 20001,
                        amount: 87654322,
                    }
                ],
                total_receivable: 98765432
            }
        );
    }

    #[test]
    fn unexpected_ui_message_is_ignored() {
        init_test_logging();
        let system = System::new("test");
        let subject = make_subject(
            Some(bc_from_ac_plus_earning_wallet(
                AccountantConfig {
                    payable_scan_interval: Duration::from_millis(10_000),
                    payment_received_scan_interval: Duration::from_millis(10_000),
                },
                make_wallet("some_wallet_address"),
            )),
            None,
            None,
            None,
            None,
        );
        let (ui_gateway, _, ui_gateway_recording_arc) = make_recorder();
        let subject_addr = subject.start();
        let peer_actors = peer_actors_builder().ui_gateway(ui_gateway).build();
        subject_addr.try_send(BindMessage { peer_actors }).unwrap();

        subject_addr
            .try_send(NodeFromUiMessage {
                client_id: 1234,
                body: MessageBody {
                    opcode: "farple-prang".to_string(),
                    path: FireAndForget,
                    payload: Ok("{}".to_string()),
                },
            })
            .unwrap();

        System::current().stop();
        system.run();
        let ui_gateway_recording = ui_gateway_recording_arc.lock().unwrap();
        assert_eq!(ui_gateway_recording.len(), 0);
        TestLogHandler::new().exists_log_containing(
            "DEBUG: Accountant: Ignoring FireAndForget request from client 1234 with opcode 'farple-prang'",
        );
    }

    #[test]
    fn accountant_calls_payable_dao_payment_sent_when_sent_payments() {
        let payment_sent_parameters = Arc::new(Mutex::new(vec![]));
        let payment_sent_parameters_inner = payment_sent_parameters.clone();

        let payable_dao = PayableDaoMock::new()
            .non_pending_payables_result(vec![])
            .payment_sent_parameters(payment_sent_parameters_inner)
            .payment_sent_result(Ok(()));

        let system = System::new("accountant_calls_payable_dao_payment_sent_when_sent_payments");

        let accountant = make_subject(
            Some(bc_from_ac_plus_earning_wallet(
                AccountantConfig {
                    payable_scan_interval: Duration::from_millis(100),
                    payment_received_scan_interval: Duration::from_secs(10_000),
                },
                make_wallet("some_wallet_address"),
            )),
            Some(payable_dao),
            None,
            None,
            None,
        );

        let expected_wallet = make_wallet("paying_you");
        let expected_amount = 1;
        let expected_hash = H256::from("transaction_hash".keccak256());
        let mut expected_payment = Payment::new(
            expected_wallet.clone(),
            expected_amount,
            expected_hash.clone(),
        );
        let send_payments = SentPayments {
            payments: vec![Ok(expected_payment.clone())],
        };

        let subject = accountant.start();

        subject
            .try_send(send_payments)
            .expect("unexpected actix error");
        System::current().stop();
        system.run();

        let sent_payment_to = payment_sent_parameters.lock().unwrap();
        let actual = sent_payment_to.get(0).unwrap();

        expected_payment.timestamp = actual.timestamp;
        assert_eq!(actual, &expected_payment);
    }

    #[test]
    fn accountant_logs_warning_when_handle_sent_payments_encounters_a_blockchain_error() {
        init_test_logging();
        let payable_dao = PayableDaoMock::new().non_pending_payables_result(vec![]);

        let system = System::new("accountant_calls_payable_dao_payment_sent_when_sent_payments");

        let accountant = make_subject(
            Some(bc_from_ac_plus_earning_wallet(
                AccountantConfig {
                    payable_scan_interval: Duration::from_millis(100),
                    payment_received_scan_interval: Duration::from_secs(10_000),
                },
                make_wallet("some_wallet_address"),
            )),
            Some(payable_dao),
            None,
            None,
            None,
        );

        let send_payments = SentPayments {
            payments: vec![Err(BlockchainError::TransactionFailed(
                "Payment attempt failed".to_string(),
            ))],
        };

        let subject = accountant.start();

        subject
            .try_send(send_payments)
            .expect("unexpected actix error");
        System::current().stop();
        system.run();

        TestLogHandler::new().await_log_containing(
            r#"WARN: Accountant: Blockchain TransactionFailed("Payment attempt failed"). Please check your blockchain service URL configuration."#,
            1000,
        );
    }

    #[test]
    fn accountant_reports_sent_payments_when_blockchain_bridge_reports_account_payable() {
        let earning_wallet = make_wallet("earner3000");
        let now = to_time_t(SystemTime::now());
        let expected_wallet = make_wallet("blah");
        let expected_wallet_inner = expected_wallet.clone();
        let expected_amount =
            u64::try_from(PAYMENT_CURVES.permanent_debt_allowed_gwub + 1000).unwrap();

        let expected_pending_payment_transaction = H256::from("transaction_hash".keccak256());
        let expected_pending_payment_transaction_inner =
            expected_pending_payment_transaction.clone();

        let payable_dao = PayableDaoMock::new()
            .non_pending_payables_result(vec![PayableAccount {
                wallet: expected_wallet.clone(),
                balance: PAYMENT_CURVES.permanent_debt_allowed_gwub + 1000,
                last_paid_timestamp: from_time_t(
                    now - PAYMENT_CURVES.balance_decreases_for_sec - 10,
                ),
                pending_payment_transaction: None,
            }])
            .non_pending_payables_result(vec![]);

        let blockchain_bridge = Recorder::new()
            .report_accounts_payable_response(Ok(vec![Ok(Payment::new(
                expected_wallet_inner,
                expected_amount,
                expected_pending_payment_transaction_inner,
            ))]))
            .retrieve_transactions_response(Ok(vec![]));

        let (accountant_mock, accountant_mock_awaiter, accountant_recording_arc) = make_recorder();

        thread::spawn(move || {
            let system = System::new(
                "accountant_reports_sent_payments_when_blockchain_bridge_reports_account_payable",
            );

            let peer_actors = peer_actors_builder()
                .blockchain_bridge(blockchain_bridge)
                .accountant(accountant_mock)
                .build();
            let subject = make_subject(
                Some(bc_from_ac_plus_earning_wallet(
                    AccountantConfig {
                        payable_scan_interval: Duration::from_millis(100),
                        payment_received_scan_interval: Duration::from_secs(10_000),
                    },
                    earning_wallet.clone(),
                )),
                Some(payable_dao),
                None,
                None,
                None,
            );
            let subject_addr = subject.start();
            let accountant_subs = Accountant::make_subs_from(&subject_addr);

            send_bind_message!(accountant_subs, peer_actors);
            send_start_message!(accountant_subs);

            system.run();
        });

        accountant_mock_awaiter.await_message_count(1);

        let accountant_recording = accountant_recording_arc.lock().unwrap();
        let actual_payments = accountant_recording.get_record::<SentPayments>(0);
        let mut expected_payment = Payment::new(
            expected_wallet,
            expected_amount,
            expected_pending_payment_transaction,
        );
        let payments = actual_payments.payments.clone();
        let maybe_payment = payments.get(0).clone();
        let result_payment = maybe_payment.unwrap().clone();
        expected_payment.timestamp = result_payment.unwrap().timestamp;
        assert_eq!(
            actual_payments,
            &SentPayments {
                payments: vec![Ok(expected_payment)]
            }
        );
    }

    #[test]
    fn accountant_logs_warn_when_blockchain_bridge_report_accounts_payable_errors() {
        init_test_logging();
        let earning_wallet = make_wallet("earner3000");
        let now = to_time_t(SystemTime::now());
        let expected_wallet = make_wallet("blockchain_bridge_error");

        let payable_dao = PayableDaoMock::new()
            .non_pending_payables_result(vec![PayableAccount {
                wallet: expected_wallet.clone(),
                balance: PAYMENT_CURVES.permanent_debt_allowed_gwub + 1000,
                last_paid_timestamp: from_time_t(
                    now - PAYMENT_CURVES.balance_decreases_for_sec - 10,
                ),
                pending_payment_transaction: None,
            }])
            .non_pending_payables_result(vec![]);

        let blockchain_bridge = Recorder::new()
            .retrieve_transactions_response(Ok(vec![]))
            .report_accounts_payable_response(Err("Failed to send transaction".to_string()));

        let (accountant_mock, _, accountant_recording_arc) = make_recorder();

        thread::spawn(move || {
            let system = System::new(
                "accountant_reports_sent_payments_when_blockchain_bridge_reports_account_payable",
            );

            let peer_actors = peer_actors_builder()
                .blockchain_bridge(blockchain_bridge)
                .accountant(accountant_mock)
                .build();
            let subject = make_subject(
                Some(bc_from_ac_plus_earning_wallet(
                    AccountantConfig {
                        payable_scan_interval: Duration::from_millis(100),
                        payment_received_scan_interval: Duration::from_secs(10_000),
                    },
                    earning_wallet.clone(),
                )),
                Some(payable_dao),
                None,
                None,
                None,
            );
            let subject_addr = subject.start();
            let subject_subs = Accountant::make_subs_from(&subject_addr);

            send_bind_message!(subject_subs, peer_actors);
            send_start_message!(subject_subs);

            system.run();
        });

        TestLogHandler::new()
            .await_log_containing("WARN: Accountant: Failed to send transaction", 1000u64);

        let accountant_recording = accountant_recording_arc.lock().unwrap();
        assert_eq!(0, accountant_recording.len());
    }

    #[test]
    fn accountant_payment_received_scan_timer_triggers_scanning_for_payments() {
        let paying_wallet = make_wallet("wallet0");
        let earning_wallet = make_wallet("earner3000");
        let amount = 42u64;
        let expected_transactions = vec![Transaction {
            block_number: 7u64,
            from: paying_wallet.clone(),
            gwei_amount: amount,
        }];
        let blockchain_bridge =
            Recorder::new().retrieve_transactions_response(Ok(expected_transactions.clone()));
        let blockchain_bridge_awaiter = blockchain_bridge.get_awaiter();
        let blockchain_bridge_recording = blockchain_bridge.get_recording();
        let (accountant_mock, accountant_awaiter, accountant_recording_arc) = make_recorder();
        let config = bc_from_ac_plus_earning_wallet(
            AccountantConfig {
                payable_scan_interval: Duration::from_secs(10_000),
                payment_received_scan_interval: Duration::from_millis(100),
            },
            earning_wallet.clone(),
        );

        thread::spawn(move || {
            let system = System::new(
                "accountant_payment_received_scan_timer_triggers_scanning_for_payments",
            );
            let payable_dao = PayableDaoMock::new().non_pending_payables_result(vec![]);
            let receivable_dao = ReceivableDaoMock::new()
                .new_delinquencies_result(vec![])
                .paid_delinquencies_result(vec![]);
            let config_mock = PersistentConfigurationMock::new().start_block_result(Ok(Some(5)));
            let subject = make_subject(
                Some(config),
                Some(payable_dao),
                Some(receivable_dao),
                None,
                Some(config_mock),
            );
            let peer_actors = peer_actors_builder()
                .blockchain_bridge(blockchain_bridge)
                .accountant(accountant_mock)
                .build();
            let subject_addr: Addr<Accountant> = subject.start();
            let subject_subs = Accountant::make_subs_from(&subject_addr);

            send_bind_message!(subject_subs, peer_actors);
            send_start_message!(subject_subs);

            system.run();
        });

        blockchain_bridge_awaiter.await_message_count(1);
        let retrieve_transactions_recording = blockchain_bridge_recording.lock().unwrap();
        let retrieve_transactions_message =
            retrieve_transactions_recording.get_record::<RetrieveTransactions>(0);
        assert_eq!(
            &RetrieveTransactions {
                start_block: 5u64,
                recipient: earning_wallet,
            },
            retrieve_transactions_message
        );

        accountant_awaiter.await_message_count(1);
        let received_payments_recording = accountant_recording_arc.lock().unwrap();
        let received_payments_message =
            received_payments_recording.get_record::<ReceivedPayments>(0);
        assert_eq!(
            &ReceivedPayments {
                payments: expected_transactions
            },
            received_payments_message
        );
    }

    #[test]
    fn accountant_logs_if_no_transactions_were_detected() {
        init_test_logging();
        let earning_wallet = make_wallet("earner3000");
        let blockchain_bridge = Recorder::new().retrieve_transactions_response(Ok(vec![]));
        let blockchain_bridge_awaiter = blockchain_bridge.get_awaiter();
        let blockchain_bridge_recording = blockchain_bridge.get_recording();
        let (accountant_mock, _, accountant_recording_arc) = make_recorder();
        let config = bc_from_ac_plus_earning_wallet(
            AccountantConfig {
                payable_scan_interval: Duration::from_secs(10_000),
                payment_received_scan_interval: Duration::from_millis(100),
            },
            earning_wallet.clone(),
        );

        thread::spawn(move || {
            let system = System::new("accountant_logs_if_no_transactions_were_detected");
            let payable_dao = PayableDaoMock::new().non_pending_payables_result(vec![]);
            let receivable_dao = ReceivableDaoMock::new()
                .new_delinquencies_result(vec![])
                .paid_delinquencies_result(vec![]);
            let config_mock = PersistentConfigurationMock::new().start_block_result(Ok(Some(5)));
            let subject = make_subject(
                Some(config),
                Some(payable_dao),
                Some(receivable_dao),
                None,
                Some(config_mock),
            );
            let peer_actors = peer_actors_builder()
                .blockchain_bridge(blockchain_bridge)
                .accountant(accountant_mock)
                .build();
            let subject_addr: Addr<Accountant> = subject.start();
            let subject_subs = Accountant::make_subs_from(&subject_addr);

            send_bind_message!(subject_subs, peer_actors);
            send_start_message!(subject_subs);

            system.run();
        });

        blockchain_bridge_awaiter.await_message_count(1);
        TestLogHandler::new().exists_log_containing("DEBUG: Accountant: Scanning for payments");
        let retrieve_transactions_recording = blockchain_bridge_recording.lock().unwrap();
        let retrieve_transactions_message =
            retrieve_transactions_recording.get_record::<RetrieveTransactions>(0);
        assert_eq!(
            &RetrieveTransactions {
                start_block: 5u64,
                recipient: earning_wallet,
            },
            retrieve_transactions_message
        );

        TestLogHandler::new().exists_log_containing("DEBUG: Accountant: No payments detected");
        let accountant_recording = accountant_recording_arc.lock().unwrap();
        assert_eq!(0, accountant_recording.len())
    }

    #[test]
    fn accountant_logs_error_when_blockchain_bridge_responds_with_error() {
        init_test_logging();
        let earning_wallet = make_wallet("earner3000");
        let blockchain_bridge =
            Recorder::new().retrieve_transactions_response(Err(BlockchainError::QueryFailed));
        let blockchain_bridge_awaiter = blockchain_bridge.get_awaiter();
        let blockchain_bridge_recording = blockchain_bridge.get_recording();
        let config = bc_from_ac_plus_earning_wallet(
            AccountantConfig {
                payable_scan_interval: Duration::from_secs(10_000),
                payment_received_scan_interval: Duration::from_millis(100),
            },
            earning_wallet.clone(),
        );

        thread::spawn(move || {
            let system =
                System::new("accountant_logs_error_when_blockchain_bridge_responds_with_error");
            let payable_dao = PayableDaoMock::new().non_pending_payables_result(vec![]);
            let receivable_dao = ReceivableDaoMock::new()
                .new_delinquencies_result(vec![])
                .paid_delinquencies_result(vec![]);
            let config_mock = PersistentConfigurationMock::new().start_block_result(Ok(Some(0)));
            let subject = make_subject(
                Some(config),
                Some(payable_dao),
                Some(receivable_dao),
                None,
                Some(config_mock),
            );
            let peer_actors = peer_actors_builder()
                .blockchain_bridge(blockchain_bridge)
                .build();
            let subject_addr: Addr<Accountant> = subject.start();
            let subject_subs = Accountant::make_subs_from(&subject_addr);

            send_bind_message!(subject_subs, peer_actors);
            send_start_message!(subject_subs);

            system.run();
        });

        blockchain_bridge_awaiter.await_message_count(1);
        let retrieve_transactions_recording = blockchain_bridge_recording.lock().unwrap();
        let retrieve_transactions_message =
            retrieve_transactions_recording.get_record::<RetrieveTransactions>(0);
        assert_eq!(earning_wallet, retrieve_transactions_message.recipient);

        TestLogHandler::new().exists_log_containing(
            "WARN: Accountant: Unable to retrieve transactions from Blockchain Bridge: QueryFailed",
        );
    }

    #[test]
    fn accountant_receives_new_payments_to_the_receivables_dao() {
        let wallet = make_wallet("wallet0");
        let earning_wallet = make_wallet("earner3000");
        let gwei_amount = 42u64;
        let expected_payment = Transaction {
            block_number: 7u64,
            from: wallet.clone(),
            gwei_amount,
        };
        let more_money_received_params_arc = Arc::new(Mutex::new(vec![]));
        let receivable_dao = ReceivableDaoMock::new()
            .more_money_received_parameters(&more_money_received_params_arc)
            .more_money_received_result(Ok(()))
            .more_money_received_result(Ok(()));
        let accountant = make_subject(
            Some(bc_from_ac_plus_earning_wallet(
                AccountantConfig {
                    payable_scan_interval: Duration::from_secs(10_000),
                    payment_received_scan_interval: Duration::from_secs(10_000),
                },
                earning_wallet.clone(),
            )),
            Some(PayableDaoMock::new().non_pending_payables_result(vec![])),
            Some(receivable_dao),
            None,
            None,
        );

        let system = System::new("accountant_receives_new_payments_to_the_receivables_dao");
        let subject = accountant.start();

        subject
            .try_send(ReceivedPayments {
                payments: vec![expected_payment.clone(), expected_payment.clone()],
            })
            .expect("unexpected actix error");
        System::current().stop();
        system.run();
        let more_money_received_params = more_money_received_params_arc.lock().unwrap();
        assert_eq!(1, more_money_received_params.len());

        let more_money_received_params = more_money_received_params.get(0).unwrap();
        assert_eq!(2, more_money_received_params.len());

        let first_payment = more_money_received_params.get(0).unwrap();
        assert_eq!(expected_payment.from, first_payment.from);
        assert_eq!(gwei_amount, first_payment.gwei_amount);
        let second_payment = more_money_received_params.get(1).unwrap();
        assert_eq!(expected_payment.from, second_payment.from);
        assert_eq!(gwei_amount, second_payment.gwei_amount);
    }

    #[test]
    fn accountant_payable_scan_timer_triggers_scanning_for_payables() {
        init_test_logging();
        let (blockchain_bridge, blockchain_bridge_awaiter, _) = make_recorder();
        let blockchain_bridge = blockchain_bridge
            .retrieve_transactions_response(Ok(vec![]))
            .report_accounts_payable_response(Ok(vec![]));

        thread::spawn(move || {
            let system =
                System::new("accountant_payable_scan_timer_triggers_scanning_for_payables");
            let config = bc_from_ac_plus_earning_wallet(
                AccountantConfig {
                    payable_scan_interval: Duration::from_millis(100),
                    payment_received_scan_interval: Duration::from_secs(100),
                },
                make_wallet("hi"),
            );
            let now = to_time_t(SystemTime::now());
            // slightly above minimum balance, to the right of the curve (time intersection)
            let account0 = PayableAccount {
                wallet: make_wallet("wallet0"),
                balance: PAYMENT_CURVES.permanent_debt_allowed_gwub + 1,
                last_paid_timestamp: from_time_t(
                    now - PAYMENT_CURVES.balance_decreases_for_sec - 10,
                ),
                pending_payment_transaction: None,
            };
            let account1 = PayableAccount {
                wallet: make_wallet("wallet1"),
                balance: PAYMENT_CURVES.permanent_debt_allowed_gwub + 2,
                last_paid_timestamp: from_time_t(
                    now - PAYMENT_CURVES.balance_decreases_for_sec - 12,
                ),
                pending_payment_transaction: None,
            };
            let payable_dao = PayableDaoMock::new()
                .non_pending_payables_result(vec![account0, account1])
                .non_pending_payables_result(vec![]);
            let subject = make_subject(Some(config), Some(payable_dao), None, None, None);
            let peer_actors = peer_actors_builder()
                .blockchain_bridge(blockchain_bridge)
                .build();
            let subject_addr: Addr<Accountant> = subject.start();
            let subject_subs = Accountant::make_subs_from(&subject_addr);

            send_bind_message!(subject_subs, peer_actors);
            send_start_message!(subject_subs);

            system.run();
        });

        blockchain_bridge_awaiter.await_message_count(1);
        TestLogHandler::new().exists_log_containing("DEBUG: Accountant: Scanning for payables");
    }

    #[test]
    fn accountant_scans_after_startup() {
        init_test_logging();
        let (blockchain_bridge, _, _) = make_recorder();

        let system = System::new("accountant_scans_after_startup");
        let config = bc_from_ac_plus_wallets(
            AccountantConfig {
                payable_scan_interval: Duration::from_secs(1000),
                payment_received_scan_interval: Duration::from_secs(1000),
            },
            make_wallet("buy"),
            make_wallet("hi"),
        );
        let subject = make_subject(Some(config), None, None, None, None);
        let peer_actors = peer_actors_builder()
            .blockchain_bridge(blockchain_bridge)
            .build();
        let subject_addr: Addr<Accountant> = subject.start();
        let subject_subs = Accountant::make_subs_from(&subject_addr);

        send_bind_message!(subject_subs, peer_actors);
        send_start_message!(subject_subs);

        System::current().stop();
        system.run();

        let tlh = TestLogHandler::new();
        tlh.await_log_containing("DEBUG: Accountant: Scanning for payables", 1000u64);
        tlh.exists_log_containing(&format!(
            "DEBUG: Accountant: Scanning for payments to {}",
            make_wallet("hi")
        ));
        tlh.exists_log_containing("DEBUG: Accountant: Scanning for delinquencies");
    }

    #[test]
    fn scan_for_payables_message_does_not_trigger_payment_for_balances_below_the_curve() {
        init_test_logging();
        let config = bc_from_ac_plus_earning_wallet(
            AccountantConfig {
                payable_scan_interval: Duration::from_secs(100),
                payment_received_scan_interval: Duration::from_secs(1000),
            },
            make_wallet("mine"),
        );
        let now = to_time_t(SystemTime::now());
        let accounts = vec![
            // below minimum balance, to the right of time intersection (inside buffer zone)
            PayableAccount {
                wallet: make_wallet("wallet0"),
                balance: PAYMENT_CURVES.permanent_debt_allowed_gwub - 1,
                last_paid_timestamp: from_time_t(
                    now - PAYMENT_CURVES.balance_decreases_for_sec - 10,
                ),
                pending_payment_transaction: None,
            },
            // above balance intersection, to the left of minimum time (inside buffer zone)
            PayableAccount {
                wallet: make_wallet("wallet1"),
                balance: PAYMENT_CURVES.balance_to_decrease_from_gwub + 1,
                last_paid_timestamp: from_time_t(
                    now - PAYMENT_CURVES.payment_suggested_after_sec + 10,
                ),
                pending_payment_transaction: None,
            },
            // above minimum balance, to the right of minimum time (not in buffer zone, below the curve)
            PayableAccount {
                wallet: make_wallet("wallet2"),
                balance: PAYMENT_CURVES.balance_to_decrease_from_gwub - 1000,
                last_paid_timestamp: from_time_t(
                    now - PAYMENT_CURVES.payment_suggested_after_sec - 1,
                ),
                pending_payment_transaction: None,
            },
        ];
        let payable_dao = PayableDaoMock::new()
            .non_pending_payables_result(accounts.clone())
            .non_pending_payables_result(vec![]);
        let (blockchain_bridge, _, blockchain_bridge_recordings_arc) = make_recorder();
        let system = System::new(
            "scan_for_payables_message_does_not_trigger_payment_for_balances_below_the_curve",
        );
        let blockchain_bridge_addr: Addr<Recorder> = blockchain_bridge.start();
        let report_accounts_payable_sub =
            blockchain_bridge_addr.recipient::<ReportAccountsPayable>();
        let mut subject = make_subject(Some(config), Some(payable_dao), None, None, None);
        subject.report_accounts_payable_sub = Some(report_accounts_payable_sub);

        subject.scan_for_payables();

        System::current().stop_with_code(0);
        system.run();

        let blockchain_bridge_recordings = blockchain_bridge_recordings_arc.lock().unwrap();
        assert_eq!(blockchain_bridge_recordings.len(), 0);
    }

    #[test]
    fn scan_for_payables_message_triggers_payment_for_balances_over_the_curve() {
        init_test_logging();
        let config = bc_from_ac_plus_earning_wallet(
            AccountantConfig {
                payable_scan_interval: Duration::from_millis(100),
                payment_received_scan_interval: Duration::from_millis(1_000),
            },
            make_wallet("mine"),
        );
        let now = to_time_t(SystemTime::now());
        let accounts = vec![
            // slightly above minimum balance, to the right of the curve (time intersection)
            PayableAccount {
                wallet: make_wallet("wallet0"),
                balance: PAYMENT_CURVES.permanent_debt_allowed_gwub + 1,
                last_paid_timestamp: from_time_t(
                    now - PAYMENT_CURVES.balance_decreases_for_sec - 10,
                ),
                pending_payment_transaction: None,
            },
            // slightly above the curve (balance intersection), to the right of minimum time
            PayableAccount {
                wallet: make_wallet("wallet1"),
                balance: PAYMENT_CURVES.balance_to_decrease_from_gwub + 1,
                last_paid_timestamp: from_time_t(
                    now - PAYMENT_CURVES.payment_suggested_after_sec - 10,
                ),
                pending_payment_transaction: None,
            },
        ];
        let payable_dao = PayableDaoMock::default()
            .non_pending_payables_result(accounts.clone())
            .non_pending_payables_result(vec![]);
        let (mut blockchain_bridge, blockchain_bridge_awaiter, blockchain_bridge_recordings_arc) =
            make_recorder();
        blockchain_bridge = blockchain_bridge
            .retrieve_transactions_response(Ok(vec![]))
            .report_accounts_payable_response(Ok(vec![]));

        thread::spawn(move || {
            let system = System::new(
                "scan_for_payables_message_triggers_payment_for_balances_over_the_curve",
            );

            let peer_actors = peer_actors_builder()
                .blockchain_bridge(blockchain_bridge)
                .build();
            let subject = make_subject(Some(config), Some(payable_dao), None, None, None);
            let subject_addr = subject.start();
            let accountant_subs = Accountant::make_subs_from(&subject_addr);

            send_bind_message!(accountant_subs, peer_actors);
            send_start_message!(accountant_subs);

            system.run();
        });

        blockchain_bridge_awaiter.await_message_count(1);
        let blockchain_bridge_recordings = blockchain_bridge_recordings_arc.lock().unwrap();
        assert_eq!(
            blockchain_bridge_recordings.get_record::<ReportAccountsPayable>(0),
            &ReportAccountsPayable { accounts }
        );
    }

    #[test]
    fn payment_received_scan_triggers_scan_for_delinquencies() {
        let ban_parameters_arc = Arc::new(Mutex::new(vec![]));
        let ban_parameters_arc_inner = ban_parameters_arc.clone();
        let blockchain_bridge = Recorder::new().retrieve_transactions_response(Ok(vec![]));
        thread::spawn(move || {
            let system = System::new("payment_received_scan_triggers_scan_for_delinquencies");
            let config = bc_from_ac_plus_earning_wallet(
                AccountantConfig {
                    payable_scan_interval: Duration::from_secs(10_000),
                    payment_received_scan_interval: Duration::from_millis(100),
                },
                make_wallet("hi"),
            );

            let payable_dao = PayableDaoMock::new().non_pending_payables_result(vec![]);
            let receivable_dao = ReceivableDaoMock::new()
                .new_delinquencies_result(vec![make_receivable_account(1234, true)])
                .paid_delinquencies_result(vec![]);
            let banned_dao = BannedDaoMock::new()
                .ban_list_result(vec![])
                .ban_parameters(&ban_parameters_arc_inner);
            let subject = make_subject(
                Some(config),
                Some(payable_dao),
                Some(receivable_dao),
                Some(banned_dao),
                None,
            );
            let peer_actors = peer_actors_builder()
                .blockchain_bridge(blockchain_bridge)
                .build();
            let subject_addr: Addr<Accountant> = subject.start();
            let subject_subs = Accountant::make_subs_from(&subject_addr);

            send_bind_message!(subject_subs, peer_actors);
            send_start_message!(subject_subs);

            system.run();
        });

        thread::sleep(Duration::from_millis(200));

        let ban_parameters = ban_parameters_arc.lock().unwrap();
        assert_eq!(
            "0x00000000000000000077616c6c65743132333464",
            &format!("{:#x}", &ban_parameters[0].address())
        );
    }

    #[test]
    fn scan_for_received_payments_handles_absence_of_start_block() {
        init_test_logging();
        let persistent_config = PersistentConfigurationMock::new().start_block_result(Ok(None));
        let mut subject = make_subject(None, None, None, None, Some(persistent_config));

        subject.scan_for_received_payments();

        let tlh = TestLogHandler::new();
        tlh.exists_log_matching(
<<<<<<< HEAD
            "WARN: Accountant: database contains no start block; aborting received-payment scan",
=======
            "WARN: Accountant: Database contains no start block; aborting received-payment scan",
>>>>>>> f141811f
        );
    }

    #[test]
    fn scan_for_received_payments_handles_error_retrieving_start_block() {
        init_test_logging();
        let persistent_config = PersistentConfigurationMock::new()
            .start_block_result(Err(PersistentConfigError::NotPresent));
        let mut subject = make_subject(None, None, None, None, Some(persistent_config));

        subject.scan_for_received_payments();

        let tlh = TestLogHandler::new();
        tlh.exists_log_matching("ERROR: Accountant: Could not retrieve start block: NotPresent - aborting received-payment scan");
    }

    #[test]
    fn scan_for_delinquencies_triggers_bans_and_unbans() {
        init_test_logging();
        let config = bc_from_ac_plus_earning_wallet(
            AccountantConfig {
                payable_scan_interval: Duration::from_secs(100),
                payment_received_scan_interval: Duration::from_secs(1000),
            },
            make_wallet("mine"),
        );
        let newly_banned_1 = make_receivable_account(1234, true);
        let newly_banned_2 = make_receivable_account(2345, true);
        let newly_unbanned_1 = make_receivable_account(3456, false);
        let newly_unbanned_2 = make_receivable_account(4567, false);
        let payable_dao = PayableDaoMock::new().non_pending_payables_result(vec![]);
        let new_delinquencies_parameters_arc = Arc::new(Mutex::new(vec![]));
        let paid_delinquencies_parameters_arc = Arc::new(Mutex::new(vec![]));
        let receivable_dao = ReceivableDaoMock::new()
            .new_delinquencies_parameters(&new_delinquencies_parameters_arc)
            .new_delinquencies_result(vec![newly_banned_1.clone(), newly_banned_2.clone()])
            .paid_delinquencies_parameters(&paid_delinquencies_parameters_arc)
            .paid_delinquencies_result(vec![newly_unbanned_1.clone(), newly_unbanned_2.clone()]);
        let ban_parameters_arc = Arc::new(Mutex::new(vec![]));
        let unban_parameters_arc = Arc::new(Mutex::new(vec![]));
        let banned_dao = BannedDaoMock::new()
            .ban_list_result(vec![])
            .ban_parameters(&ban_parameters_arc)
            .unban_parameters(&unban_parameters_arc);
        let mut subject = make_subject(
            Some(config),
            Some(payable_dao),
            Some(receivable_dao),
            Some(banned_dao),
            None,
        );

        subject.scan_for_delinquencies();

        let new_delinquencies_parameters: MutexGuard<Vec<(SystemTime, PaymentCurves)>> =
            new_delinquencies_parameters_arc.lock().unwrap();
        assert_eq!(PAYMENT_CURVES.clone(), new_delinquencies_parameters[0].1);
        let paid_delinquencies_parameters: MutexGuard<Vec<PaymentCurves>> =
            paid_delinquencies_parameters_arc.lock().unwrap();
        assert_eq!(PAYMENT_CURVES.clone(), paid_delinquencies_parameters[0]);
        let ban_parameters = ban_parameters_arc.lock().unwrap();
        assert!(ban_parameters.contains(&newly_banned_1.wallet));
        assert!(ban_parameters.contains(&newly_banned_2.wallet));
        assert_eq!(2, ban_parameters.len());
        let unban_parameters = unban_parameters_arc.lock().unwrap();
        assert!(unban_parameters.contains(&newly_unbanned_1.wallet));
        assert!(unban_parameters.contains(&newly_unbanned_2.wallet));
        assert_eq!(2, unban_parameters.len());
        let tlh = TestLogHandler::new();
        tlh.exists_log_matching("INFO: Accountant: Wallet 0x00000000000000000077616c6c65743132333464 \\(balance: 1234 MASQ, age: \\d+ sec\\) banned for delinquency");
        tlh.exists_log_matching("INFO: Accountant: Wallet 0x00000000000000000077616c6c65743233343564 \\(balance: 2345 MASQ, age: \\d+ sec\\) banned for delinquency");
        tlh.exists_log_matching("INFO: Accountant: Wallet 0x00000000000000000077616c6c6574333435366e \\(balance: 3456 MASQ, age: \\d+ sec\\) is no longer delinquent: unbanned");
        tlh.exists_log_matching("INFO: Accountant: Wallet 0x00000000000000000077616c6c6574343536376e \\(balance: 4567 MASQ, age: \\d+ sec\\) is no longer delinquent: unbanned");
    }

    #[test]
    fn report_routing_service_provided_message_is_received() {
        init_test_logging();
        let config = bc_from_ac_plus_earning_wallet(
            AccountantConfig {
                payable_scan_interval: Duration::from_secs(100),
                payment_received_scan_interval: Duration::from_secs(100),
            },
            make_wallet("hi"),
        );
        let more_money_receivable_parameters_arc = Arc::new(Mutex::new(vec![]));
        let payable_dao_mock = PayableDaoMock::new().non_pending_payables_result(vec![]);
        let receivable_dao_mock = ReceivableDaoMock::new()
            .more_money_receivable_parameters(&more_money_receivable_parameters_arc)
            .more_money_receivable_result(Ok(()));
        let subject = make_subject(
            Some(config),
            Some(payable_dao_mock),
            Some(receivable_dao_mock),
            None,
            None,
        );
        let system = System::new("report_routing_service_message_is_received");
        let subject_addr: Addr<Accountant> = subject.start();
        subject_addr
            .try_send(BindMessage {
                peer_actors: peer_actors_builder().build(),
            })
            .unwrap();

        let paying_wallet = make_wallet("booga");
        subject_addr
            .try_send(ReportRoutingServiceProvidedMessage {
                paying_wallet: paying_wallet.clone(),
                payload_size: 1234,
                service_rate: 42,
                byte_rate: 24,
            })
            .unwrap();

        System::current().stop_with_code(0);
        system.run();
        let more_money_receivable_parameters = more_money_receivable_parameters_arc.lock().unwrap();
        assert_eq!(
            more_money_receivable_parameters[0],
            (make_wallet("booga"), (1 * 42) + (1234 * 24))
        );
        TestLogHandler::new().exists_log_containing(&format!(
            "DEBUG: Accountant: Charging routing of 1234 bytes to wallet {}",
            paying_wallet
        ));
    }

    #[test]
    fn report_routing_service_provided_message_is_received_from_our_consuming_wallet() {
        init_test_logging();
        let consuming_wallet = make_wallet("our consuming wallet");
        let config = bc_from_ac_plus_wallets(
            AccountantConfig {
                payable_scan_interval: Duration::from_secs(100),
                payment_received_scan_interval: Duration::from_secs(100),
            },
            consuming_wallet.clone(),
            make_wallet("our earning wallet"),
        );
        let more_money_receivable_parameters_arc = Arc::new(Mutex::new(vec![]));
        let payable_dao_mock = PayableDaoMock::new().non_pending_payables_result(vec![]);
        let receivable_dao_mock = ReceivableDaoMock::new()
            .more_money_receivable_parameters(&more_money_receivable_parameters_arc);
        let subject = make_subject(
            Some(config),
            Some(payable_dao_mock),
            Some(receivable_dao_mock),
            None,
            None,
        );
        let system = System::new("report_routing_service_message_is_received");
        let subject_addr: Addr<Accountant> = subject.start();
        subject_addr
            .try_send(BindMessage {
                peer_actors: peer_actors_builder().build(),
            })
            .unwrap();

        subject_addr
            .try_send(ReportRoutingServiceProvidedMessage {
                paying_wallet: consuming_wallet.clone(),
                payload_size: 1234,
                service_rate: 42,
                byte_rate: 24,
            })
            .unwrap();

        System::current().stop_with_code(0);
        system.run();
        assert!(more_money_receivable_parameters_arc
            .lock()
            .unwrap()
            .is_empty());

        TestLogHandler::new().exists_log_containing(&format!(
            "INFO: Accountant: Not recording service provided for our wallet {}",
            consuming_wallet,
        ));
    }

    #[test]
    fn report_routing_service_provided_message_is_received_from_our_earning_wallet() {
        init_test_logging();
        let earning_wallet = make_wallet("our earning wallet");
        let config = bc_from_ac_plus_earning_wallet(
            AccountantConfig {
                payable_scan_interval: Duration::from_secs(100),
                payment_received_scan_interval: Duration::from_secs(100),
            },
            earning_wallet.clone(),
        );
        let more_money_receivable_parameters_arc = Arc::new(Mutex::new(vec![]));
        let payable_dao_mock = PayableDaoMock::new().non_pending_payables_result(vec![]);
        let receivable_dao_mock = ReceivableDaoMock::new()
            .more_money_receivable_parameters(&more_money_receivable_parameters_arc);
        let subject = make_subject(
            Some(config),
            Some(payable_dao_mock),
            Some(receivable_dao_mock),
            None,
            None,
        );
        let system = System::new("report_routing_service_message_is_received");
        let subject_addr: Addr<Accountant> = subject.start();
        subject_addr
            .try_send(BindMessage {
                peer_actors: peer_actors_builder().build(),
            })
            .unwrap();

        subject_addr
            .try_send(ReportRoutingServiceProvidedMessage {
                paying_wallet: earning_wallet.clone(),
                payload_size: 1234,
                service_rate: 42,
                byte_rate: 24,
            })
            .unwrap();

        System::current().stop_with_code(0);
        system.run();
        assert!(more_money_receivable_parameters_arc
            .lock()
            .unwrap()
            .is_empty());

        TestLogHandler::new().exists_log_containing(&format!(
            "INFO: Accountant: Not recording service provided for our wallet {}",
            earning_wallet,
        ));
    }

    #[test]
    fn report_routing_service_consumed_message_is_received() {
        init_test_logging();
        let config = bc_from_ac_plus_earning_wallet(
            AccountantConfig {
                payable_scan_interval: Duration::from_secs(100),
                payment_received_scan_interval: Duration::from_secs(100),
            },
            make_wallet("hi"),
        );
        let more_money_payable_parameters_arc = Arc::new(Mutex::new(vec![]));
        let payable_dao_mock = PayableDaoMock::new()
            .non_pending_payables_result(vec![])
            .more_money_payable_parameters(more_money_payable_parameters_arc.clone())
            .more_money_payable_result(Ok(()));
        let subject = make_subject(Some(config), Some(payable_dao_mock), None, None, None);
        let system = System::new("report_routing_service_consumed_message_is_received");
        let subject_addr: Addr<Accountant> = subject.start();
        subject_addr
            .try_send(BindMessage {
                peer_actors: peer_actors_builder().build(),
            })
            .unwrap();

        let earning_wallet = make_wallet("booga");
        subject_addr
            .try_send(ReportRoutingServiceConsumedMessage {
                earning_wallet: earning_wallet.clone(),
                payload_size: 1234,
                service_rate: 42,
                byte_rate: 24,
            })
            .unwrap();

        System::current().stop_with_code(0);
        system.run();
        let more_money_payable_parameters = more_money_payable_parameters_arc.lock().unwrap();
        assert_eq!(
            more_money_payable_parameters[0],
            (make_wallet("booga"), (1 * 42) + (1234 * 24))
        );
        TestLogHandler::new().exists_log_containing(
            &format!("DEBUG: Accountant: Accruing debt to wallet {} for consuming routing service 1234 bytes", earning_wallet),
        );
    }

    #[test]
    fn report_routing_service_consumed_message_is_received_for_our_consuming_wallet() {
        init_test_logging();
        let consuming_wallet = make_wallet("the consuming wallet");
        let config = bc_from_ac_plus_wallets(
            AccountantConfig {
                payable_scan_interval: Duration::from_secs(100),
                payment_received_scan_interval: Duration::from_secs(100),
            },
            consuming_wallet.clone(),
            make_wallet("the earning wallet"),
        );
        let more_money_payable_parameters_arc = Arc::new(Mutex::new(vec![]));
        let payable_dao_mock = PayableDaoMock::new()
            .non_pending_payables_result(vec![])
            .more_money_payable_parameters(more_money_payable_parameters_arc.clone());
        let subject = make_subject(Some(config), Some(payable_dao_mock), None, None, None);
        let system = System::new("report_routing_service_consumed_message_is_received");
        let subject_addr: Addr<Accountant> = subject.start();
        subject_addr
            .try_send(BindMessage {
                peer_actors: peer_actors_builder().build(),
            })
            .unwrap();

        subject_addr
            .try_send(ReportRoutingServiceConsumedMessage {
                earning_wallet: consuming_wallet.clone(),
                payload_size: 1234,
                service_rate: 42,
                byte_rate: 24,
            })
            .unwrap();

        System::current().stop_with_code(0);
        system.run();
        assert!(more_money_payable_parameters_arc.lock().unwrap().is_empty());

        TestLogHandler::new().exists_log_containing(&format!(
            "INFO: Accountant: Not recording service consumed to our wallet {}",
            consuming_wallet,
        ));
    }

    #[test]
    fn report_routing_service_consumed_message_is_received_for_our_earning_wallet() {
        init_test_logging();
        let earning_wallet = make_wallet("the earning wallet");
        let config = bc_from_ac_plus_earning_wallet(
            AccountantConfig {
                payable_scan_interval: Duration::from_secs(100),
                payment_received_scan_interval: Duration::from_secs(100),
            },
            earning_wallet.clone(),
        );
        let more_money_payable_parameters_arc = Arc::new(Mutex::new(vec![]));
        let payable_dao_mock = PayableDaoMock::new()
            .non_pending_payables_result(vec![])
            .more_money_payable_parameters(more_money_payable_parameters_arc.clone());
        let subject = make_subject(Some(config), Some(payable_dao_mock), None, None, None);
        let system = System::new("report_routing_service_consumed_message_is_received");
        let subject_addr: Addr<Accountant> = subject.start();
        subject_addr
            .try_send(BindMessage {
                peer_actors: peer_actors_builder().build(),
            })
            .unwrap();

        subject_addr
            .try_send(ReportRoutingServiceConsumedMessage {
                earning_wallet: earning_wallet.clone(),
                payload_size: 1234,
                service_rate: 42,
                byte_rate: 24,
            })
            .unwrap();

        System::current().stop_with_code(0);
        system.run();
        assert!(more_money_payable_parameters_arc.lock().unwrap().is_empty());

        TestLogHandler::new().exists_log_containing(&format!(
            "INFO: Accountant: Not recording service consumed to our wallet {}",
            earning_wallet
        ));
    }

    #[test]
    fn report_exit_service_provided_message_is_received() {
        init_test_logging();
        let config = bc_from_ac_plus_earning_wallet(
            AccountantConfig {
                payable_scan_interval: Duration::from_secs(100),
                payment_received_scan_interval: Duration::from_secs(100),
            },
            make_wallet("hi"),
        );
        let more_money_receivable_parameters_arc = Arc::new(Mutex::new(vec![]));
        let payable_dao_mock = PayableDaoMock::new().non_pending_payables_result(vec![]);
        let receivable_dao_mock = ReceivableDaoMock::new()
            .more_money_receivable_parameters(&more_money_receivable_parameters_arc)
            .more_money_receivable_result(Ok(()));
        let subject = make_subject(
            Some(config),
            Some(payable_dao_mock),
            Some(receivable_dao_mock),
            None,
            None,
        );
        let system = System::new("report_exit_service_provided_message_is_received");
        let subject_addr: Addr<Accountant> = subject.start();
        subject_addr
            .try_send(BindMessage {
                peer_actors: peer_actors_builder().build(),
            })
            .unwrap();

        let paying_wallet = make_wallet("booga");
        subject_addr
            .try_send(ReportExitServiceProvidedMessage {
                paying_wallet: paying_wallet.clone(),
                payload_size: 1234,
                service_rate: 42,
                byte_rate: 24,
            })
            .unwrap();

        System::current().stop();
        system.run();
        let more_money_receivable_parameters = more_money_receivable_parameters_arc.lock().unwrap();
        assert_eq!(
            more_money_receivable_parameters[0],
            (make_wallet("booga"), (1 * 42) + (1234 * 24))
        );
        TestLogHandler::new().exists_log_containing(&format!(
            "DEBUG: Accountant: Charging exit service for 1234 bytes to wallet {}",
            paying_wallet
        ));
    }

    #[test]
    fn report_exit_service_provided_message_is_received_from_our_consuming_wallet() {
        init_test_logging();
        let consuming_wallet = make_wallet("my consuming wallet");
        let config = bc_from_ac_plus_wallets(
            AccountantConfig {
                payable_scan_interval: Duration::from_secs(100),
                payment_received_scan_interval: Duration::from_secs(100),
            },
            consuming_wallet.clone(),
            make_wallet("my earning wallet"),
        );
        let more_money_receivable_parameters_arc = Arc::new(Mutex::new(vec![]));
        let payable_dao_mock = PayableDaoMock::new().non_pending_payables_result(vec![]);
        let receivable_dao_mock = ReceivableDaoMock::new()
            .more_money_receivable_parameters(&more_money_receivable_parameters_arc);
        let subject = make_subject(
            Some(config),
            Some(payable_dao_mock),
            Some(receivable_dao_mock),
            None,
            None,
        );
        let system = System::new("report_exit_service_provided_message_is_received");
        let subject_addr: Addr<Accountant> = subject.start();
        subject_addr
            .try_send(BindMessage {
                peer_actors: peer_actors_builder().build(),
            })
            .unwrap();

        subject_addr
            .try_send(ReportExitServiceProvidedMessage {
                paying_wallet: consuming_wallet.clone(),
                payload_size: 1234,
                service_rate: 42,
                byte_rate: 24,
            })
            .unwrap();

        System::current().stop();
        system.run();
        assert!(more_money_receivable_parameters_arc
            .lock()
            .unwrap()
            .is_empty());

        TestLogHandler::new().exists_log_containing(&format!(
            "INFO: Accountant: Not recording service provided for our wallet {}",
            consuming_wallet
        ));
    }

    #[test]
    fn report_exit_service_provided_message_is_received_from_our_earning_wallet() {
        init_test_logging();
        let earning_wallet = make_wallet("my earning wallet");
        let config = bc_from_ac_plus_earning_wallet(
            AccountantConfig {
                payable_scan_interval: Duration::from_secs(100),
                payment_received_scan_interval: Duration::from_secs(100),
            },
            earning_wallet.clone(),
        );
        let more_money_receivable_parameters_arc = Arc::new(Mutex::new(vec![]));
        let payable_dao_mock = PayableDaoMock::new().non_pending_payables_result(vec![]);
        let receivable_dao_mock = ReceivableDaoMock::new()
            .more_money_receivable_parameters(&more_money_receivable_parameters_arc);
        let subject = make_subject(
            Some(config),
            Some(payable_dao_mock),
            Some(receivable_dao_mock),
            None,
            None,
        );
        let system = System::new("report_exit_service_provided_message_is_received");
        let subject_addr: Addr<Accountant> = subject.start();
        subject_addr
            .try_send(BindMessage {
                peer_actors: peer_actors_builder().build(),
            })
            .unwrap();

        subject_addr
            .try_send(ReportExitServiceProvidedMessage {
                paying_wallet: earning_wallet.clone(),
                payload_size: 1234,
                service_rate: 42,
                byte_rate: 24,
            })
            .unwrap();

        System::current().stop();
        system.run();
        assert!(more_money_receivable_parameters_arc
            .lock()
            .unwrap()
            .is_empty());

        TestLogHandler::new().exists_log_containing(&format!(
            "INFO: Accountant: Not recording service provided for our wallet {}",
            earning_wallet,
        ));
    }

    #[test]
    fn report_exit_service_consumed_message_is_received() {
        init_test_logging();
        let config = bc_from_ac_plus_earning_wallet(
            AccountantConfig {
                payable_scan_interval: Duration::from_secs(100),
                payment_received_scan_interval: Duration::from_secs(100),
            },
            make_wallet("hi"),
        );
        let more_money_payable_parameters_arc = Arc::new(Mutex::new(vec![]));
        let payable_dao_mock = PayableDaoMock::new()
            .non_pending_payables_result(vec![])
            .more_money_payable_parameters(more_money_payable_parameters_arc.clone())
            .more_money_payable_result(Ok(()));
        let subject = make_subject(Some(config), Some(payable_dao_mock), None, None, None);
        let system = System::new("report_exit_service_consumed_message_is_received");
        let subject_addr: Addr<Accountant> = subject.start();
        subject_addr
            .try_send(BindMessage {
                peer_actors: peer_actors_builder().build(),
            })
            .unwrap();

        let earning_wallet = make_wallet("booga");
        subject_addr
            .try_send(ReportExitServiceConsumedMessage {
                earning_wallet: earning_wallet.clone(),
                payload_size: 1234,
                service_rate: 42,
                byte_rate: 24,
            })
            .unwrap();

        System::current().stop_with_code(0);
        system.run();
        let more_money_payable_parameters = more_money_payable_parameters_arc.lock().unwrap();
        assert_eq!(
            more_money_payable_parameters[0],
            (make_wallet("booga"), (1 * 42) + (1234 * 24))
        );
        TestLogHandler::new().exists_log_containing(&format!(
            "DEBUG: Accountant: Accruing debt to wallet {} for consuming exit service 1234 bytes",
            earning_wallet
        ));
    }

    #[test]
    fn report_exit_service_consumed_message_is_received_for_our_consuming_wallet() {
        init_test_logging();
        let consuming_wallet = make_wallet("own consuming wallet");
        let config = bc_from_ac_plus_wallets(
            AccountantConfig {
                payable_scan_interval: Duration::from_secs(100),
                payment_received_scan_interval: Duration::from_secs(100),
            },
            consuming_wallet.clone(),
            make_wallet("own earning wallet"),
        );
        let more_money_payable_parameters_arc = Arc::new(Mutex::new(vec![]));
        let payable_dao_mock = PayableDaoMock::new()
            .non_pending_payables_result(vec![])
            .more_money_payable_parameters(more_money_payable_parameters_arc.clone());
        let subject = make_subject(Some(config), Some(payable_dao_mock), None, None, None);
        let system = System::new("report_exit_service_consumed_message_is_received");
        let subject_addr: Addr<Accountant> = subject.start();
        subject_addr
            .try_send(BindMessage {
                peer_actors: peer_actors_builder().build(),
            })
            .unwrap();

        subject_addr
            .try_send(ReportExitServiceConsumedMessage {
                earning_wallet: consuming_wallet.clone(),
                payload_size: 1234,
                service_rate: 42,
                byte_rate: 24,
            })
            .unwrap();

        System::current().stop_with_code(0);
        system.run();
        assert!(more_money_payable_parameters_arc.lock().unwrap().is_empty());

        TestLogHandler::new().exists_log_containing(&format!(
            "INFO: Accountant: Not recording service consumed to our wallet {}",
            consuming_wallet
        ));
    }

    #[test]
    fn report_exit_service_consumed_message_is_received_for_our_earning_wallet() {
        init_test_logging();
        let earning_wallet = make_wallet("own earning wallet");
        let config = bc_from_ac_plus_earning_wallet(
            AccountantConfig {
                payable_scan_interval: Duration::from_secs(100),
                payment_received_scan_interval: Duration::from_secs(100),
            },
            earning_wallet.clone(),
        );
        let more_money_payable_parameters_arc = Arc::new(Mutex::new(vec![]));
        let payable_dao_mock = PayableDaoMock::new()
            .non_pending_payables_result(vec![])
            .more_money_payable_parameters(more_money_payable_parameters_arc.clone());
        let subject = make_subject(Some(config), Some(payable_dao_mock), None, None, None);
        let system = System::new("report_exit_service_consumed_message_is_received");
        let subject_addr: Addr<Accountant> = subject.start();
        subject_addr
            .try_send(BindMessage {
                peer_actors: peer_actors_builder().build(),
            })
            .unwrap();

        subject_addr
            .try_send(ReportExitServiceConsumedMessage {
                earning_wallet: earning_wallet.clone(),
                payload_size: 1234,
                service_rate: 42,
                byte_rate: 24,
            })
            .unwrap();

        System::current().stop_with_code(0);
        system.run();
        assert!(more_money_payable_parameters_arc.lock().unwrap().is_empty());

        TestLogHandler::new().exists_log_containing(&format!(
            "INFO: Accountant: Not recording service consumed to our wallet {}",
            earning_wallet
        ));
    }

    #[test]
    fn record_service_provided_handles_overflow() {
        init_test_logging();
        let wallet = make_wallet("booga");
        let subject = make_subject(
            None,
            None,
            Some(
                ReceivableDaoMock::new()
                    .more_money_receivable_result(Err(PaymentError::SignConversion(1234))),
            ),
            None,
            None,
        );

        subject.record_service_provided(std::i64::MAX as u64, 1, 2, &wallet);

        TestLogHandler::new().exists_log_containing(&format!(
            "ERROR: Accountant: Overflow error trying to record service provided to Node with consuming wallet {}: service rate {}, byte rate 1, payload size 2. Skipping",
            wallet,
            std::i64::MAX as u64
        ));
    }

    #[test]
    fn record_service_consumed_handles_overflow() {
        init_test_logging();
        let wallet = make_wallet("booga");
        let subject = make_subject(
            None,
            Some(
                PayableDaoMock::new()
                    .more_money_payable_result(Err(PaymentError::SignConversion(1234))),
            ),
            None,
            None,
            None,
        );

        subject.record_service_consumed(std::i64::MAX as u64, 1, 2, &wallet);

        TestLogHandler::new().exists_log_containing(&format!(
            "ERROR: Accountant: Overflow error trying to record service consumed from Node with earning wallet {}: service rate {}, byte rate 1, payload size 2. Skipping",
            wallet,
            std::i64::MAX as u64
        ));
    }

    #[test]
    fn handle_sent_payments_handles_overflow() {
        init_test_logging();
        let wallet = make_wallet("booga");
        let payments = SentPayments {
            payments: vec![Ok(Payment::new(
                wallet.clone(),
                std::u64::MAX,
                H256::from_uint(&U256::from(1)),
            ))],
        };
        let mut subject = make_subject(
            None,
            Some(
                PayableDaoMock::new().payment_sent_result(Err(PaymentError::SignConversion(1234))),
            ),
            None,
            None,
            None,
        );

        subject.handle_sent_payments(payments);

        TestLogHandler::new().exists_log_containing(&format!(
            "ERROR: Accountant: Overflow error trying to record payment of {} sent to earning wallet {} (transaction {}). Skipping",
            std::u64::MAX,
            wallet,
            H256::from_uint(&U256::from(1))
        ));
    }

    #[test]
    fn jackass_unsigned_to_signed_handles_zero() {
        let result = jackass_unsigned_to_signed(0u64);

        assert_eq!(result, Ok(0i64));
    }

    #[test]
    fn jackass_unsigned_to_signed_handles_max_allowable() {
        let result = jackass_unsigned_to_signed(std::i64::MAX as u64);

        assert_eq!(result, Ok(std::i64::MAX));
    }

    #[test]
    fn jackass_unsigned_to_signed_handles_max_plus_one() {
        let attempt = (std::i64::MAX as u64) + 1;
        let result = jackass_unsigned_to_signed((std::i64::MAX as u64) + 1);

        assert_eq!(result, Err(PaymentError::SignConversion(attempt)));
    }

    fn bc_from_ac_plus_earning_wallet(
        ac: AccountantConfig,
        earning_wallet: Wallet,
    ) -> BootstrapperConfig {
        let mut bc = BootstrapperConfig::new();
        bc.accountant_config = ac;
        bc.earning_wallet = earning_wallet;
        bc
    }

    fn bc_from_ac_plus_wallets(
        ac: AccountantConfig,
        consuming_wallet: Wallet,
        earning_wallet: Wallet,
    ) -> BootstrapperConfig {
        let mut bc = BootstrapperConfig::new();
        bc.accountant_config = ac;
        bc.consuming_wallet = Some(consuming_wallet);
        bc.earning_wallet = earning_wallet;
        bc
    }

    fn make_subject(
        config_opt: Option<BootstrapperConfig>,
        payable_dao_opt: Option<PayableDaoMock>,
        receivable_dao_opt: Option<ReceivableDaoMock>,
        banned_dao_opt: Option<BannedDaoMock>,
        persistent_config_opt: Option<PersistentConfigurationMock>,
    ) -> Accountant {
        let payable_dao_factory =
            PayableDaoFactoryMock::new(payable_dao_opt.unwrap_or(PayableDaoMock::new()));
        let receivable_dao_factory =
            ReceivableDaoFactoryMock::new(receivable_dao_opt.unwrap_or(ReceivableDaoMock::new()));
        let banned_dao_factory =
            BannedDaoFactoryMock::new(banned_dao_opt.unwrap_or(BannedDaoMock::new()));
        let mut subject = Accountant::new(
            &config_opt.unwrap_or(BootstrapperConfig::new()),
            Box::new(payable_dao_factory),
            Box::new(receivable_dao_factory),
            Box::new(banned_dao_factory),
            Box::new(ConfigDaoFactoryMock::new(ConfigDaoMock::new())),
        );
        subject.persistent_configuration = if let Some(persistent_config) = persistent_config_opt {
            Box::new(persistent_config)
        } else {
            Box::new(PersistentConfigurationMock::new())
        };
        subject
    }
}<|MERGE_RESOLUTION|>--- conflicted
+++ resolved
@@ -878,19 +878,13 @@
     }
 
     pub struct PayableDaoFactoryMock {
-<<<<<<< HEAD
         called: Rc<RefCell<bool>>,
-=======
->>>>>>> f141811f
         mock: RefCell<Option<PayableDaoMock>>,
     }
 
     impl PayableDaoFactory for PayableDaoFactoryMock {
         fn make(&self) -> Box<dyn PayableDao> {
-<<<<<<< HEAD
             *self.called.borrow_mut() = true;
-=======
->>>>>>> f141811f
             Box::new(self.mock.borrow_mut().take().unwrap())
         }
     }
@@ -898,7 +892,6 @@
     impl PayableDaoFactoryMock {
         fn new(mock: PayableDaoMock) -> Self {
             Self {
-<<<<<<< HEAD
                 called: Rc::new(RefCell::new(false)),
                 mock: RefCell::new(Some(mock)),
             }
@@ -908,11 +901,6 @@
             self.called = called.clone();
             self
         }
-=======
-                mock: RefCell::new(Some(mock)),
-            }
-        }
->>>>>>> f141811f
     }
 
     #[derive(Debug, Default)]
@@ -1077,19 +1065,13 @@
     }
 
     pub struct ReceivableDaoFactoryMock {
-<<<<<<< HEAD
         called: Rc<RefCell<bool>>,
-=======
->>>>>>> f141811f
         mock: RefCell<Option<ReceivableDaoMock>>,
     }
 
     impl ReceivableDaoFactory for ReceivableDaoFactoryMock {
         fn make(&self) -> Box<dyn ReceivableDao> {
-<<<<<<< HEAD
             *self.called.borrow_mut() = true;
-=======
->>>>>>> f141811f
             Box::new(self.mock.borrow_mut().take().unwrap())
         }
     }
@@ -1097,7 +1079,6 @@
     impl ReceivableDaoFactoryMock {
         fn new(mock: ReceivableDaoMock) -> Self {
             Self {
-<<<<<<< HEAD
                 called: Rc::new(RefCell::new(false)),
                 mock: RefCell::new(Some(mock)),
             }
@@ -1107,11 +1088,6 @@
             self.called = called.clone();
             self
         }
-=======
-                mock: RefCell::new(Some(mock)),
-            }
-        }
->>>>>>> f141811f
     }
 
     #[derive(Debug, Default)]
@@ -1164,19 +1140,13 @@
     }
 
     pub struct BannedDaoFactoryMock {
-<<<<<<< HEAD
         called: Rc<RefCell<bool>>,
-=======
->>>>>>> f141811f
         mock: RefCell<Option<BannedDaoMock>>,
     }
 
     impl BannedDaoFactory for BannedDaoFactoryMock {
         fn make(&self) -> Box<dyn BannedDao> {
-<<<<<<< HEAD
             *self.called.borrow_mut() = true;
-=======
->>>>>>> f141811f
             Box::new(self.mock.borrow_mut().take().unwrap())
         }
     }
@@ -1184,7 +1154,6 @@
     impl BannedDaoFactoryMock {
         fn new(mock: BannedDaoMock) -> Self {
             Self {
-<<<<<<< HEAD
                 called: Rc::new(RefCell::new(false)),
                 mock: RefCell::new(Some(mock)),
             }
@@ -1198,23 +1167,12 @@
 
     pub struct ConfigDaoFactoryMock {
         called: Rc<RefCell<bool>>,
-=======
-                mock: RefCell::new(Some(mock)),
-            }
-        }
-    }
-
-    pub struct ConfigDaoFactoryMock {
->>>>>>> f141811f
         mock: RefCell<Option<ConfigDaoMock>>,
     }
 
     impl ConfigDaoFactory for ConfigDaoFactoryMock {
         fn make(&self) -> Box<dyn ConfigDao> {
-<<<<<<< HEAD
             *self.called.borrow_mut() = true;
-=======
->>>>>>> f141811f
             Box::new(self.mock.borrow_mut().take().unwrap())
         }
     }
@@ -1222,7 +1180,6 @@
     impl ConfigDaoFactoryMock {
         fn new(mock: ConfigDaoMock) -> Self {
             Self {
-<<<<<<< HEAD
                 called: Rc::new(RefCell::new(false)),
                 mock: RefCell::new(Some(mock)),
             }
@@ -1266,11 +1223,6 @@
         assert_eq!(receivable_dao_factory_called.as_ref(), &RefCell::new(true));
         assert_eq!(banned_dao_factory_called.as_ref(), &RefCell::new(true));
         assert_eq!(config_dao_factory_called.as_ref(), &RefCell::new(true));
-=======
-                mock: RefCell::new(Some(mock)),
-            }
-        }
->>>>>>> f141811f
     }
 
     #[test]
@@ -2199,11 +2151,7 @@
 
         let tlh = TestLogHandler::new();
         tlh.exists_log_matching(
-<<<<<<< HEAD
-            "WARN: Accountant: database contains no start block; aborting received-payment scan",
-=======
             "WARN: Accountant: Database contains no start block; aborting received-payment scan",
->>>>>>> f141811f
         );
     }
 
