// Copyright (c) 2019, MASQ (https://masq.ai) and/or its affiliates. All rights reserved.

#![cfg(test)]

use crate::accountant::db_access_objects::banned_dao::{BannedDao, BannedDaoFactory};
use crate::accountant::db_access_objects::payable_dao::{
    PayableAccount, PayableDao, PayableDaoError, PayableDaoFactory,
};
use crate::accountant::db_access_objects::pending_payable_dao::{
    PendingPayableDao, PendingPayableDaoError, PendingPayableDaoFactory,
};
use crate::accountant::db_access_objects::receivable_dao::{
    ReceivableAccount, ReceivableDao, ReceivableDaoError, ReceivableDaoFactory,
};
use crate::accountant::db_access_objects::utils::{from_time_t, to_time_t, CustomQuery};
use crate::accountant::payment_adjuster::{Adjustment, AnalysisError, PaymentAdjuster};
use crate::accountant::scanners::mid_scan_msg_handling::payable_scanner::msgs::{
    BlockchainAgentWithContextMessage, QualifiedPayablesMessage,
};
use crate::accountant::scanners::mid_scan_msg_handling::payable_scanner::{
    MultistagePayableScanner, PreparedAdjustment, SolvencySensitivePaymentInstructor,
};
use crate::accountant::scanners::scanners_utils::payable_scanner_utils::PayableThresholdsGauge;
use crate::accountant::scanners::{
    BeginScanError, PayableScanner, PendingPayableScanner, PeriodicalScanScheduler,
    ReceivableScanner, ScanSchedulers, Scanner,
};
use crate::accountant::{
    gwei_to_wei, Accountant, ResponseSkeleton, SentPayables, DEFAULT_PENDING_TOO_LONG_SEC,
};
use crate::blockchain::blockchain_bridge::PendingPayableFingerprint;
use crate::blockchain::blockchain_interface::data_structures::BlockchainTransaction;
use crate::blockchain::test_utils::make_tx_hash;
use crate::bootstrapper::BootstrapperConfig;
use crate::database::rusqlite_wrappers::TransactionWrapper;
use crate::db_config::config_dao::{ConfigDao, ConfigDaoFactory};
use crate::db_config::mocks::ConfigDaoMock;
use crate::sub_lib::accountant::{DaoFactories, FinancialStatistics};
use crate::sub_lib::accountant::{MessageIdGenerator, PaymentThresholds};
use crate::sub_lib::blockchain_bridge::OutboundPaymentsInstructions;
use crate::sub_lib::utils::NotifyLaterHandle;
use crate::sub_lib::wallet::Wallet;
use crate::test_utils::make_wallet;
use crate::test_utils::persistent_configuration_mock::PersistentConfigurationMock;
use crate::test_utils::unshared_test_utils::make_bc_with_defaults;
use actix::{Message, System};
use ethereum_types::H256;
use itertools::Either;
use masq_lib::logger::Logger;
use masq_lib::messages::ScanType;
use masq_lib::ui_gateway::NodeToUiMessage;
<<<<<<< HEAD
use rusqlite::{Connection, OpenFlags, Row};
=======
use rusqlite::{Connection, Row};
>>>>>>> b2d0b07b
use std::any::type_name;
use std::cell::RefCell;
use std::fmt::Debug;
use std::path::Path;
use std::rc::Rc;
use std::sync::{Arc, Mutex};
use std::time::{Duration, SystemTime};

pub fn make_receivable_account(n: u64, expected_delinquent: bool) -> ReceivableAccount {
    let now = to_time_t(SystemTime::now());
    ReceivableAccount {
        wallet: make_wallet(&format!(
            "wallet{}{}",
            n,
            if expected_delinquent { "d" } else { "n" }
        )),
        balance_wei: gwei_to_wei(n),
        last_received_timestamp: from_time_t(now - (n as i64)),
    }
}

pub fn make_payable_account(n: u64) -> PayableAccount {
    let now = to_time_t(SystemTime::now());
    let timestamp = from_time_t(now - (n as i64));
    make_payable_account_with_wallet_and_balance_and_timestamp_opt(
        make_wallet(&format!("wallet{}", n)),
        gwei_to_wei(n),
        Some(timestamp),
    )
}

pub fn make_payable_account_with_wallet_and_balance_and_timestamp_opt(
    wallet: Wallet,
    balance: u128,
    timestamp_opt: Option<SystemTime>,
) -> PayableAccount {
    PayableAccount {
        wallet,
        balance_wei: balance,
        last_paid_timestamp: timestamp_opt.unwrap_or(SystemTime::now()),
        pending_payable_opt: None,
    }
}

pub struct AccountantBuilder {
    config: Option<BootstrapperConfig>,
    logger: Option<Logger>,
    payable_dao_factory: Option<PayableDaoFactoryMock>,
    receivable_dao_factory: Option<ReceivableDaoFactoryMock>,
    pending_payable_dao_factory: Option<PendingPayableDaoFactoryMock>,
    banned_dao_factory: Option<BannedDaoFactoryMock>,
    config_dao_factory: Option<ConfigDaoFactoryMock>,
}

impl Default for AccountantBuilder {
    fn default() -> Self {
        Self {
            config: None,
            logger: None,
            payable_dao_factory: None,
            receivable_dao_factory: None,
            pending_payable_dao_factory: None,
            banned_dao_factory: None,
            config_dao_factory: None,
        }
    }
}

pub enum DaoWithDestination<T> {
    ForAccountantBody(T),
    ForPendingPayableScanner(T),
    ForPayableScanner(T),
    ForReceivableScanner(T),
}

enum DestinationMarker {
    AccountantBody,
    PendingPayableScanner,
    PayableScanner,
    ReceivableScanner,
}

impl<T> DaoWithDestination<T> {
    fn matches(&self, dest_marker: &DestinationMarker) -> bool {
        match self {
            Self::ForAccountantBody(_) => matches!(dest_marker, DestinationMarker::AccountantBody),
            Self::ForPendingPayableScanner(_) => {
                matches!(dest_marker, DestinationMarker::PendingPayableScanner)
            }
            Self::ForPayableScanner(_) => {
                matches!(dest_marker, DestinationMarker::PayableScanner)
            }
            Self::ForReceivableScanner(_) => {
                matches!(dest_marker, DestinationMarker::ReceivableScanner)
            }
        }
    }
    fn into_inner(self) -> T {
        match self {
            Self::ForAccountantBody(dao) => dao,
            Self::ForPendingPayableScanner(dao) => dao,
            Self::ForPayableScanner(dao) => dao,
            Self::ForReceivableScanner(dao) => dao,
        }
    }
}

fn guts_for_dao_factory_queue_initialization<T: Default>(
    customized_supplied_daos: &mut Vec<DaoWithDestination<T>>,
    mut acc: Vec<Box<T>>,
    used_input: usize,
    position: DestinationMarker,
) -> (Vec<Box<T>>, usize) {
    match customized_supplied_daos
        .iter()
        .position(|customized_dao| customized_dao.matches(&position))
    {
        Some(idx) => {
            let customized_dao = customized_supplied_daos.remove(idx).into_inner();
            let used_input_updated = used_input + 1;
            acc.push(Box::new(customized_dao));
            (acc, used_input_updated)
        }
        None => {
            acc.push(Box::new(Default::default()));
            (acc, used_input)
        }
    }
}

fn fill_vacancies_with_given_or_default_daos<const N: usize, T: Default>(
    correct_daos_initialization_order: [DestinationMarker; N],
    mut customized_supplied_daos: Vec<DaoWithDestination<T>>,
) -> Vec<Box<T>> {
    let initial_input_count = customized_supplied_daos.len();

    let fold_init_values: (Vec<Box<T>>, usize) = (vec![], 0);
    let (make_queue_for_factory, used_input_count) = correct_daos_initialization_order
        .into_iter()
        .fold(fold_init_values, |(acc, used_input), position| {
            guts_for_dao_factory_queue_initialization(
                &mut customized_supplied_daos,
                acc,
                used_input,
                position,
            )
        });
    if initial_input_count != used_input_count {
        panic!(
            "you supplied DAO for incorrect destination; look at the initialization order for \
             the given scanner shown within those XXX_daos() methods of AccountantBuilder; it hints \
             possible usages of {:?}",
            type_name::<T>()
        )
    }
    make_queue_for_factory
}

macro_rules! create_or_update_factory {
    (
        $dao_set: expr, //Vec<DaoWithDestination<XxxDaoMock>>
        $dao_initialization_order_in_regard_to_accountant: expr, //[DestinationMarker;N]
        $factory_field_in_builder: ident, //Option<XxxDaoFactoryMock>
        $dao_factory_mock: ident, // XxxDaoFactoryMock
        $dao_trait: ident,
        $self: expr //mut AccountantBuilder
    ) => {{
        let make_queue_uncast = fill_vacancies_with_given_or_default_daos(
            $dao_initialization_order_in_regard_to_accountant,
            $dao_set,
        );

        let finished_make_queue: Vec<Box<dyn $dao_trait>> = make_queue_uncast
            .into_iter()
            .map(|elem| elem as Box<dyn $dao_trait>)
            .collect();

        let ready_factory = match $self.$factory_field_in_builder.take() {
            Some(existing_factory) => {
                existing_factory.make_results.replace(finished_make_queue);
                existing_factory
            }
            None => {
                let mut new_factory = $dao_factory_mock::new();
                new_factory.make_results = RefCell::new(finished_make_queue);
                new_factory
            }
        };
        $self.$factory_field_in_builder = Some(ready_factory);
        $self
    }};
}

const PAYABLE_DAOS_ACCOUNTANT_INITIALIZATION_ORDER: [DestinationMarker; 3] = [
    DestinationMarker::AccountantBody,
    DestinationMarker::PayableScanner,
    DestinationMarker::PendingPayableScanner,
];

const PENDING_PAYABLE_DAOS_ACCOUNTANT_INITIALIZATION_ORDER: [DestinationMarker; 3] = [
    DestinationMarker::AccountantBody,
    DestinationMarker::PayableScanner,
    DestinationMarker::PendingPayableScanner,
];

const RECEIVABLE_DAOS_ACCOUNTANT_INITIALIZATION_ORDER: [DestinationMarker; 2] = [
    DestinationMarker::AccountantBody,
    DestinationMarker::ReceivableScanner,
];

impl AccountantBuilder {
    pub fn bootstrapper_config(mut self, config: BootstrapperConfig) -> Self {
        self.config = Some(config);
        self
    }

    pub fn logger(mut self, logger: Logger) -> Self {
        self.logger = Some(logger);
        self
    }

    pub fn pending_payable_daos(
        mut self,
        specially_configured_daos: Vec<DaoWithDestination<PendingPayableDaoMock>>,
    ) -> Self {
        create_or_update_factory!(
            specially_configured_daos,
            PENDING_PAYABLE_DAOS_ACCOUNTANT_INITIALIZATION_ORDER,
            pending_payable_dao_factory,
            PendingPayableDaoFactoryMock,
            PendingPayableDao,
            self
        )
    }

    pub fn payable_daos(
        mut self,
        specially_configured_daos: Vec<DaoWithDestination<PayableDaoMock>>,
    ) -> Self {
        create_or_update_factory!(
            specially_configured_daos,
            PAYABLE_DAOS_ACCOUNTANT_INITIALIZATION_ORDER,
            payable_dao_factory,
            PayableDaoFactoryMock,
            PayableDao,
            self
        )
    }

    pub fn receivable_daos(
        mut self,
        specially_configured_daos: Vec<DaoWithDestination<ReceivableDaoMock>>,
    ) -> Self {
        create_or_update_factory!(
            specially_configured_daos,
            RECEIVABLE_DAOS_ACCOUNTANT_INITIALIZATION_ORDER,
            receivable_dao_factory,
            ReceivableDaoFactoryMock,
            ReceivableDao,
            self
        )
    }

    //TODO this method seems to be never used?
    pub fn banned_dao(mut self, banned_dao: BannedDaoMock) -> Self {
        match self.banned_dao_factory {
            None => {
                self.banned_dao_factory = Some(BannedDaoFactoryMock::new().make_result(banned_dao))
            }
            Some(banned_dao_factory) => {
                self.banned_dao_factory = Some(banned_dao_factory.make_result(banned_dao))
            }
        }
        self
    }

    pub fn config_dao(mut self, config_dao: ConfigDaoMock) -> Self {
        self.config_dao_factory = Some(ConfigDaoFactoryMock::new().make_result(config_dao));
        self
    }

    pub fn build(self) -> Accountant {
        let config = self.config.unwrap_or(make_bc_with_defaults());
        let payable_dao_factory = self.payable_dao_factory.unwrap_or(
            PayableDaoFactoryMock::new()
                .make_result(PayableDaoMock::new())
                .make_result(PayableDaoMock::new())
                .make_result(PayableDaoMock::new()),
        );
        let receivable_dao_factory = self.receivable_dao_factory.unwrap_or(
            ReceivableDaoFactoryMock::new()
                .make_result(ReceivableDaoMock::new())
                .make_result(ReceivableDaoMock::new()),
        );
        let pending_payable_dao_factory = self.pending_payable_dao_factory.unwrap_or(
            PendingPayableDaoFactoryMock::new()
                .make_result(PendingPayableDaoMock::new())
                .make_result(PendingPayableDaoMock::new())
                .make_result(PendingPayableDaoMock::new()),
        );
        let banned_dao_factory = self
            .banned_dao_factory
            .unwrap_or(BannedDaoFactoryMock::new().make_result(BannedDaoMock::new()));
        let config_dao_factory = self
            .config_dao_factory
            .unwrap_or(ConfigDaoFactoryMock::new().make_result(ConfigDaoMock::new()));
        let mut accountant = Accountant::new(
            config,
            DaoFactories {
                payable_dao_factory: Box::new(payable_dao_factory),
                pending_payable_dao_factory: Box::new(pending_payable_dao_factory),
                receivable_dao_factory: Box::new(receivable_dao_factory),
                banned_dao_factory: Box::new(banned_dao_factory),
                config_dao_factory: Box::new(config_dao_factory),
            },
        );
        if let Some(logger) = self.logger {
            accountant.logger = logger;
        }

        accountant
    }
}

pub struct PayableDaoFactoryMock {
    make_params: Arc<Mutex<Vec<()>>>,
    make_results: RefCell<Vec<Box<dyn PayableDao>>>,
}

impl PayableDaoFactory for PayableDaoFactoryMock {
    fn make(&self) -> Box<dyn PayableDao> {
        if self.make_results.borrow().len() == 0 {
            panic!(
                "PayableDao Missing. This problem mostly occurs when PayableDao is only supplied for Accountant and not for the Scanner while building Accountant."
            )
        };
        self.make_params.lock().unwrap().push(());
        self.make_results.borrow_mut().remove(0)
    }
}

impl PayableDaoFactoryMock {
    pub fn new() -> Self {
        Self {
            make_params: Arc::new(Mutex::new(vec![])),
            make_results: RefCell::new(vec![]),
        }
    }

    pub fn make_params(mut self, params: &Arc<Mutex<Vec<()>>>) -> Self {
        self.make_params = params.clone();
        self
    }

    pub fn make_result(self, result: PayableDaoMock) -> Self {
        self.make_results.borrow_mut().push(Box::new(result));
        self
    }
}

pub struct ReceivableDaoFactoryMock {
    make_params: Arc<Mutex<Vec<()>>>,
    make_results: RefCell<Vec<Box<dyn ReceivableDao>>>,
}

impl ReceivableDaoFactory for ReceivableDaoFactoryMock {
    fn make(&self) -> Box<dyn ReceivableDao> {
        if self.make_results.borrow().len() == 0 {
            panic!(
                "ReceivableDao Missing. This problem mostly occurs when ReceivableDao is only supplied for Accountant and not for the Scanner while building Accountant."
            )
        };
        self.make_params.lock().unwrap().push(());
        self.make_results.borrow_mut().remove(0)
    }
}

impl ReceivableDaoFactoryMock {
    pub fn new() -> Self {
        Self {
            make_params: Arc::new(Mutex::new(vec![])),
            make_results: RefCell::new(vec![]),
        }
    }

    pub fn make_params(mut self, params: &Arc<Mutex<Vec<()>>>) -> Self {
        self.make_params = params.clone();
        self
    }

    pub fn make_result(self, result: ReceivableDaoMock) -> Self {
        self.make_boxed_result(Box::new(result))
    }

    pub fn make_boxed_result(self, result: Box<dyn ReceivableDao>) -> Self {
        self.make_results.borrow_mut().push(result);
        self
    }
}

pub struct BannedDaoFactoryMock {
    make_params: Arc<Mutex<Vec<()>>>,
    make_results: RefCell<Vec<Box<dyn BannedDao>>>,
}

impl BannedDaoFactory for BannedDaoFactoryMock {
    fn make(&self) -> Box<dyn BannedDao> {
        if self.make_results.borrow().len() == 0 {
            panic!("BannedDao Missing.")
        };
        self.make_params.lock().unwrap().push(());
        self.make_results.borrow_mut().remove(0)
    }
}

impl BannedDaoFactoryMock {
    pub fn new() -> Self {
        Self {
            make_params: Arc::new(Mutex::new(vec![])),
            make_results: RefCell::new(vec![]),
        }
    }

    pub fn make_params(mut self, params: &Arc<Mutex<Vec<()>>>) -> Self {
        self.make_params = params.clone();
        self
    }

    pub fn make_result(self, result: BannedDaoMock) -> Self {
        self.make_results.borrow_mut().push(Box::new(result));
        self
    }
}

pub struct ConfigDaoFactoryMock {
    make_params: Arc<Mutex<Vec<()>>>,
    make_results: RefCell<Vec<Box<dyn ConfigDao>>>,
}

impl ConfigDaoFactory for ConfigDaoFactoryMock {
    fn make(&self) -> Box<dyn ConfigDao> {
        self.make_params.lock().unwrap().push(());
        self.make_results.borrow_mut().remove(0)
    }
}

impl ConfigDaoFactoryMock {
    pub fn new() -> Self {
        Self {
            make_params: Arc::new(Mutex::new(vec![])),
            make_results: RefCell::new(vec![]),
        }
    }

    pub fn make_params(mut self, params: &Arc<Mutex<Vec<()>>>) -> Self {
        self.make_params = params.clone();
        self
    }

    pub fn make_result(self, result: ConfigDaoMock) -> Self {
        self.make_results.borrow_mut().push(Box::new(result));
        self
    }
}

#[derive(Debug, Default)]
pub struct PayableDaoMock {
    more_money_payable_parameters: Arc<Mutex<Vec<(SystemTime, Wallet, u128)>>>,
    more_money_payable_results: RefCell<Vec<Result<(), PayableDaoError>>>,
    non_pending_payables_params: Arc<Mutex<Vec<()>>>,
    non_pending_payables_results: RefCell<Vec<Vec<PayableAccount>>>,
    mark_pending_payables_rowids_params: Arc<Mutex<Vec<Vec<(Wallet, u64)>>>>,
    mark_pending_payables_rowids_results: RefCell<Vec<Result<(), PayableDaoError>>>,
    transactions_confirmed_params: Arc<Mutex<Vec<Vec<PendingPayableFingerprint>>>>,
    transactions_confirmed_results: RefCell<Vec<Result<(), PayableDaoError>>>,
    custom_query_params: Arc<Mutex<Vec<CustomQuery<u64>>>>,
    custom_query_result: RefCell<Vec<Option<Vec<PayableAccount>>>>,
    total_results: RefCell<Vec<u128>>,
}

impl PayableDao for PayableDaoMock {
    fn more_money_payable(
        &self,
        now: SystemTime,
        wallet: &Wallet,
        amount: u128,
    ) -> Result<(), PayableDaoError> {
        self.more_money_payable_parameters
            .lock()
            .unwrap()
            .push((now, wallet.clone(), amount));
        self.more_money_payable_results.borrow_mut().remove(0)
    }

    fn mark_pending_payables_rowids(
        &self,
        wallets_and_rowids: &[(&Wallet, u64)],
    ) -> Result<(), PayableDaoError> {
        self.mark_pending_payables_rowids_params
            .lock()
            .unwrap()
            .push(
                wallets_and_rowids
                    .iter()
                    .map(|(wallet, id)| ((*wallet).clone(), *id))
                    .collect(),
            );
        self.mark_pending_payables_rowids_results
            .borrow_mut()
            .remove(0)
    }

    fn transactions_confirmed(
        &self,
        confirmed_payables: &[PendingPayableFingerprint],
    ) -> Result<(), PayableDaoError> {
        self.transactions_confirmed_params
            .lock()
            .unwrap()
            .push(confirmed_payables.to_vec());
        self.transactions_confirmed_results.borrow_mut().remove(0)
    }

    fn non_pending_payables(&self) -> Vec<PayableAccount> {
        self.non_pending_payables_params.lock().unwrap().push(());
        self.non_pending_payables_results.borrow_mut().remove(0)
    }

    fn custom_query(&self, custom_query: CustomQuery<u64>) -> Option<Vec<PayableAccount>> {
        self.custom_query_params.lock().unwrap().push(custom_query);
        self.custom_query_result.borrow_mut().remove(0)
    }

    fn total(&self) -> u128 {
        self.total_results.borrow_mut().remove(0)
    }

    fn account_status(&self, _wallet: &Wallet) -> Option<PayableAccount> {
        //test-only trait member
        intentionally_blank!()
    }
}

impl PayableDaoMock {
    pub fn new() -> PayableDaoMock {
        PayableDaoMock::default()
    }

    pub fn more_money_payable_params(
        mut self,
        params: Arc<Mutex<Vec<(SystemTime, Wallet, u128)>>>,
    ) -> Self {
        self.more_money_payable_parameters = params;
        self
    }

    pub fn more_money_payable_result(self, result: Result<(), PayableDaoError>) -> Self {
        self.more_money_payable_results.borrow_mut().push(result);
        self
    }

    pub fn non_pending_payables_params(mut self, params: &Arc<Mutex<Vec<()>>>) -> Self {
        self.non_pending_payables_params = params.clone();
        self
    }

    pub fn non_pending_payables_result(self, result: Vec<PayableAccount>) -> Self {
        self.non_pending_payables_results.borrow_mut().push(result);
        self
    }

    pub fn mark_pending_payables_rowids_params(
        mut self,
        params: &Arc<Mutex<Vec<Vec<(Wallet, u64)>>>>,
    ) -> Self {
        self.mark_pending_payables_rowids_params = params.clone();
        self
    }

    pub fn mark_pending_payables_rowids_result(self, result: Result<(), PayableDaoError>) -> Self {
        self.mark_pending_payables_rowids_results
            .borrow_mut()
            .push(result);
        self
    }

    pub fn transactions_confirmed_params(
        mut self,
        params: &Arc<Mutex<Vec<Vec<PendingPayableFingerprint>>>>,
    ) -> Self {
        self.transactions_confirmed_params = params.clone();
        self
    }

    pub fn transactions_confirmed_result(self, result: Result<(), PayableDaoError>) -> Self {
        self.transactions_confirmed_results
            .borrow_mut()
            .push(result);
        self
    }

    pub fn custom_query_params(mut self, params: &Arc<Mutex<Vec<CustomQuery<u64>>>>) -> Self {
        self.custom_query_params = params.clone();
        self
    }

    pub fn custom_query_result(self, result: Option<Vec<PayableAccount>>) -> Self {
        self.custom_query_result.borrow_mut().push(result);
        self
    }

    pub fn total_result(self, result: u128) -> Self {
        self.total_results.borrow_mut().push(result);
        self
    }
}

#[derive(Debug, Default)]
pub struct ReceivableDaoMock {
    more_money_receivable_parameters: Arc<Mutex<Vec<(SystemTime, Wallet, u128)>>>,
    more_money_receivable_results: RefCell<Vec<Result<(), ReceivableDaoError>>>,
    more_money_received_parameters: Arc<Mutex<Vec<(SystemTime, Vec<BlockchainTransaction>)>>>,
    more_money_received_results: RefCell<Vec<Box<dyn TransactionWrapper>>>,
    new_delinquencies_parameters: Arc<Mutex<Vec<(SystemTime, PaymentThresholds)>>>,
    new_delinquencies_results: RefCell<Vec<Vec<ReceivableAccount>>>,
    paid_delinquencies_parameters: Arc<Mutex<Vec<PaymentThresholds>>>,
    paid_delinquencies_results: RefCell<Vec<Vec<ReceivableAccount>>>,
    custom_query_params: Arc<Mutex<Vec<CustomQuery<i64>>>>,
    custom_query_result: RefCell<Vec<Option<Vec<ReceivableAccount>>>>,
    total_results: RefCell<Vec<i128>>,
}

impl ReceivableDao for ReceivableDaoMock {
    fn more_money_receivable(
        &self,
        now: SystemTime,
        wallet: &Wallet,
        amount: u128,
    ) -> Result<(), ReceivableDaoError> {
        self.more_money_receivable_parameters
            .lock()
            .unwrap()
            .push((now, wallet.clone(), amount));
        self.more_money_receivable_results.borrow_mut().remove(0)
    }

    fn more_money_received(
        &mut self,
        now: SystemTime,
        transactions: &[BlockchainTransaction],
    ) -> Box<dyn TransactionWrapper> {
        self.more_money_received_parameters
            .lock()
            .unwrap()
            .push((now, transactions.to_vec()));
        self.more_money_received_results.borrow_mut().remove(0)
    }

    fn new_delinquencies(
        &self,
        now: SystemTime,
        payment_thresholds: &PaymentThresholds,
    ) -> Vec<ReceivableAccount> {
        self.new_delinquencies_parameters
            .lock()
            .unwrap()
            .push((now, payment_thresholds.clone()));
        self.new_delinquencies_results.borrow_mut().remove(0)
    }

    fn paid_delinquencies(&self, payment_thresholds: &PaymentThresholds) -> Vec<ReceivableAccount> {
        self.paid_delinquencies_parameters
            .lock()
            .unwrap()
            .push(payment_thresholds.clone());
        self.paid_delinquencies_results.borrow_mut().remove(0)
    }

    fn custom_query(&self, custom_query: CustomQuery<i64>) -> Option<Vec<ReceivableAccount>> {
        self.custom_query_params.lock().unwrap().push(custom_query);
        self.custom_query_result.borrow_mut().remove(0)
    }

    fn total(&self) -> i128 {
        self.total_results.borrow_mut().remove(0)
    }

    fn account_status(&self, _wallet: &Wallet) -> Option<ReceivableAccount> {
        //test-only trait member
        intentionally_blank!()
    }
}

impl ReceivableDaoMock {
    pub fn new() -> ReceivableDaoMock {
        Self::default()
    }

    pub fn more_money_receivable_parameters(
        mut self,
        parameters: &Arc<Mutex<Vec<(SystemTime, Wallet, u128)>>>,
    ) -> Self {
        self.more_money_receivable_parameters = parameters.clone();
        self
    }

    pub fn more_money_receivable_result(self, result: Result<(), ReceivableDaoError>) -> Self {
        self.more_money_receivable_results.borrow_mut().push(result);
        self
    }

    pub fn more_money_received_params(
        mut self,
        parameters: &Arc<Mutex<Vec<(SystemTime, Vec<BlockchainTransaction>)>>>,
    ) -> Self {
        self.more_money_received_parameters = parameters.clone();
        self
    }

    pub fn more_money_received_result(self, result: Box<dyn TransactionWrapper>) -> Self {
        self.more_money_received_results.borrow_mut().push(result);
        self
    }

    pub fn new_delinquencies_parameters(
        mut self,
        parameters: &Arc<Mutex<Vec<(SystemTime, PaymentThresholds)>>>,
    ) -> Self {
        self.new_delinquencies_parameters = parameters.clone();
        self
    }

    pub fn new_delinquencies_result(self, result: Vec<ReceivableAccount>) -> ReceivableDaoMock {
        self.new_delinquencies_results.borrow_mut().push(result);
        self
    }

    pub fn paid_delinquencies_parameters(
        mut self,
        parameters: &Arc<Mutex<Vec<PaymentThresholds>>>,
    ) -> Self {
        self.paid_delinquencies_parameters = parameters.clone();
        self
    }

    pub fn paid_delinquencies_result(self, result: Vec<ReceivableAccount>) -> ReceivableDaoMock {
        self.paid_delinquencies_results.borrow_mut().push(result);
        self
    }

    pub fn custom_query_params(mut self, params: &Arc<Mutex<Vec<CustomQuery<i64>>>>) -> Self {
        self.custom_query_params = params.clone();
        self
    }

    pub fn custom_query_result(self, result: Option<Vec<ReceivableAccount>>) -> Self {
        self.custom_query_result.borrow_mut().push(result);
        self
    }

    pub fn total_result(self, result: i128) -> Self {
        self.total_results.borrow_mut().push(result);
        self
    }
}

#[derive(Debug, Default)]
pub struct BannedDaoMock {
    ban_list_parameters: Arc<Mutex<Vec<()>>>,
    ban_list_results: RefCell<Vec<Vec<Wallet>>>,
    ban_parameters: Arc<Mutex<Vec<Wallet>>>,
    unban_parameters: Arc<Mutex<Vec<Wallet>>>,
}

impl BannedDao for BannedDaoMock {
    fn ban_list(&self) -> Vec<Wallet> {
        self.ban_list_parameters.lock().unwrap().push(());
        self.ban_list_results.borrow_mut().remove(0)
    }

    fn ban(&self, wallet: &Wallet) {
        self.ban_parameters.lock().unwrap().push(wallet.clone());
    }

    fn unban(&self, wallet: &Wallet) {
        self.unban_parameters.lock().unwrap().push(wallet.clone());
    }
}

impl BannedDaoMock {
    pub fn new() -> Self {
        Self {
            ban_list_parameters: Arc::new(Mutex::new(vec![])),
            ban_list_results: RefCell::new(vec![]),
            ban_parameters: Arc::new(Mutex::new(vec![])),
            unban_parameters: Arc::new(Mutex::new(vec![])),
        }
    }

    pub fn ban_list_result(self, result: Vec<Wallet>) -> Self {
        self.ban_list_results.borrow_mut().push(result);
        self
    }

    pub fn ban_parameters(mut self, parameters: &Arc<Mutex<Vec<Wallet>>>) -> Self {
        self.ban_parameters = parameters.clone();
        self
    }

    pub fn unban_parameters(mut self, parameters: &Arc<Mutex<Vec<Wallet>>>) -> Self {
        self.unban_parameters = parameters.clone();
        self
    }
}

pub fn bc_from_earning_wallet(earning_wallet: Wallet) -> BootstrapperConfig {
    let mut bc = make_bc_with_defaults();
    bc.earning_wallet = earning_wallet;
    bc
}

pub fn bc_from_wallets(consuming_wallet: Wallet, earning_wallet: Wallet) -> BootstrapperConfig {
    let mut bc = make_bc_with_defaults();
    bc.consuming_wallet_opt = Some(consuming_wallet);
    bc.earning_wallet = earning_wallet;
    bc
}

#[derive(Default)]
pub struct PendingPayableDaoMock {
    fingerprints_rowids_params: Arc<Mutex<Vec<Vec<H256>>>>,
    fingerprints_rowids_results: RefCell<Vec<Vec<(Option<u64>, H256)>>>,
    delete_fingerprints_params: Arc<Mutex<Vec<Vec<u64>>>>,
    delete_fingerprints_results: RefCell<Vec<Result<(), PendingPayableDaoError>>>,
    insert_new_fingerprints_params: Arc<Mutex<Vec<(Vec<(H256, u128)>, SystemTime)>>>,
    insert_new_fingerprints_results: RefCell<Vec<Result<(), PendingPayableDaoError>>>,
    increment_scan_attempts_params: Arc<Mutex<Vec<Vec<u64>>>>,
    increment_scan_attempts_result: RefCell<Vec<Result<(), PendingPayableDaoError>>>,
    mark_failures_params: Arc<Mutex<Vec<Vec<u64>>>>,
    mark_failures_results: RefCell<Vec<Result<(), PendingPayableDaoError>>>,
    return_all_errorless_fingerprints_params: Arc<Mutex<Vec<()>>>,
    return_all_errorless_fingerprints_results: RefCell<Vec<Vec<PendingPayableFingerprint>>>,
    pub have_return_all_errorless_fingerprints_shut_down_the_system: bool,
}

impl PendingPayableDao for PendingPayableDaoMock {
    fn fingerprints_rowids(&self, hashes: &[H256]) -> Vec<(Option<u64>, H256)> {
        self.fingerprints_rowids_params
            .lock()
            .unwrap()
            .push(hashes.to_vec());
        self.fingerprints_rowids_results.borrow_mut().remove(0)
    }

    fn return_all_errorless_fingerprints(&self) -> Vec<PendingPayableFingerprint> {
        self.return_all_errorless_fingerprints_params
            .lock()
            .unwrap()
            .push(());
        if self.have_return_all_errorless_fingerprints_shut_down_the_system
            && self
                .return_all_errorless_fingerprints_results
                .borrow()
                .is_empty()
        {
            System::current().stop();
            return vec![];
        }
        self.return_all_errorless_fingerprints_results
            .borrow_mut()
            .remove(0)
    }

    fn insert_new_fingerprints(
        &self,
        hashes_and_amounts: &[(H256, u128)],
        batch_wide_timestamp: SystemTime,
    ) -> Result<(), PendingPayableDaoError> {
        self.insert_new_fingerprints_params
            .lock()
            .unwrap()
            .push((hashes_and_amounts.to_vec(), batch_wide_timestamp));
        self.insert_new_fingerprints_results.borrow_mut().remove(0)
    }

    fn delete_fingerprints(&self, ids: &[u64]) -> Result<(), PendingPayableDaoError> {
        self.delete_fingerprints_params
            .lock()
            .unwrap()
            .push(ids.to_vec());
        self.delete_fingerprints_results.borrow_mut().remove(0)
    }

    fn increment_scan_attempts(&self, ids: &[u64]) -> Result<(), PendingPayableDaoError> {
        self.increment_scan_attempts_params
            .lock()
            .unwrap()
            .push(ids.to_vec());
        self.increment_scan_attempts_result.borrow_mut().remove(0)
    }

    fn mark_failures(&self, ids: &[u64]) -> Result<(), PendingPayableDaoError> {
        self.mark_failures_params.lock().unwrap().push(ids.to_vec());
        self.mark_failures_results.borrow_mut().remove(0)
    }
}

impl PendingPayableDaoMock {
    pub fn new() -> Self {
        PendingPayableDaoMock::default()
    }

    pub fn fingerprints_rowids_params(mut self, params: &Arc<Mutex<Vec<Vec<H256>>>>) -> Self {
        self.fingerprints_rowids_params = params.clone();
        self
    }

    pub fn fingerprints_rowids_result(self, result: Vec<(Option<u64>, H256)>) -> Self {
        self.fingerprints_rowids_results.borrow_mut().push(result);
        self
    }

    pub fn insert_fingerprints_params(
        mut self,
        params: &Arc<Mutex<Vec<(Vec<(H256, u128)>, SystemTime)>>>,
    ) -> Self {
        self.insert_new_fingerprints_params = params.clone();
        self
    }

    pub fn insert_fingerprints_result(self, result: Result<(), PendingPayableDaoError>) -> Self {
        self.insert_new_fingerprints_results
            .borrow_mut()
            .push(result);
        self
    }

    pub fn delete_fingerprints_params(mut self, params: &Arc<Mutex<Vec<Vec<u64>>>>) -> Self {
        self.delete_fingerprints_params = params.clone();
        self
    }

    pub fn delete_fingerprints_result(self, result: Result<(), PendingPayableDaoError>) -> Self {
        self.delete_fingerprints_results.borrow_mut().push(result);
        self
    }

    pub fn return_all_errorless_fingerprints_params(
        mut self,
        params: &Arc<Mutex<Vec<()>>>,
    ) -> Self {
        self.return_all_errorless_fingerprints_params = params.clone();
        self
    }

    pub fn return_all_errorless_fingerprints_result(
        self,
        result: Vec<PendingPayableFingerprint>,
    ) -> Self {
        self.return_all_errorless_fingerprints_results
            .borrow_mut()
            .push(result);
        self
    }

    pub fn mark_failures_params(mut self, params: &Arc<Mutex<Vec<Vec<u64>>>>) -> Self {
        self.mark_failures_params = params.clone();
        self
    }

    pub fn mark_failures_result(self, result: Result<(), PendingPayableDaoError>) -> Self {
        self.mark_failures_results.borrow_mut().push(result);
        self
    }

    pub fn increment_scan_attempts_params(mut self, params: &Arc<Mutex<Vec<Vec<u64>>>>) -> Self {
        self.increment_scan_attempts_params = params.clone();
        self
    }

    pub fn increment_scan_attempts_result(
        self,
        result: Result<(), PendingPayableDaoError>,
    ) -> Self {
        self.increment_scan_attempts_result
            .borrow_mut()
            .push(result);
        self
    }
}

pub struct PendingPayableDaoFactoryMock {
    make_params: Arc<Mutex<Vec<()>>>,
    make_results: RefCell<Vec<Box<dyn PendingPayableDao>>>,
}

impl PendingPayableDaoFactory for PendingPayableDaoFactoryMock {
    fn make(&self) -> Box<dyn PendingPayableDao> {
        if self.make_results.borrow().len() == 0 {
            panic!(
                "PendingPayableDao Missing. This problem mostly occurs when PendingPayableDao is only supplied for Accountant and not for the Scanner while building Accountant."
            )
        };
        self.make_params.lock().unwrap().push(());
        self.make_results.borrow_mut().remove(0)
    }
}

impl PendingPayableDaoFactoryMock {
    pub fn new() -> Self {
        Self {
            make_params: Arc::new(Mutex::new(vec![])),
            make_results: RefCell::new(vec![]),
        }
    }

    pub fn make_params(mut self, params: &Arc<Mutex<Vec<()>>>) -> Self {
        self.make_params = params.clone();
        self
    }

    pub fn make_result(self, result: PendingPayableDaoMock) -> Self {
        self.make_results.borrow_mut().push(Box::new(result));
        self
    }
}

pub struct PayableScannerBuilder {
    payable_dao: PayableDaoMock,
    pending_payable_dao: PendingPayableDaoMock,
    payment_thresholds: PaymentThresholds,
    payment_adjuster: PaymentAdjusterMock,
}

impl PayableScannerBuilder {
    pub fn new() -> Self {
        Self {
            payable_dao: PayableDaoMock::new(),
            pending_payable_dao: PendingPayableDaoMock::new(),
            payment_thresholds: PaymentThresholds::default(),
            payment_adjuster: PaymentAdjusterMock::default(),
        }
    }

    pub fn payable_dao(mut self, payable_dao: PayableDaoMock) -> PayableScannerBuilder {
        self.payable_dao = payable_dao;
        self
    }

    pub fn payment_adjuster(
        mut self,
        payment_adjuster: PaymentAdjusterMock,
    ) -> PayableScannerBuilder {
        self.payment_adjuster = payment_adjuster;
        self
    }

    pub fn payment_thresholds(mut self, payment_thresholds: PaymentThresholds) -> Self {
        self.payment_thresholds = payment_thresholds;
        self
    }

    pub fn pending_payable_dao(
        mut self,
        pending_payable_dao: PendingPayableDaoMock,
    ) -> PayableScannerBuilder {
        self.pending_payable_dao = pending_payable_dao;
        self
    }

    pub fn build(self) -> PayableScanner {
        PayableScanner::new(
            Box::new(self.payable_dao),
            Box::new(self.pending_payable_dao),
            Rc::new(self.payment_thresholds),
            Box::new(self.payment_adjuster),
        )
    }
}

pub struct PendingPayableScannerBuilder {
    payable_dao: PayableDaoMock,
    pending_payable_dao: PendingPayableDaoMock,
    payment_thresholds: PaymentThresholds,
    when_pending_too_long_sec: u64,
    financial_statistics: FinancialStatistics,
}

impl PendingPayableScannerBuilder {
    pub fn new() -> Self {
        Self {
            payable_dao: PayableDaoMock::new(),
            pending_payable_dao: PendingPayableDaoMock::new(),
            payment_thresholds: PaymentThresholds::default(),
            when_pending_too_long_sec: DEFAULT_PENDING_TOO_LONG_SEC,
            financial_statistics: FinancialStatistics::default(),
        }
    }

    pub fn payable_dao(mut self, payable_dao: PayableDaoMock) -> Self {
        self.payable_dao = payable_dao;
        self
    }

    pub fn pending_payable_dao(mut self, pending_payable_dao: PendingPayableDaoMock) -> Self {
        self.pending_payable_dao = pending_payable_dao;
        self
    }

    pub fn when_pending_too_long_sec(mut self, interval: u64) -> Self {
        self.when_pending_too_long_sec = interval;
        self
    }

    pub fn build(self) -> PendingPayableScanner {
        PendingPayableScanner::new(
            Box::new(self.payable_dao),
            Box::new(self.pending_payable_dao),
            Rc::new(self.payment_thresholds),
            self.when_pending_too_long_sec,
            Rc::new(RefCell::new(self.financial_statistics)),
        )
    }
}

pub struct ReceivableScannerBuilder {
    receivable_dao: ReceivableDaoMock,
    banned_dao: BannedDaoMock,
    persistent_configuration: PersistentConfigurationMock,
    payment_thresholds: PaymentThresholds,
    earning_wallet: Wallet,
    financial_statistics: FinancialStatistics,
}

impl ReceivableScannerBuilder {
    pub fn new() -> Self {
        Self {
            receivable_dao: ReceivableDaoMock::new(),
            banned_dao: BannedDaoMock::new(),
            persistent_configuration: PersistentConfigurationMock::new(),
            payment_thresholds: PaymentThresholds::default(),
            earning_wallet: make_wallet("earning_default"),
            financial_statistics: FinancialStatistics::default(),
        }
    }

    pub fn receivable_dao(mut self, receivable_dao: ReceivableDaoMock) -> Self {
        self.receivable_dao = receivable_dao;
        self
    }

    pub fn persistent_configuration(
        mut self,
        persistent_config: PersistentConfigurationMock,
    ) -> Self {
        self.persistent_configuration = persistent_config;
        self
    }

    pub fn banned_dao(mut self, banned_dao: BannedDaoMock) -> Self {
        self.banned_dao = banned_dao;
        self
    }

    pub fn payment_thresholds(mut self, payment_thresholds: PaymentThresholds) -> Self {
        self.payment_thresholds = payment_thresholds;
        self
    }

    pub fn earning_wallet(mut self, earning_wallet: Wallet) -> Self {
        self.earning_wallet = earning_wallet;
        self
    }

    pub fn build(self) -> ReceivableScanner {
        ReceivableScanner::new(
            Box::new(self.receivable_dao),
            Box::new(self.banned_dao),
            Box::new(self.persistent_configuration),
            Rc::new(self.payment_thresholds),
            Rc::new(self.earning_wallet),
            Rc::new(RefCell::new(self.financial_statistics)),
        )
    }
}

pub fn make_custom_payment_thresholds() -> PaymentThresholds {
    PaymentThresholds {
        threshold_interval_sec: 2_592_000,
        debt_threshold_gwei: 1_000_000_000,
        payment_grace_period_sec: 86_400,
        maturity_threshold_sec: 86_400,
        permanent_debt_allowed_gwei: 10_000_000,
        unban_below_gwei: 10_000_000,
    }
}

pub fn make_pending_payable_fingerprint() -> PendingPayableFingerprint {
    PendingPayableFingerprint {
        rowid: 33,
        timestamp: from_time_t(222_222_222),
        hash: make_tx_hash(456),
        attempt: 1,
        amount: 12345,
        process_error: None,
    }
}

pub fn make_payables(
    now: SystemTime,
    payment_thresholds: &PaymentThresholds,
) -> (
    Vec<PayableAccount>,
    Vec<PayableAccount>,
    Vec<PayableAccount>,
) {
    let unqualified_payable_accounts = vec![PayableAccount {
        wallet: make_wallet("wallet1"),
        balance_wei: gwei_to_wei(payment_thresholds.permanent_debt_allowed_gwei + 1),
        last_paid_timestamp: from_time_t(
            to_time_t(now) - payment_thresholds.maturity_threshold_sec as i64 + 1,
        ),
        pending_payable_opt: None,
    }];
    let qualified_payable_accounts = vec![
        PayableAccount {
            wallet: make_wallet("wallet2"),
            balance_wei: gwei_to_wei(
                payment_thresholds.permanent_debt_allowed_gwei + 1_000_000_000,
            ),
            last_paid_timestamp: from_time_t(
                to_time_t(now) - payment_thresholds.maturity_threshold_sec as i64 - 1,
            ),
            pending_payable_opt: None,
        },
        PayableAccount {
            wallet: make_wallet("wallet3"),
            balance_wei: gwei_to_wei(
                payment_thresholds.permanent_debt_allowed_gwei + 1_200_000_000,
            ),
            last_paid_timestamp: from_time_t(
                to_time_t(now) - payment_thresholds.maturity_threshold_sec as i64 - 100,
            ),
            pending_payable_opt: None,
        },
    ];

    let mut all_non_pending_payables = Vec::new();
    all_non_pending_payables.extend(qualified_payable_accounts.clone());
    all_non_pending_payables.extend(unqualified_payable_accounts.clone());

    (
        qualified_payable_accounts,
        unqualified_payable_accounts,
        all_non_pending_payables,
    )
}

pub fn convert_to_all_string_values(str_args: Vec<(&str, &str)>) -> Vec<(String, String)> {
    str_args
        .into_iter()
        .map(|(a, b)| (a.to_string(), b.to_string()))
        .collect()
}

#[derive(Default)]
pub struct MessageIdGeneratorMock {
    ids: RefCell<Vec<u32>>,
}

impl MessageIdGenerator for MessageIdGeneratorMock {
    fn id(&self) -> u32 {
        self.ids.borrow_mut().remove(0)
    }
}

impl MessageIdGeneratorMock {
    pub fn id_result(self, id: u32) -> Self {
        self.ids.borrow_mut().push(id);
        self
    }
}

pub fn assert_account_creation_fn_fails_on_finding_wrong_columns_and_value_types<F, R>(tested_fn: F)
where
    F: Fn(&Row) -> rusqlite::Result<R>,
{
    let conn = Connection::open_in_memory().unwrap();
    let execute = |sql: &str| conn.execute(sql, []).unwrap();
    execute("create table whatever (exclamations text)");
    execute("insert into whatever (exclamations) values ('Gosh')");

    conn.query_row("select exclamations from whatever", [], tested_fn)
        .unwrap();
}

#[derive(Default)]
pub struct PayableThresholdsGaugeMock {
    is_innocent_age_params: Arc<Mutex<Vec<(u64, u64)>>>,
    is_innocent_age_results: RefCell<Vec<bool>>,
    is_innocent_balance_params: Arc<Mutex<Vec<(u128, u128)>>>,
    is_innocent_balance_results: RefCell<Vec<bool>>,
    calculate_payout_threshold_in_gwei_params: Arc<Mutex<Vec<(PaymentThresholds, u64)>>>,
    calculate_payout_threshold_in_gwei_results: RefCell<Vec<u128>>,
}

impl PayableThresholdsGauge for PayableThresholdsGaugeMock {
    fn is_innocent_age(&self, age: u64, limit: u64) -> bool {
        self.is_innocent_age_params
            .lock()
            .unwrap()
            .push((age, limit));
        self.is_innocent_age_results.borrow_mut().remove(0)
    }

    fn is_innocent_balance(&self, balance: u128, limit: u128) -> bool {
        self.is_innocent_balance_params
            .lock()
            .unwrap()
            .push((balance, limit));
        self.is_innocent_balance_results.borrow_mut().remove(0)
    }

    fn calculate_payout_threshold_in_gwei(
        &self,
        payment_thresholds: &PaymentThresholds,
        x: u64,
    ) -> u128 {
        self.calculate_payout_threshold_in_gwei_params
            .lock()
            .unwrap()
            .push((*payment_thresholds, x));
        self.calculate_payout_threshold_in_gwei_results
            .borrow_mut()
            .remove(0)
    }
}

impl PayableThresholdsGaugeMock {
    pub fn is_innocent_age_params(mut self, params: &Arc<Mutex<Vec<(u64, u64)>>>) -> Self {
        self.is_innocent_age_params = params.clone();
        self
    }

    pub fn is_innocent_age_result(self, result: bool) -> Self {
        self.is_innocent_age_results.borrow_mut().push(result);
        self
    }

    pub fn is_innocent_balance_params(mut self, params: &Arc<Mutex<Vec<(u128, u128)>>>) -> Self {
        self.is_innocent_balance_params = params.clone();
        self
    }

    pub fn is_innocent_balance_result(self, result: bool) -> Self {
        self.is_innocent_balance_results.borrow_mut().push(result);
        self
    }

    pub fn calculate_payout_threshold_in_gwei_params(
        mut self,
        params: &Arc<Mutex<Vec<(PaymentThresholds, u64)>>>,
    ) -> Self {
        self.calculate_payout_threshold_in_gwei_params = params.clone();
        self
    }

    pub fn calculate_payout_threshold_in_gwei_result(self, result: u128) -> Self {
        self.calculate_payout_threshold_in_gwei_results
            .borrow_mut()
            .push(result);
        self
    }
}

<<<<<<< HEAD
pub fn trick_rusqlite_with_read_only_conn(
    path: &Path,
    create_table: fn(&Connection),
) -> Connection {
    let db_path = path.join("experiment.db");
    let conn = Connection::open_with_flags(&db_path, OpenFlags::default()).unwrap();
    create_table(&conn);
    conn.close().unwrap();
    let conn = Connection::open_with_flags(&db_path, OpenFlags::SQLITE_OPEN_READ_ONLY).unwrap();
    conn
}

=======
>>>>>>> b2d0b07b
#[derive(Default)]
pub struct PaymentAdjusterMock {
    search_for_indispensable_adjustment_params:
        Arc<Mutex<Vec<(BlockchainAgentWithContextMessage, Logger)>>>,
    search_for_indispensable_adjustment_results:
        RefCell<Vec<Result<Option<Adjustment>, AnalysisError>>>,
    adjust_payments_params: Arc<Mutex<Vec<(PreparedAdjustment, SystemTime, Logger)>>>,
    adjust_payments_results: RefCell<Vec<OutboundPaymentsInstructions>>,
}

impl PaymentAdjuster for PaymentAdjusterMock {
    fn search_for_indispensable_adjustment(
        &self,
        msg: &BlockchainAgentWithContextMessage,
        logger: &Logger,
    ) -> Result<Option<Adjustment>, AnalysisError> {
        self.search_for_indispensable_adjustment_params
            .lock()
            .unwrap()
            .push((msg.clone(), logger.clone()));
        self.search_for_indispensable_adjustment_results
            .borrow_mut()
            .remove(0)
    }

    fn adjust_payments(
        &self,
        setup: PreparedAdjustment,
        now: SystemTime,
        logger: &Logger,
    ) -> OutboundPaymentsInstructions {
        self.adjust_payments_params
            .lock()
            .unwrap()
            .push((setup.clone(), now, logger.clone()));
        self.adjust_payments_results.borrow_mut().remove(0)
    }
}

impl PaymentAdjusterMock {
    pub fn is_adjustment_required_params(
        mut self,
        params: &Arc<Mutex<Vec<(BlockchainAgentWithContextMessage, Logger)>>>,
    ) -> Self {
        self.search_for_indispensable_adjustment_params = params.clone();
        self
    }

    pub fn is_adjustment_required_result(
        self,
        result: Result<Option<Adjustment>, AnalysisError>,
    ) -> Self {
        self.search_for_indispensable_adjustment_results
            .borrow_mut()
            .push(result);
        self
    }

    pub fn adjust_payments_params(
        mut self,
        params: &Arc<Mutex<Vec<(PreparedAdjustment, SystemTime, Logger)>>>,
    ) -> Self {
        self.adjust_payments_params = params.clone();
        self
    }

    pub fn adjust_payments_result(self, result: OutboundPaymentsInstructions) -> Self {
        self.adjust_payments_results.borrow_mut().push(result);
        self
    }
}

macro_rules! formal_traits_for_payable_mid_scan_msg_handling {
    ($scanner:ty) => {
        impl MultistagePayableScanner<QualifiedPayablesMessage, SentPayables> for $scanner {}

        impl SolvencySensitivePaymentInstructor for $scanner {
            fn try_skipping_payment_adjustment(
                &self,
                _msg: BlockchainAgentWithContextMessage,
                _logger: &Logger,
            ) -> Result<Either<OutboundPaymentsInstructions, PreparedAdjustment>, String> {
                intentionally_blank!()
            }

            fn perform_payment_adjustment(
                &self,
                _setup: PreparedAdjustment,
                _logger: &Logger,
            ) -> OutboundPaymentsInstructions {
                intentionally_blank!()
            }
        }
    };
}

pub struct NullScanner {}

impl<BeginMessage, EndMessage> Scanner<BeginMessage, EndMessage> for NullScanner
where
    BeginMessage: Message,
    EndMessage: Message,
{
    fn begin_scan(
        &mut self,
        _timestamp: SystemTime,
        _response_skeleton_opt: Option<ResponseSkeleton>,
        _logger: &Logger,
    ) -> Result<BeginMessage, BeginScanError> {
        Err(BeginScanError::CalledFromNullScanner)
    }

    fn finish_scan(&mut self, _message: EndMessage, _logger: &Logger) -> Option<NodeToUiMessage> {
        panic!("Called finish_scan() from NullScanner");
    }

    fn scan_started_at(&self) -> Option<SystemTime> {
        panic!("Called scan_started_at() from NullScanner");
    }

    fn mark_as_started(&mut self, _timestamp: SystemTime) {
        panic!("Called mark_as_started() from NullScanner");
    }

    fn mark_as_ended(&mut self, _logger: &Logger) {
        panic!("Called mark_as_ended() from NullScanner");
    }

<<<<<<< HEAD
    as_any_ref_in_trait_impl!();
=======
    as_any_in_trait_impl!();
>>>>>>> b2d0b07b
}

formal_traits_for_payable_mid_scan_msg_handling!(NullScanner);

impl Default for NullScanner {
    fn default() -> Self {
        Self::new()
    }
}

impl NullScanner {
    pub fn new() -> Self {
        Self {}
    }
}

pub struct ScannerMock<BeginMessage, EndMessage> {
    begin_scan_params: Arc<Mutex<Vec<()>>>,
    begin_scan_results: RefCell<Vec<Result<BeginMessage, BeginScanError>>>,
    end_scan_params: Arc<Mutex<Vec<EndMessage>>>,
    end_scan_results: RefCell<Vec<Option<NodeToUiMessage>>>,
    stop_system_after_last_message: RefCell<bool>,
}

impl<BeginMessage, EndMessage> Scanner<BeginMessage, EndMessage>
    for ScannerMock<BeginMessage, EndMessage>
where
    BeginMessage: Message,
    EndMessage: Message,
{
    fn begin_scan(
        &mut self,
        _timestamp: SystemTime,
        _response_skeleton_opt: Option<ResponseSkeleton>,
        _logger: &Logger,
    ) -> Result<BeginMessage, BeginScanError> {
        self.begin_scan_params.lock().unwrap().push(());
        if self.is_allowed_to_stop_the_system() && self.is_last_message() {
            System::current().stop();
        }
        self.begin_scan_results.borrow_mut().remove(0)
    }

    fn finish_scan(&mut self, message: EndMessage, _logger: &Logger) -> Option<NodeToUiMessage> {
        self.end_scan_params.lock().unwrap().push(message);
        if self.is_allowed_to_stop_the_system() && self.is_last_message() {
            System::current().stop();
        }
        self.end_scan_results.borrow_mut().remove(0)
    }

    fn scan_started_at(&self) -> Option<SystemTime> {
        intentionally_blank!()
    }

    fn mark_as_started(&mut self, _timestamp: SystemTime) {
        intentionally_blank!()
    }

    fn mark_as_ended(&mut self, _logger: &Logger) {
        intentionally_blank!()
    }
}

impl<BeginMessage, EndMessage> Default for ScannerMock<BeginMessage, EndMessage> {
    fn default() -> Self {
        Self::new()
    }
}

impl<BeginMessage, EndMessage> ScannerMock<BeginMessage, EndMessage> {
    pub fn new() -> Self {
        Self {
            begin_scan_params: Arc::new(Mutex::new(vec![])),
            begin_scan_results: RefCell::new(vec![]),
            end_scan_params: Arc::new(Mutex::new(vec![])),
            end_scan_results: RefCell::new(vec![]),
            stop_system_after_last_message: RefCell::new(false),
        }
    }

    pub fn begin_scan_params(mut self, params: &Arc<Mutex<Vec<()>>>) -> Self {
        self.begin_scan_params = params.clone();
        self
    }

    pub fn begin_scan_result(self, result: Result<BeginMessage, BeginScanError>) -> Self {
        self.begin_scan_results.borrow_mut().push(result);
        self
    }

    pub fn stop_the_system_after_last_msg(self) -> Self {
        self.stop_system_after_last_message.replace(true);
        self
    }

    pub fn is_allowed_to_stop_the_system(&self) -> bool {
        *self.stop_system_after_last_message.borrow()
    }

    pub fn is_last_message(&self) -> bool {
        self.is_last_message_from_begin_scan() || self.is_last_message_from_end_scan()
    }

    pub fn is_last_message_from_begin_scan(&self) -> bool {
        self.begin_scan_results.borrow().len() == 1 && self.end_scan_results.borrow().is_empty()
    }

    pub fn is_last_message_from_end_scan(&self) -> bool {
        self.end_scan_results.borrow().len() == 1 && self.begin_scan_results.borrow().is_empty()
    }
}

formal_traits_for_payable_mid_scan_msg_handling!(ScannerMock<QualifiedPayablesMessage, SentPayables>);

impl ScanSchedulers {
    pub fn update_scheduler<T: Default + 'static>(
        &mut self,
        scan_type: ScanType,
        handle_opt: Option<Box<dyn NotifyLaterHandle<T, Accountant>>>,
        interval_opt: Option<Duration>,
    ) {
        let scheduler = self
            .schedulers
            .get_mut(&scan_type)
            .unwrap()
            .as_any_mut()
            .downcast_mut::<PeriodicalScanScheduler<T>>()
            .unwrap();
        if let Some(new_handle) = handle_opt {
            scheduler.handle = new_handle
        }
        if let Some(new_interval) = interval_opt {
            scheduler.interval = new_interval
        }
    }
}<|MERGE_RESOLUTION|>--- conflicted
+++ resolved
@@ -49,11 +49,7 @@
 use masq_lib::logger::Logger;
 use masq_lib::messages::ScanType;
 use masq_lib::ui_gateway::NodeToUiMessage;
-<<<<<<< HEAD
 use rusqlite::{Connection, OpenFlags, Row};
-=======
-use rusqlite::{Connection, Row};
->>>>>>> b2d0b07b
 use std::any::type_name;
 use std::cell::RefCell;
 use std::fmt::Debug;
@@ -1429,7 +1425,6 @@
     }
 }
 
-<<<<<<< HEAD
 pub fn trick_rusqlite_with_read_only_conn(
     path: &Path,
     create_table: fn(&Connection),
@@ -1442,8 +1437,6 @@
     conn
 }
 
-=======
->>>>>>> b2d0b07b
 #[derive(Default)]
 pub struct PaymentAdjusterMock {
     search_for_indispensable_adjustment_params:
@@ -1572,11 +1565,7 @@
         panic!("Called mark_as_ended() from NullScanner");
     }
 
-<<<<<<< HEAD
     as_any_ref_in_trait_impl!();
-=======
-    as_any_in_trait_impl!();
->>>>>>> b2d0b07b
 }
 
 formal_traits_for_payable_mid_scan_msg_handling!(NullScanner);
