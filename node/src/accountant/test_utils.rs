--- conflicted
+++ resolved
@@ -13,14 +13,8 @@
     ReceivableAccount, ReceivableDao, ReceivableDaoError, ReceivableDaoFactory,
 };
 use crate::accountant::db_access_objects::utils::{from_time_t, to_time_t, CustomQuery};
-<<<<<<< HEAD
-use crate::accountant::payment_adjuster::{
-    Adjustment, AnalysisError, PaymentAdjuster, PaymentAdjusterError,
-};
+use crate::accountant::payment_adjuster::{Adjustment, PaymentAdjuster, PaymentAdjusterError};
 use crate::accountant::scanners::mid_scan_msg_handling::payable_scanner::blockchain_agent::BlockchainAgent;
-=======
-use crate::accountant::payment_adjuster::{Adjustment, AnalysisError, PaymentAdjuster};
->>>>>>> b2d0b07b
 use crate::accountant::scanners::mid_scan_msg_handling::payable_scanner::msgs::{
     BlockchainAgentWithContextMessage, QualifiedPayablesMessage,
 };
@@ -59,7 +53,6 @@
 use std::any::type_name;
 use std::cell::RefCell;
 use std::fmt::Debug;
-use std::ops::Deref;
 use std::rc::Rc;
 use std::sync::{Arc, Mutex};
 use std::time::{Duration, SystemTime};
@@ -310,25 +303,12 @@
                 existing_factory
             }
             None => {
-                let mut new_factory = dao_factory_mock;
+                let new_factory = dao_factory_mock;
                 new_factory.replace_make_results(finished_make_queue);
                 new_factory
             }
         };
         factory_field_in_builder.replace(ready_factory);
-    }
-
-    //TODO this method seems to be never used?
-    pub fn banned_dao(mut self, banned_dao: BannedDaoMock) -> Self {
-        match self.banned_dao_factory {
-            None => {
-                self.banned_dao_factory = Some(BannedDaoFactoryMock::new().make_result(banned_dao))
-            }
-            Some(banned_dao_factory) => {
-                self.banned_dao_factory = Some(banned_dao_factory.make_result(banned_dao))
-            }
-        }
-        self
     }
 
     pub fn config_dao(mut self, config_dao: ConfigDaoMock) -> Self {
@@ -1422,26 +1402,17 @@
 #[derive(Default)]
 pub struct PaymentAdjusterMock {
     search_for_indispensable_adjustment_params:
-<<<<<<< HEAD
         Arc<Mutex<Vec<(Vec<PayableAccount>, ArbitraryIdStamp)>>>,
     search_for_indispensable_adjustment_results:
         RefCell<Vec<Result<Option<Adjustment>, PaymentAdjusterError>>>,
     adjust_payments_params: Arc<Mutex<Vec<(PreparedAdjustment, SystemTime)>>>,
     adjust_payments_results:
         RefCell<Vec<Result<OutboundPaymentsInstructions, PaymentAdjusterError>>>,
-=======
-        Arc<Mutex<Vec<(BlockchainAgentWithContextMessage, Logger)>>>,
-    search_for_indispensable_adjustment_results:
-        RefCell<Vec<Result<Option<Adjustment>, AnalysisError>>>,
-    adjust_payments_params: Arc<Mutex<Vec<(PreparedAdjustment, SystemTime, Logger)>>>,
-    adjust_payments_results: RefCell<Vec<OutboundPaymentsInstructions>>,
->>>>>>> b2d0b07b
 }
 
 impl PaymentAdjuster for PaymentAdjusterMock {
     fn search_for_indispensable_adjustment(
         &self,
-<<<<<<< HEAD
         qualified_payables: &[PayableAccount],
         agent: &dyn BlockchainAgent,
     ) -> Result<Option<Adjustment>, PaymentAdjusterError> {
@@ -1449,22 +1420,12 @@
             .lock()
             .unwrap()
             .push((qualified_payables.to_vec(), agent.arbitrary_id_stamp()));
-=======
-        msg: &BlockchainAgentWithContextMessage,
-        logger: &Logger,
-    ) -> Result<Option<Adjustment>, AnalysisError> {
-        self.search_for_indispensable_adjustment_params
-            .lock()
-            .unwrap()
-            .push((msg.clone(), logger.clone()));
->>>>>>> b2d0b07b
         self.search_for_indispensable_adjustment_results
             .borrow_mut()
             .remove(0)
     }
 
     fn adjust_payments(
-<<<<<<< HEAD
         &mut self,
         setup: PreparedAdjustment,
         now: SystemTime,
@@ -1473,45 +1434,22 @@
             .lock()
             .unwrap()
             .push((setup, now));
-=======
-        &self,
-        setup: PreparedAdjustment,
-        now: SystemTime,
-        logger: &Logger,
-    ) -> OutboundPaymentsInstructions {
-        self.adjust_payments_params
-            .lock()
-            .unwrap()
-            .push((setup.clone(), now, logger.clone()));
->>>>>>> b2d0b07b
         self.adjust_payments_results.borrow_mut().remove(0)
     }
 }
 
 impl PaymentAdjusterMock {
-<<<<<<< HEAD
     pub fn search_for_indispensable_adjustment_params(
         mut self,
         params: &Arc<Mutex<Vec<(Vec<PayableAccount>, ArbitraryIdStamp)>>>,
-=======
-    pub fn is_adjustment_required_params(
-        mut self,
-        params: &Arc<Mutex<Vec<(BlockchainAgentWithContextMessage, Logger)>>>,
->>>>>>> b2d0b07b
     ) -> Self {
         self.search_for_indispensable_adjustment_params = params.clone();
         self
     }
 
-<<<<<<< HEAD
     pub fn search_for_indispensable_adjustment_result(
         self,
         result: Result<Option<Adjustment>, PaymentAdjusterError>,
-=======
-    pub fn is_adjustment_required_result(
-        self,
-        result: Result<Option<Adjustment>, AnalysisError>,
->>>>>>> b2d0b07b
     ) -> Self {
         self.search_for_indispensable_adjustment_results
             .borrow_mut()
@@ -1521,24 +1459,16 @@
 
     pub fn adjust_payments_params(
         mut self,
-<<<<<<< HEAD
         params: &Arc<Mutex<Vec<(PreparedAdjustment, SystemTime)>>>,
-=======
-        params: &Arc<Mutex<Vec<(PreparedAdjustment, SystemTime, Logger)>>>,
->>>>>>> b2d0b07b
     ) -> Self {
         self.adjust_payments_params = params.clone();
         self
     }
 
-<<<<<<< HEAD
     pub fn adjust_payments_result(
         self,
         result: Result<OutboundPaymentsInstructions, PaymentAdjusterError>,
     ) -> Self {
-=======
-    pub fn adjust_payments_result(self, result: OutboundPaymentsInstructions) -> Self {
->>>>>>> b2d0b07b
         self.adjust_payments_results.borrow_mut().push(result);
         self
     }
@@ -1553,26 +1483,15 @@
                 &self,
                 _msg: BlockchainAgentWithContextMessage,
                 _logger: &Logger,
-<<<<<<< HEAD
             ) -> Option<Either<OutboundPaymentsInstructions, PreparedAdjustment>> {
-=======
-            ) -> Result<Either<OutboundPaymentsInstructions, PreparedAdjustment>, String> {
->>>>>>> b2d0b07b
                 intentionally_blank!()
             }
 
             fn perform_payment_adjustment(
-<<<<<<< HEAD
                 &mut self,
                 _setup: PreparedAdjustment,
                 _logger: &Logger,
             ) -> Option<OutboundPaymentsInstructions> {
-=======
-                &self,
-                _setup: PreparedAdjustment,
-                _logger: &Logger,
-            ) -> OutboundPaymentsInstructions {
->>>>>>> b2d0b07b
                 intentionally_blank!()
             }
         }
