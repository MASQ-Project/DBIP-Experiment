--- conflicted
+++ resolved
@@ -257,7 +257,6 @@
         &self,
         msg: BlockchainAgentWithContextMessage,
         logger: &Logger,
-<<<<<<< HEAD
     ) -> Option<Either<OutboundPaymentsInstructions, PreparedAdjustment>> {
         let protected = msg.protected_qualified_payables;
         let unprotected = self.expose_payables(protected);
@@ -290,29 +289,10 @@
 
                 None
             }
-=======
-    ) -> Result<Either<OutboundPaymentsInstructions, PreparedAdjustment>, String> {
-        match self
-            .payment_adjuster
-            .search_for_indispensable_adjustment(&msg, logger)
-        {
-            Ok(None) => {
-                let protected = msg.protected_qualified_payables;
-                let unprotected = self.expose_payables(protected);
-                Ok(Either::Left(OutboundPaymentsInstructions::new(
-                    unprotected,
-                    msg.agent,
-                    msg.response_skeleton_opt,
-                )))
-            }
-            Ok(Some(adjustment)) => Ok(Either::Right(PreparedAdjustment::new(msg, adjustment))),
-            Err(_e) => todo!("be implemented with GH-711"),
->>>>>>> b2d0b07b
         }
     }
 
     fn perform_payment_adjustment(
-<<<<<<< HEAD
         &mut self,
         setup: PreparedAdjustment,
         logger: &Logger,
@@ -334,14 +314,6 @@
                 None
             }
         }
-=======
-        &self,
-        setup: PreparedAdjustment,
-        logger: &Logger,
-    ) -> OutboundPaymentsInstructions {
-        let now = SystemTime::now();
-        self.payment_adjuster.adjust_payments(setup, now, logger)
->>>>>>> b2d0b07b
     }
 }
 
@@ -428,19 +400,11 @@
     fn separate_existent_and_nonexistent_fingerprints<'a>(
         &'a self,
         sent_payables: &'a [&'a PendingPayable],
-<<<<<<< HEAD
-    ) -> (Vec<PendingPayableTriple>, Vec<PendingPayableTriple>) {
-        fn make_triples(
-            ((rowid_opt, hash), pending_payable): ((Option<u64>, H256), &PendingPayable),
-        ) -> PendingPayableTriple {
-            PendingPayableTriple::new(&pending_payable.recipient_wallet, hash, rowid_opt)
-=======
     ) -> (Vec<PendingPayableMetadata>, Vec<PendingPayableMetadata>) {
         fn sew_metadata(
             ((rowid_opt, hash), pending_payable): ((Option<u64>, H256), &PendingPayable),
         ) -> PendingPayableMetadata {
             PendingPayableMetadata::new(&pending_payable.recipient_wallet, hash, rowid_opt)
->>>>>>> b2d0b07b
         }
 
         let hashes = sent_payables
@@ -461,12 +425,6 @@
             .sorted_by(|(_, hash_a), (_, hash_b)| Ord::cmp(&hash_a, &hash_b))
             .collect::<Vec<(Option<u64>, H256)>>();
 
-<<<<<<< HEAD
-        Self::symmetry_check(
-            &sent_payables_sorted_by_hashes,
-            &rowid_pairs_sorted_by_hashes,
-        );
-=======
         if !Self::is_symmetrical(
             &sent_payables_sorted_by_hashes,
             &rowid_pairs_sorted_by_hashes,
@@ -477,22 +435,10 @@
                 sent_payables_sorted_by_hashes, rowid_pairs_sorted_by_hashes
             )
         }
->>>>>>> b2d0b07b
 
         rowid_pairs_sorted_by_hashes
             .into_iter()
             .zip(sent_payables_sorted_by_hashes.into_iter())
-<<<<<<< HEAD
-            .map(make_triples)
-            .partition(|pp_triple| pp_triple.rowid_opt.is_some())
-    }
-
-    fn symmetry_check(
-        sent_payables_sorted_by_hashes: &[&PendingPayable],
-        rowid_pairs_sorted_by_hashes: &[(Option<u64>, H256)],
-    ) {
-        let set_a = sent_payables_sorted_by_hashes
-=======
             .map(sew_metadata)
             .partition(|pp_triple| pp_triple.rowid_opt.is_some())
     }
@@ -502,31 +448,16 @@
         rowid_pairs_sorted_by_hashes: &[(Option<u64>, H256)],
     ) -> bool {
         let map_a = sent_payables_sorted_by_hashes
->>>>>>> b2d0b07b
             .iter()
             .map(|pp| pp.hash)
             .sorted()
             .collect::<Vec<H256>>();
-<<<<<<< HEAD
-        let set_b = rowid_pairs_sorted_by_hashes
-=======
         let map_b = rowid_pairs_sorted_by_hashes
->>>>>>> b2d0b07b
             .iter()
             .map(|(_, hash)| *hash)
             .sorted()
             .collect::<Vec<H256>>();
-<<<<<<< HEAD
-        if set_a != set_b {
-            panic!(
-                "Inconsistency in two data sets, they cannot be matched by hashes. Set A: {:?}, \
-            set B: {:?}",
-                sent_payables_sorted_by_hashes, rowid_pairs_sorted_by_hashes
-            )
-        }
-=======
         map_a == map_b
->>>>>>> b2d0b07b
     }
 
     fn mark_pending_payable(&self, sent_payments: &[&PendingPayable], logger: &Logger) {
@@ -1165,11 +1096,7 @@
     };
     use crate::accountant::db_access_objects::utils::{from_time_t, to_time_t};
     use crate::accountant::scanners::mid_scan_msg_handling::payable_scanner::msgs::QualifiedPayablesMessage;
-<<<<<<< HEAD
-    use crate::accountant::scanners::scanners_utils::payable_scanner_utils::PendingPayableTriple;
-=======
     use crate::accountant::scanners::scanners_utils::payable_scanner_utils::PendingPayableMetadata;
->>>>>>> b2d0b07b
     use crate::accountant::scanners::scanners_utils::pending_payable_scanner_utils::PendingPayableScanReport;
     use crate::accountant::scanners::test_utils::protect_payables_in_test;
     use crate::accountant::scanners::{
@@ -1496,11 +1423,7 @@
     }
 
     #[test]
-<<<<<<< HEAD
-    fn keeping_entries_consistent_and_aligned_is_so_important() {
-=======
     fn entries_must_be_kept_consistent_and_aligned() {
->>>>>>> b2d0b07b
         let wallet_1 = make_wallet("abc");
         let hash_1 = make_tx_hash(123);
         let wallet_2 = make_wallet("def");
@@ -1528,41 +1451,21 @@
             .pending_payable_dao(pending_payable_dao)
             .build();
 
-<<<<<<< HEAD
-        let (existent, nonexistent) = subject
-            .separate_id_triples_by_existent_and_nonexistent_fingerprints(&pending_payables_ref);
-=======
         let (existent, nonexistent) =
             subject.separate_existent_and_nonexistent_fingerprints(&pending_payables_ref);
->>>>>>> b2d0b07b
 
         assert_eq!(
             existent,
             vec![
-<<<<<<< HEAD
-                PendingPayableTriple::new(&wallet_1, hash_1, Some(1)),
-                PendingPayableTriple::new(&wallet_2, hash_2, Some(2)),
-                PendingPayableTriple::new(&wallet_3, hash_3, Some(3)),
-                PendingPayableTriple::new(&wallet_4, hash_4, Some(4))
-=======
                 PendingPayableMetadata::new(&wallet_1, hash_1, Some(1)),
                 PendingPayableMetadata::new(&wallet_2, hash_2, Some(2)),
                 PendingPayableMetadata::new(&wallet_3, hash_3, Some(3)),
                 PendingPayableMetadata::new(&wallet_4, hash_4, Some(4))
->>>>>>> b2d0b07b
             ]
         );
         assert!(nonexistent.is_empty())
     }
 
-<<<<<<< HEAD
-    #[test]
-    fn symmetry_check_happy_path() {
-        let hash_1 = make_tx_hash(123);
-        let hash_2 = make_tx_hash(456);
-        let hash_3 = make_tx_hash(789);
-        let blockchain_bridge_returned_pending_payables = vec![
-=======
     struct TestingMismatchedDataAboutPendingPayables {
         pending_payables: Vec<PendingPayable>,
         common_hash_1: H256,
@@ -1576,61 +1479,28 @@
         let hash_3 = make_tx_hash(789);
         let intruder = make_tx_hash(567);
         let pending_payables = vec![
->>>>>>> b2d0b07b
             PendingPayable::new(make_wallet("abc"), hash_1),
             PendingPayable::new(make_wallet("def"), hash_2),
             PendingPayable::new(make_wallet("ghi"), hash_3),
         ];
-<<<<<<< HEAD
-        let bb_returned_p_payables_ref = blockchain_bridge_returned_pending_payables
-            .iter()
-            .collect::<Vec<&PendingPayable>>();
-        let rowids_and_hashes_from_fingerprints =
-            vec![(Some(3), hash_1), (Some(5), hash_2), (Some(6), hash_3)];
-
-        PayableScanner::symmetry_check(
-            &bb_returned_p_payables_ref,
-            &rowids_and_hashes_from_fingerprints,
-        )
-        // No panic, test passed
-=======
         TestingMismatchedDataAboutPendingPayables {
             pending_payables,
             common_hash_1: hash_1,
             common_hash_3: hash_3,
             intruder_for_hash_2: intruder,
         }
->>>>>>> b2d0b07b
     }
 
     #[test]
     #[should_panic(
-<<<<<<< HEAD
-        expected = "Inconsistency in two data sets, they cannot be matched by hashes. \
-    Set A: \
-=======
         expected = "Inconsistency in two maps, they cannot be matched by hashes. \
     Data set directly sent from BlockchainBridge: \
->>>>>>> b2d0b07b
     [PendingPayable { recipient_wallet: Wallet { kind: Address(0x0000000000000000000000000000000000616263) }, \
     hash: 0x000000000000000000000000000000000000000000000000000000000000007b }, \
     PendingPayable { recipient_wallet: Wallet { kind: Address(0x0000000000000000000000000000000000646566) }, \
     hash: 0x00000000000000000000000000000000000000000000000000000000000001c8 }, \
     PendingPayable { recipient_wallet: Wallet { kind: Address(0x0000000000000000000000000000000000676869) }, \
     hash: 0x0000000000000000000000000000000000000000000000000000000000000315 }], \
-<<<<<<< HEAD
-    set B: \
-    [(Some(3), 0x000000000000000000000000000000000000000000000000000000000000007b), \
-    (Some(5), 0x0000000000000000000000000000000000000000000000000000000000000237), \
-    (Some(6), 0x0000000000000000000000000000000000000000000000000000000000000315)]"
-    )]
-    fn symmetry_check_sad_path_for_intruder() {
-        let hash_1 = make_tx_hash(123);
-        let hash_2 = make_tx_hash(456);
-        let hash_3 = make_tx_hash(789);
-        let intruder = make_tx_hash(567);
-        let blockchain_bridge_returned_pending_payables = vec![
-=======
     set derived from the DB: \
     [(Some(4), 0x000000000000000000000000000000000000000000000000000000000000007b), \
     (Some(1), 0x0000000000000000000000000000000000000000000000000000000000000237), \
@@ -1660,23 +1530,10 @@
         let hash_2 = make_tx_hash(456);
         let hash_3 = make_tx_hash(789);
         let pending_payables_sent_from_blockchain_bridge = vec![
->>>>>>> b2d0b07b
             PendingPayable::new(make_wallet("abc"), hash_1),
             PendingPayable::new(make_wallet("def"), hash_2),
             PendingPayable::new(make_wallet("ghi"), hash_3),
         ];
-<<<<<<< HEAD
-        let bb_returned_p_payables_ref = blockchain_bridge_returned_pending_payables
-            .iter()
-            .collect::<Vec<&PendingPayable>>();
-        let rowids_and_hashes_from_fingerprints =
-            vec![(Some(3), hash_1), (Some(5), intruder), (Some(6), hash_3)];
-
-        PayableScanner::symmetry_check(
-            &bb_returned_p_payables_ref,
-            &rowids_and_hashes_from_fingerprints,
-        )
-=======
         let pending_payables_ref = pending_payables_sent_from_blockchain_bridge
             .iter()
             .collect::<Vec<&PendingPayable>>();
@@ -1710,7 +1567,6 @@
         );
 
         assert_eq!(result, false)
->>>>>>> b2d0b07b
     }
 
     #[test]
@@ -1718,40 +1574,24 @@
         let hash_1 = make_tx_hash(123);
         let hash_2 = make_tx_hash(456);
         let hash_3 = make_tx_hash(789);
-<<<<<<< HEAD
-        let blockchain_bridge_returned_pending_payables = vec![
-=======
         let pending_payables_sent_from_blockchain_bridge = vec![
->>>>>>> b2d0b07b
             PendingPayable::new(make_wallet("abc"), hash_1),
             PendingPayable::new(make_wallet("def"), hash_2),
             PendingPayable::new(make_wallet("ghi"), hash_3),
         ];
-<<<<<<< HEAD
-        let bb_returned_p_payables_ref = blockchain_bridge_returned_pending_payables
-=======
         let bb_returned_p_payables_ref = pending_payables_sent_from_blockchain_bridge
->>>>>>> b2d0b07b
             .iter()
             .collect::<Vec<&PendingPayable>>();
         // Not in an ascending order
         let rowids_and_hashes_from_fingerprints =
             vec![(Some(3), hash_1), (Some(5), hash_3), (Some(6), hash_2)];
 
-<<<<<<< HEAD
-        PayableScanner::symmetry_check(
-            &bb_returned_p_payables_ref,
-            &rowids_and_hashes_from_fingerprints,
-        )
-        // No panic, test passed
-=======
         let result = PayableScanner::is_symmetrical(
             &bb_returned_p_payables_ref,
             &rowids_and_hashes_from_fingerprints,
         );
 
         assert_eq!(result, true)
->>>>>>> b2d0b07b
     }
 
     #[test]
