--- conflicted
+++ resolved
@@ -388,16 +388,9 @@
     use crate::db_config::persistent_configuration::{
         PersistentConfigError, PersistentConfiguration, PersistentConfigurationReal,
     };
-<<<<<<< HEAD
-    use crate::test_utils::{assert_contains, make_wallet};
-    use masq_lib::test_utils::logging;
-    use masq_lib::test_utils::logging::TestLogHandler;
-=======
     use crate::test_utils::assert_contains;
-    use crate::test_utils::logging;
-    use crate::test_utils::logging::TestLogHandler;
     use crate::test_utils::make_wallet;
->>>>>>> bbc504e2
+    use masq_lib::test_utils::logging::{init_test_logging, TestLogHandler};
     use masq_lib::test_utils::utils::{ensure_node_home_directory_exists, DEFAULT_CHAIN_ID};
     use rusqlite::NO_PARAMS;
     use rusqlite::{Connection, Error, OpenFlags};
@@ -688,7 +681,7 @@
 
     #[test]
     fn more_money_received_logs_when_transaction_fails() {
-        logging::init_test_logging();
+        init_test_logging();
 
         let conn_mock =
             ConnectionWrapperMock::default().transaction_result(Err(Error::InvalidQuery));
@@ -725,7 +718,7 @@
 
     #[test]
     fn more_money_received_logs_when_no_payment_are_given() {
-        logging::init_test_logging();
+        init_test_logging();
 
         let home_dir = ensure_node_home_directory_exists(
             "receivable_dao",
