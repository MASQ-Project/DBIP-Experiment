--- conflicted
+++ resolved
@@ -1,15 +1,8 @@
-<<<<<<< HEAD
-// Copyright (c) 2017-2019, Substratum LLC (https://substratum.net) and/or its affiliates. All rights reserved.
+// Copyright (c) 2019, MASQ (https://masq.ai) and/or its affiliates. All rights reserved.
 use crate::accountant::{DEFAULT_PAYABLE_SCAN_INTERVAL, DEFAULT_PAYMENT_RECEIVED_SCAN_INTERVAL};
 use crate::actor_system_factory::ActorSystemFactoryReal;
 use crate::actor_system_factory::{ActorFactoryReal, ActorSystemFactory};
-use crate::blockchain::blockchain_interface::chain_id_from_name;
-=======
-// Copyright (c) 2019, MASQ (https://masq.ai) and/or its affiliates. All rights reserved.
-use crate::actor_system_factory::ActorSystemFactory;
-use crate::actor_system_factory::ActorSystemFactoryReal;
-use crate::actor_system_factory::{ActorFactoryReal, ActorSystemFactoryToolsReal};
->>>>>>> e09c1e7c
+use crate::actor_system_factory::{ActorSystemFactoryToolsReal};
 use crate::crash_test_dummy::CrashTestDummy;
 use crate::database::db_initializer::{DbInitializer, DbInitializerReal};
 use crate::database::db_migrations::MigratorConfig;
@@ -50,10 +43,7 @@
 use masq_lib::logger::Logger;
 use masq_lib::multi_config::MultiConfig;
 use masq_lib::shared_schema::ConfiguratorError;
-<<<<<<< HEAD
-=======
 use masq_lib::test_utils::utils::TEST_DEFAULT_CHAIN;
->>>>>>> e09c1e7c
 use masq_lib::utils::AutomapProtocol;
 use std::collections::HashMap;
 use std::env::var;
@@ -491,18 +481,11 @@
             NodeConfiguratorStandardUnprivileged::new(&self.config).configure(multi_config)?;
         self.config.merge_unprivileged(unprivileged_config);
         let _ = self.set_up_clandestine_port();
-<<<<<<< HEAD
-        let (cryptde_ref, _) = Bootstrapper::initialize_cryptdes(
-            &self.config.main_cryptde_null_opt,
-            &self.config.alias_cryptde_null_opt,
-            self.config.blockchain_bridge_config.chain_id,
-=======
         let (alias_cryptde_null_opt, main_cryptde_null_opt) = self.null_cryptdes_as_trait_objects();
         let cryptdes = Bootstrapper::initialize_cryptdes(
             &main_cryptde_null_opt,
             &alias_cryptde_null_opt,
             self.config.blockchain_bridge_config.chain,
->>>>>>> e09c1e7c
         );
         let node_descriptor = Bootstrapper::make_local_descriptor(
             cryptdes.main,
@@ -541,13 +524,9 @@
             listener_handler_factory: Box::new(ListenerHandlerFactoryReal::new()),
             listener_handlers:
                 FuturesUnordered::<Box<dyn ListenerHandler<Item = (), Error = ()>>>::new(),
-<<<<<<< HEAD
-            actor_system_factory: Box::new(ActorSystemFactoryReal::new()),
-=======
             actor_system_factory: Box::new(ActorSystemFactoryReal::new(Box::new(
                 ActorSystemFactoryToolsReal::new(),
             ))),
->>>>>>> e09c1e7c
             logger_initializer,
             config: BootstrapperConfig::new(),
         }
@@ -626,10 +605,6 @@
             descriptor.to_string(cryptde)
         );
         info!(Logger::new("Bootstrapper"), "{}", descriptor_msg);
-<<<<<<< HEAD
-        descriptor
-=======
->>>>>>> e09c1e7c
     }
 
     fn set_up_clandestine_port(&mut self) -> Option<u16> {
@@ -640,13 +615,8 @@
                 let conn = DbInitializerReal::default()
                     .initialize(
                         &self.config.data_directory,
-<<<<<<< HEAD
-                        self.config.blockchain_bridge_config.chain_id,
-                        true,
-=======
                         false,
                         MigratorConfig::panic_on_migration(),
->>>>>>> e09c1e7c
                     )
                     .expect("Cannot initialize database");
                 let config_dao = ConfigDaoReal::new(conn);
@@ -669,11 +639,7 @@
                     mode: NeighborhoodMode::Standard(
                         NodeAddr::new(&node_addr.ip_addr(), &[clandestine_port]),
                         neighbor_configs.clone(),
-<<<<<<< HEAD
-                        rate_pack.clone(),
-=======
                         *rate_pack,
->>>>>>> e09c1e7c
                     ),
                 };
                 Some(clandestine_port)
@@ -752,10 +718,7 @@
     use crate::sub_lib::node_addr::NodeAddr;
     use crate::sub_lib::socket_server::ConfiguredByPrivilege;
     use crate::sub_lib::stream_connector::ConnectionInfo;
-<<<<<<< HEAD
     use crate::test_utils::main_cryptde;
-=======
->>>>>>> e09c1e7c
     use crate::test_utils::persistent_configuration_mock::PersistentConfigurationMock;
     use crate::test_utils::recorder::make_recorder;
     use crate::test_utils::recorder::RecordAwaiter;
@@ -779,17 +742,11 @@
     use masq_lib::logger::TEST_LOG_RECIPIENT_GUARD;
     use masq_lib::test_utils::environment_guard::ClapGuard;
     use masq_lib::test_utils::fake_stream_holder::FakeStreamHolder;
-<<<<<<< HEAD
-    use masq_lib::test_utils::logging::init_test_logging;
-    use masq_lib::test_utils::logging::TestLog;
-    use masq_lib::test_utils::logging::TestLogHandler;
-    use masq_lib::test_utils::utils::{ensure_node_home_directory_exists, DEFAULT_CHAIN_ID};
+    use masq_lib::test_utils::utils::{ DEFAULT_CHAIN_ID};
     use regex::Regex;
-=======
     use masq_lib::test_utils::logging::{init_test_logging, TestLog, TestLogHandler};
     use masq_lib::test_utils::utils::{ensure_node_home_directory_exists, TEST_DEFAULT_CHAIN};
     use masq_lib::utils::find_free_port;
->>>>>>> e09c1e7c
     use std::cell::RefCell;
     use std::collections::HashMap;
     use std::io;
@@ -1861,14 +1818,7 @@
 
         let result = subject.set_up_clandestine_port();
 
-<<<<<<< HEAD
-        assert_eq!(result, Some(1234u16));
-        let conn = DbInitializerReal::default()
-            .initialize(&data_dir, chain_id, true)
-            .unwrap();
-=======
         assert_eq!(result, Some(port));
->>>>>>> e09c1e7c
         let config_dao = ConfigDaoReal::new(conn);
         let persistent_config = PersistentConfigurationReal::new(Box::new(config_dao));
         assert_eq!(persistent_config.clandestine_port().unwrap(), port);
