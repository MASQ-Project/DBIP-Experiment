--- conflicted
+++ resolved
@@ -35,7 +35,6 @@
 use futures::Future;
 use itertools::Itertools;
 use masq_lib::blockchains::chains::Chain;
-use masq_lib::constants::DEFAULT_MAX_BLOCK_COUNT;
 use masq_lib::logger::Logger;
 use masq_lib::messages::ScanType;
 use masq_lib::ui_gateway::NodeFromUiMessage;
@@ -303,6 +302,106 @@
                 }),
         )
     }
+
+    // TODO: GH-744: Incorporate this code from master
+    // fn handle_retrieve_transactions(&mut self, msg: RetrieveTransactions) -> Result<(), String> {
+    //     let start_block_nbr = match self.persistent_config.start_block() {
+    //         Ok(Some(sb)) => sb,
+    //         Ok(None) => u64::MAX,
+    //         Err(e) => panic!("Cannot retrieve start block from database; payments to you may not be processed: {:?}", e)
+    //     };
+    //     let max_block_count = match self.persistent_config.max_block_count() {
+    //         Ok(Some(mbc)) => mbc,
+    //         _ => DEFAULT_MAX_BLOCK_COUNT,
+    //     };
+    //     let use_unlimited_block_count_range = u64::MAX == max_block_count;
+    //     let use_latest_block = u64::MAX == start_block_nbr;
+    //     let end_block = match self
+    //         .blockchain_interface
+    //         .lower_interface()
+    //         .get_block_number()
+    //     {
+    //         Ok(eb) => {
+    //             if use_unlimited_block_count_range || use_latest_block {
+    //                 BlockNumber::Number(eb)
+    //             } else {
+    //                 BlockNumber::Number(eb.as_u64().min(start_block_nbr + max_block_count).into())
+    //             }
+    //         }
+    //         Err(e) => {
+    //             if use_unlimited_block_count_range || use_latest_block {
+    //                 debug!(
+    //                         self.logger,
+    //                         "Using 'latest' block number instead of a literal number. {:?}", e
+    //                     );
+    //                 BlockNumber::Latest
+    //             } else {
+    //                 debug!(
+    //                         self.logger,
+    //                         "Using '{}' ending block number. {:?}",
+    //                         start_block_nbr + max_block_count,
+    //                         e
+    //                     );
+    //                 BlockNumber::Number((start_block_nbr + max_block_count).into())
+    //             }
+    //         }
+    //     };
+    //     let start_block = if use_latest_block {
+    //         end_block
+    //     } else {
+    //         BlockNumber::Number(start_block_nbr.into())
+    //     };
+    //     let retrieved_transactions =
+    //         self.blockchain_interface
+    //             .retrieve_transactions(start_block, end_block, &msg.recipient);
+    //     match retrieved_transactions {
+    //         Ok(transactions) => {
+    //             if let BlockNumber::Number(new_start_block_number) = transactions.new_start_block {
+    //                 if transactions.transactions.is_empty() {
+    //                     debug!(self.logger, "No new receivable detected");
+    //                 }
+    //                 self.received_payments_subs_opt
+    //                     .as_ref()
+    //                     .expect("Accountant is unbound")
+    //                     .try_send(ReceivedPayments {
+    //                         timestamp: SystemTime::now(),
+    //                         payments: transactions.transactions,
+    //                         new_start_block: new_start_block_number.as_u64(),
+    //                         response_skeleton_opt: msg.response_skeleton_opt,
+    //                     })
+    //                     .expect("Accountant is dead.");
+    //             }
+    //             Ok(())
+    //         }
+    //         Err(e) => {
+    //             if let Some(max_block_count) = self.extract_max_block_count(e.clone()) {
+    //                 debug!(self.logger, "Writing max_block_count({})", &max_block_count);
+    //                 self.persistent_config
+    //                     .set_max_block_count(Some(max_block_count))
+    //                     .map_or_else(
+    //                         |_| {
+    //                             warning!(self.logger, "{} update max_block_count to {}. Scheduling next scan with that limit.", e, &max_block_count);
+    //                             Err(format!("{} updated max_block_count to {}. Scheduling next scan with that limit.", e, &max_block_count))
+    //                         },
+    //                         |e| {
+    //                             warning!(self.logger, "Writing max_block_count failed: {:?}", e);
+    //                             Err(format!("Writing max_block_count failed: {:?}", e))
+    //                         },
+    //                     )
+    //             } else {
+    //                 warning!(
+    //                         self.logger,
+    //                         "Attempted to retrieve received payments but failed: {:?}",
+    //                         e
+    //                     );
+    //                 Err(format!(
+    //                     "Attempted to retrieve received payments but failed: {:?}",
+    //                     e
+    //                 ))
+    //             }
+    //         }
+    //     }
+    // }
 
     fn handle_retrieve_transactions(
         &mut self,
@@ -380,7 +479,6 @@
         )
     }
 
-<<<<<<< HEAD
     fn log_status_of_tx_receipts(
         logger: &Logger,
         transaction_receipts_results: &[TransactionReceiptResult],
@@ -405,105 +503,6 @@
                 successful_count, pending_count, failed_count
             )
         });
-=======
-    fn handle_retrieve_transactions(&mut self, msg: RetrieveTransactions) -> Result<(), String> {
-        let start_block_nbr = match self.persistent_config.start_block() {
-            Ok(Some(sb)) => sb,
-            Ok(None) => u64::MAX,
-            Err(e) => panic!("Cannot retrieve start block from database; payments to you may not be processed: {:?}", e)
-        };
-        let max_block_count = match self.persistent_config.max_block_count() {
-            Ok(Some(mbc)) => mbc,
-            _ => DEFAULT_MAX_BLOCK_COUNT,
-        };
-        let use_unlimited_block_count_range = u64::MAX == max_block_count;
-        let use_latest_block = u64::MAX == start_block_nbr;
-        let end_block = match self
-            .blockchain_interface
-            .lower_interface()
-            .get_block_number()
-        {
-            Ok(eb) => {
-                if use_unlimited_block_count_range || use_latest_block {
-                    BlockNumber::Number(eb)
-                } else {
-                    BlockNumber::Number(eb.as_u64().min(start_block_nbr + max_block_count).into())
-                }
-            }
-            Err(e) => {
-                if use_unlimited_block_count_range || use_latest_block {
-                    debug!(
-                        self.logger,
-                        "Using 'latest' block number instead of a literal number. {:?}", e
-                    );
-                    BlockNumber::Latest
-                } else {
-                    debug!(
-                        self.logger,
-                        "Using '{}' ending block number. {:?}",
-                        start_block_nbr + max_block_count,
-                        e
-                    );
-                    BlockNumber::Number((start_block_nbr + max_block_count).into())
-                }
-            }
-        };
-        let start_block = if use_latest_block {
-            end_block
-        } else {
-            BlockNumber::Number(start_block_nbr.into())
-        };
-        let retrieved_transactions =
-            self.blockchain_interface
-                .retrieve_transactions(start_block, end_block, &msg.recipient);
-        match retrieved_transactions {
-            Ok(transactions) => {
-                if let BlockNumber::Number(new_start_block_number) = transactions.new_start_block {
-                    if transactions.transactions.is_empty() {
-                        debug!(self.logger, "No new receivable detected");
-                    }
-                    self.received_payments_subs_opt
-                        .as_ref()
-                        .expect("Accountant is unbound")
-                        .try_send(ReceivedPayments {
-                            timestamp: SystemTime::now(),
-                            payments: transactions.transactions,
-                            new_start_block: new_start_block_number.as_u64(),
-                            response_skeleton_opt: msg.response_skeleton_opt,
-                        })
-                        .expect("Accountant is dead.");
-                }
-                Ok(())
-            }
-            Err(e) => {
-                if let Some(max_block_count) = self.extract_max_block_count(e.clone()) {
-                    debug!(self.logger, "Writing max_block_count({})", &max_block_count);
-                    self.persistent_config
-                        .set_max_block_count(Some(max_block_count))
-                        .map_or_else(
-                            |_| {
-                                warning!(self.logger, "{} update max_block_count to {}. Scheduling next scan with that limit.", e, &max_block_count);
-                                Err(format!("{} updated max_block_count to {}. Scheduling next scan with that limit.", e, &max_block_count))
-                            },
-                            |e| {
-                                warning!(self.logger, "Writing max_block_count failed: {:?}", e);
-                                Err(format!("Writing max_block_count failed: {:?}", e))
-                            },
-                        )
-                } else {
-                    warning!(
-                        self.logger,
-                        "Attempted to retrieve received payments but failed: {:?}",
-                        e
-                    );
-                    Err(format!(
-                        "Attempted to retrieve received payments but failed: {:?}",
-                        e
-                    ))
-                }
-            }
-        }
->>>>>>> 051c0cd9
     }
 
     fn handle_request_transaction_receipts(
@@ -698,6 +697,7 @@
     use std::sync::{Arc, Mutex};
     use std::time::{Duration, SystemTime};
     use web3::types::{TransactionReceipt, H160};
+    use masq_lib::constants::DEFAULT_MAX_BLOCK_COUNT;
     use crate::blockchain::blockchain_interface::blockchain_interface_web3::lower_level_interface_web3::{TransactionBlock, TxReceipt};
 
     impl Handler<AssertionsMessage<Self>> for BlockchainBridge {
@@ -1345,11 +1345,7 @@
         let received_payments_subs: Recipient<ReceivedPayments> = accountant_addr.recipient();
         let blockchain_interface = make_blockchain_interface_web3(port);
         let persistent_config = PersistentConfigurationMock::new()
-<<<<<<< HEAD
-            .max_block_count_result(Ok(Some(100_000)))
-=======
             .max_block_count_result(Ok(Some(DEFAULT_MAX_BLOCK_COUNT)))
->>>>>>> 051c0cd9
             .start_block_result(Ok(Some(5))); // no set_start_block_result: set_start_block() must not be called
         let mut subject = BlockchainBridge::new(
             Box::new(blockchain_interface),
@@ -1645,11 +1641,8 @@
         system.run();
         let after = SystemTime::now();
         let expected_transactions = RetrievedBlockchainTransactions {
-<<<<<<< HEAD
+            // TODO GH-744: Use this line from master new_start_block: BlockNumber::Number(8675309u64.into()),
             new_start_block: 6040060u64 + 1,
-=======
-            new_start_block: BlockNumber::Number(8675309u64.into()),
->>>>>>> 051c0cd9
             transactions: vec![
                 BlockchainTransaction {
                     block_number: 6040059,
@@ -1737,13 +1730,10 @@
         };
         let blockchain_interface = make_blockchain_interface_web3(port);
         let persistent_config = PersistentConfigurationMock::new()
-<<<<<<< HEAD
+            // TODO: GH-744: From master             .max_block_count_result(Ok(Some(DEFAULT_MAX_BLOCK_COUNT)))
+            //             .start_block_result(Ok(Some(6)));
             .max_block_count_result(Ok(None))
             .start_block_result(Ok(None));
-=======
-            .max_block_count_result(Ok(Some(DEFAULT_MAX_BLOCK_COUNT)))
-            .start_block_result(Ok(Some(6)));
->>>>>>> 051c0cd9
         let subject = BlockchainBridge::new(
             Box::new(blockchain_interface),
             Arc::new(Mutex::new(persistent_config)),
@@ -1766,18 +1756,6 @@
 
         system.run();
         let after = SystemTime::now();
-<<<<<<< HEAD
-=======
-        let retrieve_transactions_params = retrieve_transactions_params_arc.lock().unwrap();
-        assert_eq!(
-            *retrieve_transactions_params,
-            vec![(
-                BlockNumber::Number(6u64.into()),
-                BlockNumber::Number((DEFAULT_MAX_BLOCK_COUNT + 6u64).into()),
-                earning_wallet
-            )]
-        );
->>>>>>> 051c0cd9
         let accountant_received_payment = accountant_recording_arc.lock().unwrap();
         assert_eq!(accountant_received_payment.len(), 1);
         let received_payments = accountant_received_payment.get_record::<ReceivedPayments>(0);
@@ -1794,180 +1772,179 @@
                 }),
             }
         );
-<<<<<<< HEAD
-=======
-        TestLogHandler::new().exists_log_containing("DEBUG: BlockchainBridge: Using '100006' ending block number. QueryFailed(\"Failed to read the latest block number\")");
-    }
-
-    #[test]
-    fn handle_retrieve_transactions_when_start_block_number_starts_undefined_in_a_brand_new_database(
-    ) {
-        let retrieve_transactions_params_arc = Arc::new(Mutex::new(vec![]));
-        let system = System::new(
-            "handle_retrieve_transactions_when_start_block_number_starts_undefined_in_a_brand_new_database",
-        );
-        let (accountant, _, accountant_recording_arc) = make_recorder();
-        let earning_wallet = make_wallet("somewallet");
-        let amount = 42;
-        let amount2 = 55;
-        let expected_transactions = RetrievedBlockchainTransactions {
-            new_start_block: BlockNumber::Number(8675309u64.into()),
-            transactions: vec![
-                BlockchainTransaction {
-                    block_number: 8675308u64,
-                    from: earning_wallet.clone(),
-                    wei_amount: amount,
-                },
-                BlockchainTransaction {
-                    block_number: 8675309u64,
-                    from: earning_wallet.clone(),
-                    wei_amount: amount2,
-                },
-            ],
-        };
-        let lower_interface = LowBlockchainIntMock::default().get_block_number_result(
-            LatestBlockNumber::Err(BlockchainError::QueryFailed(
-                "\"Failed to read the latest block number\"".to_string(),
-            )),
-        );
-        let blockchain_interface_mock = BlockchainInterfaceMock::default()
-            .retrieve_transactions_params(&retrieve_transactions_params_arc)
-            .retrieve_transactions_result(Ok(expected_transactions.clone()))
-            .lower_interface_results(Box::new(lower_interface));
-        let persistent_config = PersistentConfigurationMock::new()
-            .max_block_count_result(Ok(Some(DEFAULT_MAX_BLOCK_COUNT)))
-            .start_block_result(Ok(None));
-        let subject = BlockchainBridge::new(
-            Box::new(blockchain_interface_mock),
-            Box::new(persistent_config),
-            false,
-        );
-        let addr = subject.start();
-        let subject_subs = BlockchainBridge::make_subs_from(&addr);
-        let peer_actors = peer_actors_builder().accountant(accountant).build();
-        send_bind_message!(subject_subs, peer_actors);
-        let retrieve_transactions = RetrieveTransactions {
-            recipient: earning_wallet.clone(),
-            response_skeleton_opt: Some(ResponseSkeleton {
-                client_id: 1234,
-                context_id: 4321,
-            }),
-        };
-        let before = SystemTime::now();
-
-        let _ = addr.try_send(retrieve_transactions).unwrap();
-
-        System::current().stop();
-        system.run();
-        let after = SystemTime::now();
-        let retrieve_transactions_params = retrieve_transactions_params_arc.lock().unwrap();
-        assert_eq!(
-            *retrieve_transactions_params,
-            vec![(BlockNumber::Latest, BlockNumber::Latest, earning_wallet)]
-        );
-        let accountant_received_payment = accountant_recording_arc.lock().unwrap();
-        assert_eq!(accountant_received_payment.len(), 1);
-        let received_payments = accountant_received_payment.get_record::<ReceivedPayments>(0);
-        check_timestamp(before, received_payments.timestamp, after);
-        assert_eq!(
-            received_payments,
-            &ReceivedPayments {
-                timestamp: received_payments.timestamp,
-                payments: expected_transactions.transactions,
-                new_start_block: 8675309u64,
-                response_skeleton_opt: Some(ResponseSkeleton {
-                    client_id: 1234,
-                    context_id: 4321
-                }),
-            }
-        );
-    }
-
-    #[test]
-    fn handle_retrieve_transactions_when_get_block_number_fails_uses_latest_for_start_and_end_block(
-    ) {
-        let retrieve_transactions_params_arc = Arc::new(Mutex::new(vec![]));
-        let earning_wallet = make_wallet("somewallet");
-        let amount = 42;
-        let amount2 = 55;
-        let expected_transactions = RetrievedBlockchainTransactions {
-            new_start_block: BlockNumber::Number(98765u64.into()),
-            transactions: vec![
-                BlockchainTransaction {
-                    block_number: 77,
-                    from: earning_wallet.clone(),
-                    wei_amount: amount,
-                },
-                BlockchainTransaction {
-                    block_number: 99,
-                    from: earning_wallet.clone(),
-                    wei_amount: amount2,
-                },
-            ],
-        };
-
-        let system = System::new(
-            "handle_retrieve_transactions_when_get_block_number_fails_uses_latest_for_start_and_end_block",
-        );
-        let (accountant, _, accountant_recording_arc) = make_recorder();
-        let persistent_config = PersistentConfigurationMock::new()
-            .max_block_count_result(Ok(Some(DEFAULT_MAX_BLOCK_COUNT)))
-            .start_block_result(Ok(None));
-        let latest_block_number = LatestBlockNumber::Err(BlockchainError::QueryFailed(
-            "Failed to read from block chain service".to_string(),
-        ));
-        let lower_interface =
-            LowBlockchainIntMock::default().get_block_number_result(latest_block_number);
-        let blockchain_interface = BlockchainInterfaceMock::default()
-            .retrieve_transactions_params(&retrieve_transactions_params_arc)
-            .retrieve_transactions_result(Ok(expected_transactions.clone()))
-            .lower_interface_results(Box::new(lower_interface));
-        let subject = BlockchainBridge::new(
-            Box::new(blockchain_interface),
-            Box::new(persistent_config),
-            false,
-        );
-        let addr = subject.start();
-        let subject_subs = BlockchainBridge::make_subs_from(&addr);
-        let peer_actors = peer_actors_builder().accountant(accountant).build();
-        send_bind_message!(subject_subs, peer_actors);
-        let retrieve_transactions = RetrieveTransactions {
-            recipient: earning_wallet.clone(),
-            response_skeleton_opt: Some(ResponseSkeleton {
-                client_id: 1234,
-                context_id: 4321,
-            }),
-        };
-        let before = SystemTime::now();
-
-        let _ = addr.try_send(retrieve_transactions).unwrap();
-
-        System::current().stop();
-        system.run();
-        let after = SystemTime::now();
-        let retrieve_transactions_params = retrieve_transactions_params_arc.lock().unwrap();
-        assert_eq!(
-            *retrieve_transactions_params,
-            vec![(BlockNumber::Latest, BlockNumber::Latest, earning_wallet)]
-        );
-        let accountant_received_payment = accountant_recording_arc.lock().unwrap();
-        assert_eq!(accountant_received_payment.len(), 1);
-        let received_payments = accountant_received_payment.get_record::<ReceivedPayments>(0);
-        check_timestamp(before, received_payments.timestamp, after);
-        assert_eq!(
-            received_payments,
-            &ReceivedPayments {
-                timestamp: received_payments.timestamp,
-                payments: expected_transactions.transactions,
-                new_start_block: 98765,
-                response_skeleton_opt: Some(ResponseSkeleton {
-                    client_id: 1234,
-                    context_id: 4321
-                }),
-            }
-        );
->>>>>>> 051c0cd9
-    }
+        // TODO: GH-744: This log was deleted in GH-744 but was modified in master
+        // TestLogHandler::new().exists_log_containing("DEBUG: BlockchainBridge: Using '100006' ending block number. QueryFailed(\"Failed to read the latest block number\")");
+    }
+
+    // TODO: GH-744: Some tests from master
+    // #[test]
+    // fn handle_retrieve_transactions_when_start_block_number_starts_undefined_in_a_brand_new_database(
+    // ) {
+    //     let retrieve_transactions_params_arc = Arc::new(Mutex::new(vec![]));
+    //     let system = System::new(
+    //         "handle_retrieve_transactions_when_start_block_number_starts_undefined_in_a_brand_new_database",
+    //     );
+    //     let (accountant, _, accountant_recording_arc) = make_recorder();
+    //     let earning_wallet = make_wallet("somewallet");
+    //     let amount = 42;
+    //     let amount2 = 55;
+    //     let expected_transactions = RetrievedBlockchainTransactions {
+    //         new_start_block: BlockNumber::Number(8675309u64.into()),
+    //         transactions: vec![
+    //             BlockchainTransaction {
+    //                 block_number: 8675308u64,
+    //                 from: earning_wallet.clone(),
+    //                 wei_amount: amount,
+    //             },
+    //             BlockchainTransaction {
+    //                 block_number: 8675309u64,
+    //                 from: earning_wallet.clone(),
+    //                 wei_amount: amount2,
+    //             },
+    //         ],
+    //     };
+    //     let lower_interface = LowBlockchainIntMock::default().get_block_number_result(
+    //         LatestBlockNumber::Err(BlockchainError::QueryFailed(
+    //             "\"Failed to read the latest block number\"".to_string(),
+    //         )),
+    //     );
+    //     let blockchain_interface_mock = BlockchainInterfaceMock::default()
+    //         .retrieve_transactions_params(&retrieve_transactions_params_arc)
+    //         .retrieve_transactions_result(Ok(expected_transactions.clone()))
+    //         .lower_interface_results(Box::new(lower_interface));
+    //     let persistent_config = PersistentConfigurationMock::new()
+    //         .max_block_count_result(Ok(Some(DEFAULT_MAX_BLOCK_COUNT)))
+    //         .start_block_result(Ok(None));
+    //     let subject = BlockchainBridge::new(
+    //         Box::new(blockchain_interface_mock),
+    //         Box::new(persistent_config),
+    //         false,
+    //     );
+    //     let addr = subject.start();
+    //     let subject_subs = BlockchainBridge::make_subs_from(&addr);
+    //     let peer_actors = peer_actors_builder().accountant(accountant).build();
+    //     send_bind_message!(subject_subs, peer_actors);
+    //     let retrieve_transactions = RetrieveTransactions {
+    //         recipient: earning_wallet.clone(),
+    //         response_skeleton_opt: Some(ResponseSkeleton {
+    //             client_id: 1234,
+    //             context_id: 4321,
+    //         }),
+    //     };
+    //     let before = SystemTime::now();
+    //
+    //     let _ = addr.try_send(retrieve_transactions).unwrap();
+    //
+    //     System::current().stop();
+    //     system.run();
+    //     let after = SystemTime::now();
+    //     let retrieve_transactions_params = retrieve_transactions_params_arc.lock().unwrap();
+    //     assert_eq!(
+    //         *retrieve_transactions_params,
+    //         vec![(BlockNumber::Latest, BlockNumber::Latest, earning_wallet)]
+    //     );
+    //     let accountant_received_payment = accountant_recording_arc.lock().unwrap();
+    //     assert_eq!(accountant_received_payment.len(), 1);
+    //     let received_payments = accountant_received_payment.get_record::<ReceivedPayments>(0);
+    //     check_timestamp(before, received_payments.timestamp, after);
+    //     assert_eq!(
+    //         received_payments,
+    //         &ReceivedPayments {
+    //             timestamp: received_payments.timestamp,
+    //             payments: expected_transactions.transactions,
+    //             new_start_block: 8675309u64,
+    //             response_skeleton_opt: Some(ResponseSkeleton {
+    //                 client_id: 1234,
+    //                 context_id: 4321
+    //             }),
+    //         }
+    //     );
+    // }
+    //
+    // #[test]
+    // fn handle_retrieve_transactions_when_get_block_number_fails_uses_latest_for_start_and_end_block(
+    // ) {
+    //     let retrieve_transactions_params_arc = Arc::new(Mutex::new(vec![]));
+    //     let earning_wallet = make_wallet("somewallet");
+    //     let amount = 42;
+    //     let amount2 = 55;
+    //     let expected_transactions = RetrievedBlockchainTransactions {
+    //         new_start_block: BlockNumber::Number(98765u64.into()),
+    //         transactions: vec![
+    //             BlockchainTransaction {
+    //                 block_number: 77,
+    //                 from: earning_wallet.clone(),
+    //                 wei_amount: amount,
+    //             },
+    //             BlockchainTransaction {
+    //                 block_number: 99,
+    //                 from: earning_wallet.clone(),
+    //                 wei_amount: amount2,
+    //             },
+    //         ],
+    //     };
+    //
+    //     let system = System::new(
+    //         "handle_retrieve_transactions_when_get_block_number_fails_uses_latest_for_start_and_end_block",
+    //     );
+    //     let (accountant, _, accountant_recording_arc) = make_recorder();
+    //     let persistent_config = PersistentConfigurationMock::new()
+    //         .max_block_count_result(Ok(Some(DEFAULT_MAX_BLOCK_COUNT)))
+    //         .start_block_result(Ok(None));
+    //     let latest_block_number = LatestBlockNumber::Err(BlockchainError::QueryFailed(
+    //         "Failed to read from block chain service".to_string(),
+    //     ));
+    //     let lower_interface =
+    //         LowBlockchainIntMock::default().get_block_number_result(latest_block_number);
+    //     let blockchain_interface = BlockchainInterfaceMock::default()
+    //         .retrieve_transactions_params(&retrieve_transactions_params_arc)
+    //         .retrieve_transactions_result(Ok(expected_transactions.clone()))
+    //         .lower_interface_results(Box::new(lower_interface));
+    //     let subject = BlockchainBridge::new(
+    //         Box::new(blockchain_interface),
+    //         Box::new(persistent_config),
+    //         false,
+    //     );
+    //     let addr = subject.start();
+    //     let subject_subs = BlockchainBridge::make_subs_from(&addr);
+    //     let peer_actors = peer_actors_builder().accountant(accountant).build();
+    //     send_bind_message!(subject_subs, peer_actors);
+    //     let retrieve_transactions = RetrieveTransactions {
+    //         recipient: earning_wallet.clone(),
+    //         response_skeleton_opt: Some(ResponseSkeleton {
+    //             client_id: 1234,
+    //             context_id: 4321,
+    //         }),
+    //     };
+    //     let before = SystemTime::now();
+    //
+    //     let _ = addr.try_send(retrieve_transactions).unwrap();
+    //
+    //     System::current().stop();
+    //     system.run();
+    //     let after = SystemTime::now();
+    //     let retrieve_transactions_params = retrieve_transactions_params_arc.lock().unwrap();
+    //     assert_eq!(
+    //         *retrieve_transactions_params,
+    //         vec![(BlockNumber::Latest, BlockNumber::Latest, earning_wallet)]
+    //     );
+    //     let accountant_received_payment = accountant_recording_arc.lock().unwrap();
+    //     assert_eq!(accountant_received_payment.len(), 1);
+    //     let received_payments = accountant_received_payment.get_record::<ReceivedPayments>(0);
+    //     check_timestamp(before, received_payments.timestamp, after);
+    //     assert_eq!(
+    //         received_payments,
+    //         &ReceivedPayments {
+    //             timestamp: received_payments.timestamp,
+    //             payments: expected_transactions.transactions,
+    //             new_start_block: 98765,
+    //             response_skeleton_opt: Some(ResponseSkeleton {
+    //                 client_id: 1234,
+    //                 context_id: 4321
+    //             }),
+    //         }
+    //     );
+    // }
 
     #[test]
     fn handle_retrieve_transactions_sends_received_payments_back_to_accountant() {
@@ -2010,38 +1987,17 @@
         let earning_wallet = make_wallet("earning_wallet");
         let amount = 996000000;
         let expected_transactions = RetrievedBlockchainTransactions {
-<<<<<<< HEAD
             new_start_block: (0x3B9ACA00 + 1),
             transactions: vec![BlockchainTransaction {
                 block_number: 2000,
                 from: earning_wallet.clone(),
                 wei_amount: amount,
             }],
-=======
-            new_start_block: BlockNumber::Number(9876.into()),
-            transactions: vec![
-                BlockchainTransaction {
-                    block_number: 7,
-                    from: earning_wallet.clone(),
-                    wei_amount: amount,
-                },
-                BlockchainTransaction {
-                    block_number: 9,
-                    from: earning_wallet.clone(),
-                    wei_amount: amount2,
-                },
-            ],
->>>>>>> 051c0cd9
         };
         let blockchain_interface = make_blockchain_interface_web3(port);
         let persistent_config = PersistentConfigurationMock::new()
-<<<<<<< HEAD
             .start_block_result(Ok(Some(6)))
             .max_block_count_result(Err(PersistentConfigError::NotPresent));
-=======
-            .max_block_count_result(Ok(Some(10000u64)))
-            .start_block_result(Ok(Some(6)));
->>>>>>> 051c0cd9
         let subject = BlockchainBridge::new(
             Box::new(blockchain_interface),
             Arc::new(Mutex::new(persistent_config)),
@@ -2085,7 +2041,6 @@
     #[test]
     fn handle_retrieve_transactions_receives_invalid_topics() {
         init_test_logging();
-<<<<<<< HEAD
         let test_name = "handle_retrieve_transactions_receives_invalid_topics";
         let system = System::new(test_name);
         let logger = Logger::new(test_name);
@@ -2111,19 +2066,6 @@
             .ok_response("0x3B9ACA00".to_string(), 0)
             .ok_response(expected_response_logs, 1)
             .start();
-=======
-        let lower_interface =
-            LowBlockchainIntMock::default().get_block_number_result(Ok(0u64.into()));
-        let blockchain_interface_mock = BlockchainInterfaceMock::default()
-            .retrieve_transactions_result(Ok(RetrievedBlockchainTransactions {
-                new_start_block: BlockNumber::Number(7.into()),
-                transactions: vec![],
-            }))
-            .lower_interface_results(Box::new(lower_interface));
-        let persistent_config = PersistentConfigurationMock::new()
-            .max_block_count_result(Ok(Some(10000u64)))
-            .start_block_result(Ok(Some(6)));
->>>>>>> 051c0cd9
         let (accountant, _, accountant_recording_arc) = make_recorder();
         let accountant_addr = accountant.system_stop_conditions(match_every_type_id!(ScanError));
         let earning_wallet = make_wallet("earning_wallet");
@@ -2533,17 +2475,8 @@
     #[test]
     fn extract_max_block_range_for_nodies_error_response() {
         let result = BlockchainError::QueryFailed("RPC error: Error { code: InvalidParams, message: \"query exceeds max block range 100000\", data: None }".to_string());
-<<<<<<< HEAD
 
         let max_block_count = BlockchainBridge::extract_max_block_count(result);
-=======
-        let subject = BlockchainBridge::new(
-            Box::new(BlockchainInterfaceMock::default()),
-            Box::new(PersistentConfigurationMock::default()),
-            false,
-        );
-        let max_block_count = subject.extract_max_block_count(result);
->>>>>>> 051c0cd9
 
         assert_eq!(Some(100000), max_block_count);
     }
