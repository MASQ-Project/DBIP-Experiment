--- conflicted
+++ resolved
@@ -581,13 +581,9 @@
     fn web3_gas_limit_const_part(chain: Chain) -> u64 {
         match chain {
             Chain::EthMainnet | Chain::EthRopsten | Chain::Dev => 55_000,
-<<<<<<< HEAD
-            Chain::PolyMainnet | Chain::PolyAmoy => 70_000,
-=======
             Chain::PolyMainnet | Chain::PolyAmoy | Chain::BaseMainnet | Chain::BaseSepolia => {
                 70_000
             }
->>>>>>> 051c0cd9
         }
     }
 
@@ -1673,13 +1669,10 @@
             70_000
         );
         assert_eq!(Subject::web3_gas_limit_const_part(Chain::PolyAmoy), 70_000);
-<<<<<<< HEAD
-=======
         assert_eq!(
             Subject::web3_gas_limit_const_part(Chain::BaseSepolia),
             70_000
         );
->>>>>>> 051c0cd9
         assert_eq!(Subject::web3_gas_limit_const_part(Chain::Dev), 55_000);
     }
 
@@ -1893,16 +1886,11 @@
         let gas_price = match chain {
             Chain::EthMainnet | Chain::EthRopsten | Chain::Dev => 110,
             Chain::PolyMainnet | Chain::PolyAmoy => 55,
-<<<<<<< HEAD
-        };
-        let payment_size_wei = 1_000_000_000_000;
-=======
             // It performs on even cheaper fees, but we're
             // limited by the units here
             Chain::BaseMainnet | Chain::BaseSepolia => 1,
         };
         let payment_size_wei = gwei_to_wei(1_000_u64);
->>>>>>> 051c0cd9
         let payable_account = make_payable_account_with_wallet_and_balance_and_timestamp_opt(
             recipient_wallet,
             payment_size_wei,
@@ -1939,8 +1927,6 @@
         0000000000000007788df76bbd9a0c7c3e5bf0f77bb28c60a167a7b000000000000000000000000000000000000\
         000000000000000000e8d4a5100083027127a0ddd78a41c42b7a409c281292f7c6aedefab8b461d87371fe402b4\
         b0804a092f2a04b1b599ac2c1ff07bb3d40d3698c454691c3b70d99f1e5d840c852e968c96a10";
-<<<<<<< HEAD
-=======
         let in_bytes = decode_hex(signed_transaction_data).unwrap();
 
         assert_that_signed_transactions_agrees_with_template(chain, nonce, &in_bytes)
@@ -1955,7 +1941,6 @@
         00000000000007788df76bbd9a0c7c3e5bf0f77bb28c60a167a7b00000000000000000000000000000000000000\
         0000000000000000e8d4a510008302948ca07b57223b566ade08ec817770c8b9ae94373edbefc13372c3463cf7b\
         6ce542231a020991f2ff180a12cbc2745465a4e710da294b890901a3887519b191c3a69cd4f";
->>>>>>> 051c0cd9
         let in_bytes = decode_hex(signed_transaction_data).unwrap();
 
         assert_that_signed_transactions_agrees_with_template(chain, nonce, &in_bytes)
@@ -1981,27 +1966,12 @@
     fn web3_interface_signing_a_transaction_for_polygon_mainnet() {
         let chain = Chain::PolyMainnet;
         let nonce = 10;
-<<<<<<< HEAD
-        // Generated locally
-        let signed_transaction_data = [
-            248, 172, 10, 133, 12, 206, 65, 102, 0, 131, 1, 25, 128, 148, 238, 154, 53, 47, 106,
-            172, 74, 241, 165, 185, 244, 103, 246, 169, 62, 15, 251, 233, 221, 53, 128, 184, 68,
-            169, 5, 156, 187, 0, 0, 0, 0, 0, 0, 0, 0, 0, 0, 0, 0, 119, 136, 223, 118, 187, 217,
-            160, 199, 195, 229, 191, 15, 119, 187, 40, 198, 10, 22, 122, 123, 0, 0, 0, 0, 0, 0, 0,
-            0, 0, 0, 0, 0, 0, 0, 0, 0, 0, 0, 0, 0, 0, 0, 0, 0, 0, 0, 0, 232, 212, 165, 16, 0, 130,
-            1, 53, 160, 200, 159, 77, 202, 128, 195, 67, 122, 35, 204, 26, 65, 171, 89, 253, 82, 6,
-            176, 192, 225, 41, 61, 151, 82, 66, 232, 72, 44, 68, 131, 140, 117, 160, 117, 66, 154,
-            132, 183, 97, 219, 131, 214, 72, 220, 66, 152, 72, 15, 107, 44, 237, 193, 16, 193, 52,
-            6, 94, 216, 149, 94, 102, 199, 80, 68, 105,
-        ];
-=======
         let signed_transaction_data = "f8ac0a850cce4166008301198094ee9a352f6aac4af1a5b9f467f6a\
         93e0ffbe9dd3580b844a9059cbb0000000000000000000000007788df76bbd9a0c7c3e5bf0f77bb28c60a167a7b\
         000000000000000000000000000000000000000000000000000000e8d4a51000820135a0c89f4dca80c3437a23c\
         c1a41ab59fd5206b0c0e1293d975242e8482c44838c75a075429a84b761db83d648dc4298480f6b2cedc110c134\
         065ed8955e66c7504469";
         let in_bytes = decode_hex(signed_transaction_data).unwrap();
->>>>>>> 051c0cd9
 
         assert_that_signed_transactions_agrees_with_template(chain, nonce, &in_bytes)
     }
@@ -2011,20 +1981,6 @@
     fn web3_interface_signing_a_transaction_for_eth_mainnet() {
         let chain = Chain::EthMainnet;
         let nonce = 10;
-<<<<<<< HEAD
-        // Generated locally
-        let signed_transaction_data = [
-            248, 169, 10, 133, 25, 156, 130, 204, 0, 130, 222, 232, 148, 6, 243, 195, 35, 240, 35,
-            140, 114, 191, 53, 1, 16, 113, 242, 181, 183, 244, 58, 5, 76, 128, 184, 68, 169, 5,
-            156, 187, 0, 0, 0, 0, 0, 0, 0, 0, 0, 0, 0, 0, 119, 136, 223, 118, 187, 217, 160, 199,
-            195, 229, 191, 15, 119, 187, 40, 198, 10, 22, 122, 123, 0, 0, 0, 0, 0, 0, 0, 0, 0, 0,
-            0, 0, 0, 0, 0, 0, 0, 0, 0, 0, 0, 0, 0, 0, 0, 0, 0, 232, 212, 165, 16, 0, 38, 160, 199,
-            155, 76, 106, 39, 227, 3, 151, 90, 117, 245, 211, 86, 98, 187, 117, 120, 103, 165, 131,
-            99, 72, 36, 211, 10, 224, 252, 104, 51, 200, 230, 158, 160, 84, 18, 140, 248, 119, 22,
-            193, 14, 148, 253, 48, 59, 185, 11, 38, 152, 103, 150, 120, 60, 74, 56, 159, 206, 22,
-            15, 73, 173, 153, 11, 76, 74,
-        ];
-=======
         let signed_transaction_data = "f8a90a85199c82cc0082dee89406f3c323f0238c72bf35011071f2b\
         5b7f43a054c80b844a9059cbb0000000000000000000000007788df76bbd9a0c7c3e5bf0f77bb28c60a167a7b00\
         0000000000000000000000000000000000000000000000000000e8d4a5100026a0c79b4c6a27e303975a75f5d35\
@@ -2046,7 +2002,6 @@
         6f51f376f085805851e2e59c5253eb2834612295bdba05b6963872bac7eeafb38191079e8c8df919c193839022b\
         d57b91ace5a8638034";
         let in_bytes = decode_hex(signed_transaction_data).unwrap();
->>>>>>> 051c0cd9
 
         assert_that_signed_transactions_agrees_with_template(chain, nonce, &in_bytes)
     }
