// Copyright (c) 2019, MASQ (https://masq.ai) and/or its affiliates. All rights reserved.

pub mod errors;

use crate::accountant::db_access_objects::pending_payable_dao::PendingPayable;
use crate::sub_lib::wallet::Wallet;
<<<<<<< HEAD
use std::fmt;
use std::fmt::Formatter;
use web3::types::H256;
=======
use web3::types::{BlockNumber, H256};
>>>>>>> 0caf9450
use web3::Error;

#[derive(Clone, Debug, Eq, PartialEq)]
pub struct BlockchainTransaction {
    pub block_number: u64,
    pub from: Wallet,
    pub wei_amount: u128,
}

<<<<<<< HEAD
impl fmt::Display for BlockchainTransaction {
    fn fmt(&self, f: &mut Formatter<'_>) -> Result<(), fmt::Error> {
        write!(
            f,
            "{}wei from {} ({})",
            self.wei_amount, self.from, self.block_number
        )
    }
}

#[derive(Clone, Debug, PartialEq, Eq)]
=======
#[derive(Clone, Debug, PartialEq)]
>>>>>>> 0caf9450
pub struct RetrievedBlockchainTransactions {
    pub new_start_block: BlockNumber,
    pub transactions: Vec<BlockchainTransaction>,
}

#[derive(Debug, PartialEq, Clone)]
pub struct RpcPayableFailure {
    pub rpc_error: Error,
    pub recipient_wallet: Wallet,
    pub hash: H256,
}

#[derive(Debug, PartialEq, Clone)]
pub enum ProcessedPayableFallible {
    Correct(PendingPayable),
    Failed(RpcPayableFailure),
}<|MERGE_RESOLUTION|>--- conflicted
+++ resolved
@@ -4,13 +4,9 @@
 
 use crate::accountant::db_access_objects::pending_payable_dao::PendingPayable;
 use crate::sub_lib::wallet::Wallet;
-<<<<<<< HEAD
 use std::fmt;
 use std::fmt::Formatter;
 use web3::types::H256;
-=======
-use web3::types::{BlockNumber, H256};
->>>>>>> 0caf9450
 use web3::Error;
 
 #[derive(Clone, Debug, Eq, PartialEq)]
@@ -20,7 +16,6 @@
     pub wei_amount: u128,
 }
 
-<<<<<<< HEAD
 impl fmt::Display for BlockchainTransaction {
     fn fmt(&self, f: &mut Formatter<'_>) -> Result<(), fmt::Error> {
         write!(
@@ -31,12 +26,10 @@
     }
 }
 
-#[derive(Clone, Debug, PartialEq, Eq)]
-=======
-#[derive(Clone, Debug, PartialEq)]
->>>>>>> 0caf9450
+// TODO: GH-744: Review RetrievedBlockchainTransactions & PaymentsAndStartBlock and keep only one. check master to see whats been used.
+#[derive(Clone, Debug, Eq, PartialEq)]
 pub struct RetrievedBlockchainTransactions {
-    pub new_start_block: BlockNumber,
+    pub new_start_block: u64,
     pub transactions: Vec<BlockchainTransaction>,
 }
 
