--- conflicted
+++ resolved
@@ -1203,21 +1203,12 @@
         };
         assert_eq!(sent_backup, &expected_pending_payable_fingerprint);
         let log_handler = TestLogHandler::new();
-<<<<<<< HEAD
-        log_handler.exists_log_containing("DEBUG: BlockchainInterface: Preparing transaction for 9000 Gwei to 0x00000000000000000000000000626c6168313233 from 0x5c361ba8d82fcf0e5538b2a823e9d457a2296725 (chain_id: 80001, contract: 0x9b27034acabd44223fb23d628ba4849867ce1db2, gas price: 120)" );
-        log_handler.exists_log_containing(
-            "INFO: BlockchainInterface: About to send transaction:\n\
-        recipient: 0x00000000000000000000000000626c6168313233,\n\
-        amount: 9000,\n\
-        (chain: polygon-mumbai, contract: 0x9b27034acabd44223fb23d628ba4849867ce1db2)",
-=======
-        log_handler.exists_log_containing("DEBUG: BlockchainInterface: Preparing transaction for 9,000,000,000,000 wei to 0x00000000000000000000000000626c6168313233 from 0x5c361ba8d82fcf0e5538b2a823e9d457a2296725 (chain: eth-ropsten, contract: 0x384dec25e03f94931767ce4c3556168468ba24c3, gas price: 120)" );
+        log_handler.exists_log_containing("DEBUG: BlockchainInterface: Preparing transaction for 9,000,000,000,000 wei to 0x00000000000000000000000000626c6168313233 from 0x5c361ba8d82fcf0e5538b2a823e9d457a2296725 (chain: polygon-mumbai, contract: 0x9b27034acabd44223fb23d628ba4849867ce1db2, gas price: 120)" );
         log_handler.exists_log_containing(
             "INFO: BlockchainInterface: About to send transaction:\n\
         recipient: 0x00000000000000000000000000626c6168313233,\n\
         amount: 9,000,000,000,000 wei,\n\
-        (chain: eth-ropsten, contract: 0x384dec25e03f94931767ce4c3556168468ba24c3)",
->>>>>>> 60012f5d
+        (chain: polygon-mumbai, contract: 0x9b27034acabd44223fb23d628ba4849867ce1db2)",
         );
     }
 
