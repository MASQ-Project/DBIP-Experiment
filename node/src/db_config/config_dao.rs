// Copyright (c) 2019, MASQ (https://masq.ai) and/or its affiliates. All rights reserved.
use crate::accountant::db_access_objects::utils::DaoFactoryReal;
<<<<<<< HEAD
use crate::database::rusqlite_wrappers::{ConnectionWrapper, TransactionWrapper};
=======
use crate::database::connection_wrapper::ConnectionWrapper;
use masq_lib::utils::to_string;
>>>>>>> b2d0b07b
use rusqlite::types::ToSql;
use rusqlite::{Row, Rows, Statement};

#[derive(Debug, PartialEq, Eq, Clone)]
pub enum ConfigDaoError {
    NotPresent,
    TransactionError,
    DatabaseError(String),
}

#[derive(Debug, PartialEq, Eq, Clone)]
pub struct ConfigDaoRecord {
    pub name: String,
    pub value_opt: Option<String>,
    pub encrypted: bool,
}

impl ConfigDaoRecord {
    pub fn new(name: &str, value: Option<&str>, encrypted: bool) -> Self {
        Self {
            name: name.to_string(),
            value_opt: value.map(to_string),
            encrypted,
        }
    }

    pub fn new_owned(name: String, value_opt: Option<String>, encrypted: bool) -> Self {
        Self {
            name,
            value_opt,
            encrypted,
        }
    }
}

pub trait ConfigDao {
    fn get_all(&self) -> Result<Vec<ConfigDaoRecord>, ConfigDaoError>;
    fn get(&self, name: &str) -> Result<ConfigDaoRecord, ConfigDaoError>;
    fn set(&self, name: &str, value: Option<String>) -> Result<(), ConfigDaoError>;
    fn set_through_provided_transaction(
        &self,
        txn: &mut dyn TransactionWrapper,
        name: &str,
        value: Option<String>,
    ) -> Result<(), ConfigDaoError>;
}

pub struct ConfigDaoReal {
    conn: Box<dyn ConnectionWrapper>,
}

impl ConfigDao for ConfigDaoReal {
    fn get_all(&self) -> Result<Vec<ConfigDaoRecord>, ConfigDaoError> {
        let stmt = self
            .conn
            .prepare("select name, value, encrypted from config")
            .expect("Schema error: couldn't compose query for config table");
        get_all(stmt)
    }

    fn get(&self, name: &str) -> Result<ConfigDaoRecord, ConfigDaoError> {
        let stmt = self
            .conn
            .prepare("select name, value, encrypted from config where name = ?")
            .expect("Schema error: couldn't compose query for config table");
        get(stmt, name)
    }

    fn set(&self, name: &str, value: Option<String>) -> Result<(), ConfigDaoError> {
        let prepare_stm = |stm: &str| self.conn.prepare(stm);
        Self::set(prepare_stm, name, value)
    }

    fn set_through_provided_transaction(
        &self,
        txn: &mut dyn TransactionWrapper,
        name: &str,
        value: Option<String>,
    ) -> Result<(), ConfigDaoError> {
        let prepare_stm = |stm: &str| txn.prepare(stm);
        Self::set(prepare_stm, name, value)
    }
}

impl ConfigDaoReal {
    pub fn new(conn: Box<dyn ConnectionWrapper>) -> ConfigDaoReal {
        ConfigDaoReal { conn }
    }

    fn set<'a, P>(prepare: P, name: &str, value: Option<String>) -> Result<(), ConfigDaoError>
    where
        P: FnOnce(&str) -> Result<Statement<'a>, rusqlite::Error> + 'a,
    {
        let mut stmt = match prepare("update config set value = ? where name = ?") {
            Ok(stmt) => stmt,
            // The following line is untested, because we don't know how to trigger it.
            Err(e) => return Err(ConfigDaoError::DatabaseError(format!("{}", e))),
        };
        let params: &[&dyn ToSql] = &[&value, &name];
        handle_update_execution(stmt.execute(params))
    }
}

pub trait ConfigDaoFactory {
    fn make(&self) -> Box<dyn ConfigDao>;
}

impl ConfigDaoFactory for DaoFactoryReal {
    fn make(&self) -> Box<dyn ConfigDao> {
        Box::new(ConfigDaoReal::new(self.make_connection()))
    }
}

fn handle_update_execution(result: rusqlite::Result<usize>) -> Result<(), ConfigDaoError> {
    match result {
        Ok(0) => Err(ConfigDaoError::NotPresent),
        Ok(_) => Ok(()),
        // The following line is untested, because we don't know how to trigger it.
        Err(e) => Err(ConfigDaoError::DatabaseError(format!("{}", e))),
    }
}

fn get_all(mut stmt: Statement) -> Result<Vec<ConfigDaoRecord>, ConfigDaoError> {
    let mut rows: Rows = stmt
        .query([])
        .expect("Schema error: couldn't dump config table");
    let mut results = Vec::new();
    loop {
        match rows.next() {
            Err(e) => return Err(ConfigDaoError::DatabaseError(format!("{}", e))),
            Ok(Some(row)) => {
                let name: String = row.get(0).expect("Schema error: no name column");
                let value_opt: Option<String> = row.get(1).expect("Schema error: no value column");
                let encrypted: i32 = row.get(2).expect("Schema error: no encrypted column");
                match value_opt {
                    Some(s) => results.push(ConfigDaoRecord::new(
                        &name,
                        Some(s.as_str()),
                        encrypted != 0,
                    )),
                    None => results.push(ConfigDaoRecord::new(&name, None, encrypted != 0)),
                }
            }
            Ok(None) => break,
        }
    }
    Ok(results)
}

fn get(mut stmt: Statement, name: &str) -> Result<ConfigDaoRecord, ConfigDaoError> {
    match stmt.query_row(&[name], |row| Ok(row_to_config_dao_record(row))) {
        Ok(record) => Ok(record),
        Err(rusqlite::Error::QueryReturnedNoRows) => Err(ConfigDaoError::NotPresent),
        // The following line is untested, because we don't know how to trigger it.
        Err(e) => Err(ConfigDaoError::DatabaseError(format!("{}", e))),
    }
}

fn row_to_config_dao_record(row: &Row) -> ConfigDaoRecord {
    let name: String = row.get(0).expect("Schema error: no name column");
    let value_opt: Option<String> = row.get(1).expect("Schema error: no value column");
    let encrypted_int: i32 = row.get(2).expect("Schema error: no encrypted column");
    match value_opt {
        Some(value) => ConfigDaoRecord::new(&name, Some(&value), encrypted_int != 0),
        None => ConfigDaoRecord::new(&name, None, encrypted_int != 0),
    }
}

#[cfg(test)]
mod tests {
    use super::*;
    use crate::database::db_initializer::DbInitializationConfig;
    use crate::database::db_initializer::{DbInitializer, DbInitializerReal};
    use crate::database::test_utils::ConnectionWrapperMock;
    use crate::test_utils::assert_contains;
    use masq_lib::constants::{CURRENT_SCHEMA_VERSION, ROPSTEN_TESTNET_CONTRACT_CREATION_BLOCK};
    use masq_lib::test_utils::utils::ensure_node_home_directory_exists;
    use std::path::Path;

    #[test]
    fn get_all_returns_multiple_results() {
        let home_dir =
            ensure_node_home_directory_exists("config_dao", "get_all_returns_multiple_results");
        let subject = make_subject(&home_dir);

        let result = subject.get_all().unwrap();

        assert_contains(
            &result,
            &ConfigDaoRecord::new(
                "schema_version",
                Some(&CURRENT_SCHEMA_VERSION.to_string()),
                false,
            ),
        );
        assert_contains(
            &result,
            &ConfigDaoRecord::new(
                "start_block",
                Some(&ROPSTEN_TESTNET_CONTRACT_CREATION_BLOCK.to_string()),
                false,
            ),
        );
        assert_contains(
            &result,
            &ConfigDaoRecord::new("consuming_wallet_private_key", None, true),
        );
    }

    #[test]
    fn get_returns_not_present_if_row_doesnt_exist() {
        let home_dir = ensure_node_home_directory_exists(
            "config_dao",
            "get_returns_not_present_if_row_doesnt_exist",
        );
        let subject = make_subject(&home_dir);

        let result = subject.get("booga");

        assert_eq!(result, Err(ConfigDaoError::NotPresent));
    }

    #[test]
    fn set_and_get_work() {
        let home_dir = ensure_node_home_directory_exists("config_dao", "set_and_get_work");
        let subject = make_subject(&home_dir);
        let modified_value = ConfigDaoRecord::new(
            "consuming_wallet_private_key",
            Some("Two wrongs don't make a right, but two Wrights make an airplane"),
            true,
        );

        subject
            .set(
                "consuming_wallet_private_key",
                Some("Two wrongs don't make a right, but two Wrights make an airplane".to_string()),
            )
            .unwrap();
        let subject_get_all = subject.get_all().unwrap();
        let subject_get = subject.get("consuming_wallet_private_key").unwrap();

        assert_contains(&subject_get_all, &modified_value);
        assert_eq!(subject_get, modified_value);
    }

    #[test]
    fn setting_nonexistent_value_returns_not_present() {
        let home_dir = ensure_node_home_directory_exists(
            "config_dao",
            "setting_nonexistent_value_returns_not_present",
        );
        let subject = make_subject(&home_dir);

        let result = subject.set("booga", Some("bigglesworth".to_string()));

        assert_eq!(result, Err(ConfigDaoError::NotPresent));
    }

    #[test]
    fn setting_value_to_none_removes_value_but_not_row() {
        let home_dir = ensure_node_home_directory_exists(
            "config_dao",
            "setting_value_to_none_removes_value_but_not_row",
        );
        let subject = make_subject(&home_dir);

        subject.set("schema_version", None).unwrap();

        let result = subject.get("schema_version").unwrap();
        assert_eq!(result, ConfigDaoRecord::new("schema_version", None, false));
    }

    #[test]
<<<<<<< HEAD
    fn setting_by_started_transaction_works() {
        let home_dir =
            ensure_node_home_directory_exists("config_dao", "setting_by_started_transaction_works");
        // To make the test even more convincing, let's create a useless "Connection".
        let subject = ConfigDaoReal::new(Box::new(ConnectionWrapperMock::default()));
        let mut conn = initialize_conn(&home_dir);
        let mut txn = conn.transaction().unwrap();

        subject
            .set_through_provided_transaction(&mut *txn, "schema_version", Some("3".to_string()))
            .unwrap();

        let assert_dao = make_subject(&home_dir);
        let result_before_commit = assert_dao.get("schema_version").unwrap();
        assert_eq!(
            result_before_commit,
            ConfigDaoRecord::new(
                "schema_version",
                Some(&CURRENT_SCHEMA_VERSION.to_string()),
                false
            )
        );
        txn.commit().unwrap();
        let result_after_commit = assert_dao.get("schema_version").unwrap();
        assert_ne!(CURRENT_SCHEMA_VERSION, 3);
        assert_eq!(
            result_after_commit,
            ConfigDaoRecord::new("schema_version", Some("3"), false)
        );
    }

    fn make_subject(home_dir: &Path) -> ConfigDaoReal {
        ConfigDaoReal::new(initialize_conn(home_dir))
    }

    fn initialize_conn(home_dir: &Path) -> Box<dyn ConnectionWrapper> {
        DbInitializerReal::default()
            .initialize(home_dir, DbInitializationConfig::test_default())
            .unwrap()
=======
    fn test_handle_update_execution() {
        let result = handle_update_execution(Err(rusqlite::Error::ExecuteReturnedResults));

        assert_eq!(
            result,
            Err(ConfigDaoError::DatabaseError(
                "Execute returned results - did you mean to call query?".to_string()
            ))
        )
>>>>>>> b2d0b07b
    }
}<|MERGE_RESOLUTION|>--- conflicted
+++ resolved
@@ -1,11 +1,7 @@
 // Copyright (c) 2019, MASQ (https://masq.ai) and/or its affiliates. All rights reserved.
 use crate::accountant::db_access_objects::utils::DaoFactoryReal;
-<<<<<<< HEAD
 use crate::database::rusqlite_wrappers::{ConnectionWrapper, TransactionWrapper};
-=======
-use crate::database::connection_wrapper::ConnectionWrapper;
 use masq_lib::utils::to_string;
->>>>>>> b2d0b07b
 use rusqlite::types::ToSql;
 use rusqlite::{Row, Rows, Statement};
 
@@ -279,7 +275,18 @@
     }
 
     #[test]
-<<<<<<< HEAD
+    fn test_handle_update_execution() {
+        let result = handle_update_execution(Err(rusqlite::Error::ExecuteReturnedResults));
+
+        assert_eq!(
+            result,
+            Err(ConfigDaoError::DatabaseError(
+                "Execute returned results - did you mean to call query?".to_string()
+            ))
+        )
+    }
+
+    #[test]
     fn setting_by_started_transaction_works() {
         let home_dir =
             ensure_node_home_directory_exists("config_dao", "setting_by_started_transaction_works");
@@ -319,16 +326,5 @@
         DbInitializerReal::default()
             .initialize(home_dir, DbInitializationConfig::test_default())
             .unwrap()
-=======
-    fn test_handle_update_execution() {
-        let result = handle_update_execution(Err(rusqlite::Error::ExecuteReturnedResults));
-
-        assert_eq!(
-            result,
-            Err(ConfigDaoError::DatabaseError(
-                "Execute returned results - did you mean to call query?".to_string()
-            ))
-        )
->>>>>>> b2d0b07b
     }
 }