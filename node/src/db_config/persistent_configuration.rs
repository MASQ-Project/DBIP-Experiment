--- conflicted
+++ resolved
@@ -11,7 +11,6 @@
 use crate::sub_lib::neighborhood::NodeDescriptor;
 use crate::sub_lib::wallet::Wallet;
 use bip39::{Language, MnemonicType};
-use masq_lib::automap_tools::AutomapProtocol;
 use masq_lib::constants::{HIGHEST_USABLE_PORT, LOWEST_USABLE_INSECURE_PORT};
 use masq_lib::shared_schema::{ConfiguratorError, ParamError};
 use std::net::{Ipv4Addr, SocketAddrV4, TcpListener};
@@ -113,12 +112,7 @@
     fn start_block(&self) -> Result<u64, PersistentConfigError>;
     fn set_start_block(&mut self, value: u64) -> Result<(), PersistentConfigError>;
     fn mapping_protocol(&self) -> Result<Option<AutomapProtocol>, PersistentConfigError>;
-<<<<<<< HEAD
-    fn set_mapping_protocol(&self, value: Option<AutomapProtocol>) -> Result<(), PersistentConfigError>;
-=======
-    fn set_mapping_protocol(&mut self, value: AutomapProtocol)
-        -> Result<(), PersistentConfigError>;
->>>>>>> 75bdfd51
+    fn set_mapping_protocol(&mut self, value: Option<AutomapProtocol>) -> Result<(), PersistentConfigError>;
 }
 
 pub struct PersistentConfigurationReal {
@@ -367,30 +361,25 @@
     }
 
     fn mapping_protocol(&self) -> Result<Option<AutomapProtocol>, PersistentConfigError> {
-<<<<<<< HEAD
-        // TODO: Merge in implementation from GH-244
-        Ok(Some (AutomapProtocol::Igdp))
-    }
-
-    fn set_mapping_protocol(&self, _value: Option<AutomapProtocol>) -> Result<(), PersistentConfigError> {
-        // TODO: Merge in implementation from GH-244
-        Ok(())
-=======
-        Ok(self
+        let result = self
             .dao
             .get("mapping_protocol")?
             .value_opt
-            .map(|val| val.into()))
+            .map(|val| AutomapProtocol::from_str (&val));
+        match result {
+            None => Ok(None),
+            Some (Ok(protocol)) => Ok(Some (protocol)),
+            Some (Err(msg)) => Err (PersistentConfigError::DatabaseError(msg)),
+        }
     }
 
     fn set_mapping_protocol(
         &mut self,
-        value: AutomapProtocol,
+        value: Option<AutomapProtocol>,
     ) -> Result<(), PersistentConfigError> {
         let mut writer = self.dao.start_transaction()?;
-        writer.set("mapping_protocol", Some(value.to_string()))?;
+        writer.set("mapping_protocol", value.map(|v| v.to_string()))?;
         Ok(writer.commit()?)
->>>>>>> 75bdfd51
     }
 }
 
@@ -1607,7 +1596,7 @@
     }
 
     #[test]
-    fn set_mapping_protocol() {
+    fn set_mapping_protocol_to_some() {
         let set_params_arc = Arc::new(Mutex::new(vec![]));
         let config_dao = ConfigDaoWriteableMock::new()
             .set_params(&set_params_arc)
@@ -1617,7 +1606,7 @@
             ConfigDaoMock::new().start_transaction_result(Ok(Box::new(config_dao))),
         ));
 
-        let result = subject.set_mapping_protocol(AutomapProtocol::Pmp);
+        let result = subject.set_mapping_protocol(Some (AutomapProtocol::Pmp));
 
         assert!(result.is_ok());
         let set_params = set_params_arc.lock().unwrap();
@@ -1626,4 +1615,25 @@
             vec![("mapping_protocol".to_string(), Some("PMP".to_string()))]
         );
     }
+
+    #[test]
+    fn set_mapping_protocol_to_none() {
+        let set_params_arc = Arc::new(Mutex::new(vec![]));
+        let config_dao = ConfigDaoWriteableMock::new()
+            .set_params(&set_params_arc)
+            .set_result(Ok(()))
+            .commit_result(Ok(()));
+        let mut subject = PersistentConfigurationReal::new(Box::new(
+            ConfigDaoMock::new().start_transaction_result(Ok(Box::new(config_dao))),
+        ));
+
+        let result = subject.set_mapping_protocol(None);
+
+        assert!(result.is_ok());
+        let set_params = set_params_arc.lock().unwrap();
+        assert_eq!(
+            *set_params,
+            vec![("mapping_protocol".to_string(), None)]
+        );
+    }
 }