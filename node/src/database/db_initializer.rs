// Copyright (c) 2019, MASQ (https://masq.ai) and/or its affiliates. All rights reserved.
use crate::database::connection_wrapper::{ConnectionWrapper, ConnectionWrapperReal};
use crate::database::db_migrations::{DbMigrator, DbMigratorReal};
use crate::db_config::secure_config_layer::EXAMPLE_ENCRYPTED;
use crate::sub_lib::accountant::{DEFAULT_PAYMENT_THRESHOLDS, DEFAULT_SCAN_INTERVALS};
use crate::sub_lib::neighborhood::DEFAULT_RATE_PACK;
use masq_lib::blockchains::chains::Chain;
use masq_lib::constants::{
    DEFAULT_GAS_PRICE, HIGHEST_RANDOM_CLANDESTINE_PORT, LOWEST_USABLE_INSECURE_PORT,
};
use masq_lib::logger::Logger;
#[cfg(test)]
use masq_lib::test_utils::utils::TEST_DEFAULT_CHAIN;
use masq_lib::utils::NeighborhoodModeLight;
use rand::prelude::*;
use rusqlite::{Connection, OpenFlags};
use std::fmt::{Debug, Formatter};
use std::io::ErrorKind;
use std::net::{Ipv4Addr, SocketAddr, SocketAddrV4};
use std::path::Path;
use std::{fs, vec};
use tokio::net::TcpListener;

pub const DATABASE_FILE: &str = "node-data.db";
<<<<<<< HEAD
pub const CURRENT_SCHEMA_VERSION: usize = 6;
pub const ENCRYPTED_ROWS: &[&str] = &[EXAMPLE_ENCRYPTED, "seed", "past_neighbors"];
=======
pub const CURRENT_SCHEMA_VERSION: usize = 7;
>>>>>>> 60012f5d

#[derive(Debug, PartialEq)]
pub enum InitializationError {
    Nonexistent,
    UndetectableVersion(String),
    SqliteError(rusqlite::Error),
    MigrationError(String),
    SuppressedMigration,
}

pub trait DbInitializer {
    fn initialize(
        &self,
        path: &Path,
        init_config: DbInitializationConfig,
    ) -> Result<Box<dyn ConnectionWrapper>, InitializationError>;

    fn initialize_to_version(
        &self,
        path: &Path,
        target_version: usize,
        init_config: DbInitializationConfig,
    ) -> Result<Box<dyn ConnectionWrapper>, InitializationError>;
}

#[derive(Default)]
pub struct DbInitializerReal {}

impl DbInitializer for DbInitializerReal {
    fn initialize(
        &self,
        path: &Path,
        init_config: DbInitializationConfig,
    ) -> Result<Box<dyn ConnectionWrapper>, InitializationError> {
        self.initialize_to_version(path, CURRENT_SCHEMA_VERSION, init_config)
    }

    fn initialize_to_version(
        &self,
        path: &Path,
        target_version: usize,
        init_config: DbInitializationConfig,
    ) -> Result<Box<dyn ConnectionWrapper>, InitializationError> {
        let is_creation_necessary = Self::is_creation_necessary(path);
        if !matches!(
            init_config.mode,
            InitializationMode::CreationAndMigration { .. }
        ) && is_creation_necessary
        {
            return Err(InitializationError::Nonexistent);
        }
        Self::create_data_directory_if_necessary(path);
        let db_file_path = &path.join(DATABASE_FILE);
        match Connection::open_with_flags(db_file_path, OpenFlags::SQLITE_OPEN_READ_WRITE) {
            Ok(conn) => {
                eprintln!("Opened existing database at {:?}", db_file_path);
                Self::extra_configuration(&conn, &init_config)?;
                self.check_migrations_and_return_connection(
                    conn,
                    init_config,
                    db_file_path,
                    target_version,
                    OpenFlags::SQLITE_OPEN_READ_WRITE,
                )
            }
            Err(_) => match Connection::open_with_flags(
                db_file_path,
                OpenFlags::SQLITE_OPEN_CREATE | OpenFlags::SQLITE_OPEN_READ_WRITE,
            ) {
                Ok(conn) => {
                    eprintln!("Created new database at {:?}", db_file_path);
                    Self::extra_configuration(&conn, &init_config)?;
                    self.create_database_tables(&conn, ExternalData::from(init_config));
                    Ok(Box::new(ConnectionWrapperReal::new(conn)))
                }
                Err(e) => Err(InitializationError::SqliteError(e)),
            },
        }
    }
}

impl DbInitializerReal {
    fn is_creation_necessary(data_directory: &Path) -> bool {
        match fs::read_dir(data_directory) {
            Ok(_) => !data_directory.join(DATABASE_FILE).exists(),
            Err(_) => true,
        }
    }

    fn create_data_directory_if_necessary(data_directory: &Path) {
        match fs::read_dir(data_directory) {
            Ok(_) => (),
            Err(ref e) if e.kind() == ErrorKind::NotFound => fs::create_dir_all(data_directory)
                .unwrap_or_else(|_| {
                    panic!(
                        "Cannot create specified data directory at {:?}",
                        data_directory
                    )
                }),
            Err(e) => panic!(
                "Error checking data directory at {:?}: {}",
                data_directory, e
            ),
        }
    }

    fn create_database_tables(&self, conn: &Connection, external_params: ExternalData) {
        self.create_config_table(conn);
        self.initialize_config(conn, external_params);
        self.create_payable_table(conn);
        self.create_pending_payable_table(conn);
        self.create_receivable_table(conn);
        self.create_banned_table(conn);
    }

    fn create_config_table(&self, conn: &Connection) {
        conn.execute(
            "create table if not exists config (
                    name text primary key,
                    value text,
                    encrypted integer not null
           )",
            [],
        )
        .expect("Can't create config table");
    }
    fn initialize_config(&self, conn: &Connection, external_params: ExternalData) {
        Self::set_config_value(conn, EXAMPLE_ENCRYPTED, None, true, "example_encrypted");
        Self::set_config_value(
            conn,
            "blockchain_service_url",
            None,
            false,
            "blockchain service url to interact with the blockchain",
        );
        Self::set_config_value(
            conn,
            "chain_name",
            Some(external_params.chain.rec().literal_identifier),
            false,
            "the chain the database is created for",
        );
        Self::set_config_value(
            conn,
            "clandestine_port",
            Some(&Self::choose_clandestine_port().to_string()),
            false,
            "clandestine port",
        );
        Self::set_config_value(
            conn,
            "consuming_wallet_private_key",
            None,
            true,
            "consuming wallet private key",
        );
        Self::set_config_value(
            conn,
            "earning_wallet_address",
            None,
            false,
            "earning wallet address",
        );
        Self::set_config_value(
            conn,
            "neighborhood_mode",
            Some(&external_params.neighborhood_mode.to_string()),
            false,
            "neighborhood mode being used",
        );
        Self::set_config_value(
            conn,
            "schema_version",
            Some(&CURRENT_SCHEMA_VERSION.to_string()),
            false,
            "database version",
        );
        Self::set_config_value(
            conn,
            "start_block",
            Some(
                &external_params
                    .chain
                    .rec()
                    .contract_creation_block
                    .to_string(),
            ),
            false,
            &format!(
                "{} start block",
                external_params.chain.rec().literal_identifier
            ),
        );
        Self::set_config_value(
            conn,
            "gas_price",
            Some(&DEFAULT_GAS_PRICE.to_string()),
            false,
            "gas price",
        );
        Self::set_config_value(conn, "past_neighbors", None, true, "past neighbors");
        Self::set_config_value(
            conn,
            "mapping_protocol",
            None,
            false,
            "last successful protocol for port mapping on the router",
        );
        Self::set_config_value(
            conn,
            "payment_thresholds",
            Some(&DEFAULT_PAYMENT_THRESHOLDS.to_string()),
            false,
            "payment thresholds",
        );
        Self::set_config_value(
            conn,
            "rate_pack",
            Some(&DEFAULT_RATE_PACK.to_string()),
            false,
            "rate pack",
        );
        Self::set_config_value(
            conn,
            "scan_intervals",
            Some(&DEFAULT_SCAN_INTERVALS.to_string()),
            false,
            "scan intervals",
        );
    }

    fn create_pending_payable_table(&self, conn: &Connection) {
        conn.execute(
            "create table if not exists pending_payable (
                    rowid integer primary key,
                    transaction_hash text not null,
                    amount_high_b integer not null,
                    amount_low_b integer not null,
                    payable_timestamp integer not null,
                    attempt integer not null,
                    process_error text null
            )",
            [],
        )
        .expect("Can't create pending_payable table");
        conn.execute(
            "CREATE UNIQUE INDEX pending_payable_hash_idx ON pending_payable (transaction_hash)",
            [],
        )
        .expect("Can't create transaction hash index in pending payments");
    }

    fn create_payable_table(&self, conn: &Connection) {
        conn.execute(
            "create table if not exists payable (
                    wallet_address text primary key,
                    balance_high_b integer not null,
                    balance_low_b integer not null,
                    last_paid_timestamp integer not null,
                    pending_payable_rowid integer null
            ) strict",
            [],
        )
        .expect("Can't create payable table");
    }

    fn create_receivable_table(&self, conn: &Connection) {
        conn.execute(
            "create table if not exists receivable (
                    wallet_address text primary key,
                    balance_high_b integer not null,
                    balance_low_b integer not null,
                    last_received_timestamp integer not null
            ) strict",
            [],
        )
        .expect("Can't create receivable table");
    }

    fn create_banned_table(&self, conn: &Connection) {
        conn.execute(
            "create table banned ( wallet_address text primary key )",
            [],
        )
        .expect("Can't create banned table");
    }

    fn extra_configuration(
        conn: &Connection,
        init_config: &DbInitializationConfig,
    ) -> Result<(), InitializationError> {
        if init_config.special_conn_configuration.is_empty() {
            Ok(())
        } else {
            match init_config
                .special_conn_configuration
                .iter()
                .try_for_each(|setup_fn| setup_fn(conn))
            {
                Ok(()) => Ok(()),
                Err(e) => Err(InitializationError::SqliteError(e)),
            }
        }
    }

    fn check_migrations_and_return_connection(
        &self,
        conn: Connection,
        init_config: DbInitializationConfig,
        db_file_path: &Path,
        target_version: usize,
        flags: OpenFlags,
    ) -> Result<Box<dyn ConnectionWrapper>, InitializationError> {
        let str_sv = Self::read_current_schema_version(&conn)?;
        match (Self::is_migration_required(&str_sv)?, init_config.mode) {
            (None, _) => Ok(Box::new(ConnectionWrapperReal::new(conn))),
            (Some(_), InitializationMode::CreationBannedMigrationPanics) => {
                panic!("Broken code: Migrating database at inappropriate place")
            }
            (
                Some(mismatched_version),
                InitializationMode::CreationAndMigration { external_data },
            ) => {
                let migrator = Box::new(DbMigratorReal::new(external_data));
                self.migrate_and_return_connection(
                    conn,
                    mismatched_version,
                    target_version,
                    db_file_path,
                    flags,
                    migrator,
                )
            }
            (Some(_), InitializationMode::CreationBannedMigrationSuppressed) => {
                Ok(Box::new(ConnectionWrapperReal::new(conn)))
            }
            (Some(_), InitializationMode::CreationBannedMigrationRaisesErr) => {
                Err(InitializationError::SuppressedMigration)
            }
        }
    }

    fn read_current_schema_version(conn: &Connection) -> Result<String, InitializationError> {
        conn.prepare("select value from config where name = 'schema_version'")
            .expect("select failed")
            .query_row([], |row| row.get::<usize, String>(0))
            .map_err(|e| {
                InitializationError::UndetectableVersion(format!(
                    "Need {}, found nothing (err: {})",
                    CURRENT_SCHEMA_VERSION, e
                ))
            })
    }

    fn is_migration_required(version_read_str: &str) -> Result<Option<usize>, InitializationError> {
        let v_from_db = Self::validate_schema_version(version_read_str);
        if v_from_db == CURRENT_SCHEMA_VERSION {
            Ok(None)
        } else {
            Ok(Some(v_from_db))
        }
    }

    fn migrate_and_return_connection(
        &self,
        conn: Connection,
        mismatched_version: usize,
        target_version: usize,
        db_file_path: &Path,
        flags: OpenFlags,
        migrator: Box<dyn DbMigrator>,
    ) -> Result<Box<dyn ConnectionWrapper>, InitializationError> {
        warning!(
            Logger::new("DbInitializer"),
            "Database is incompatible and its updating is necessary"
        );
        let wrapped_connection = ConnectionWrapperReal::new(conn);
        match migrator.migrate_database(
            mismatched_version,
            target_version,
            Box::new(wrapped_connection),
        ) {
            Ok(_) => {
                let wrapped_conn =
                    self.double_check_migration_result(db_file_path, flags, target_version);
                Ok(wrapped_conn)
            }
            Err(e) => Err(InitializationError::MigrationError(e)),
        }
    }

    fn double_check_migration_result(
        &self,
        db_file_path: &Path,
        opening_flags: OpenFlags,
        target_version: usize,
    ) -> Box<dyn ConnectionWrapper> {
        let conn = Connection::open_with_flags(db_file_path, opening_flags)
            .unwrap_or_else(|e| panic!("The database undoubtedly exists, but: {}", e));
        let str_schema = Self::read_current_schema_version(&conn)
            .expect("Db migration failed; cannot find the row with the schema version");
        let numeric_schema = Self::validate_schema_version(&str_schema);
        if numeric_schema == target_version {
            Box::new(ConnectionWrapperReal::new(conn))
        } else {
            panic!("DB migration failed, the resulting records are still incorrect; found schema {} but expecting {}", numeric_schema, target_version)
        }
    }

    fn validate_schema_version(obtained_s_v: &str) -> usize {
        obtained_s_v.parse::<usize>().unwrap_or_else(|_| {
            panic!(
                "Database version should be purely numeric, but was: {}",
                obtained_s_v
            )
        })
    }

    pub fn choose_clandestine_port() -> u16 {
        let mut rng = SmallRng::from_entropy();
        loop {
            let candidate_port: u16 =
                rng.gen_range(LOWEST_USABLE_INSECURE_PORT..HIGHEST_RANDOM_CLANDESTINE_PORT);
            match TcpListener::bind(&SocketAddr::V4(SocketAddrV4::new(
                Ipv4Addr::from(0),
                candidate_port,
            ))) {
                Ok(_) => return candidate_port,
                Err(_) => continue,
            }
        }
    }

    fn set_config_value(
        conn: &Connection,
        name: &str,
        value: Option<&str>,
        encrypted: bool,
        readable: &str,
    ) {
        conn.execute(
            format!(
                "insert into config (name, value, encrypted) values ('{}', {}, {})",
                name,
                match value {
                    Some(value) => format!("'{}'", value),
                    None => "null".to_string(),
                },
                if encrypted { 1 } else { 0 }
            )
            .as_str(),
            [],
        )
        .unwrap_or_else(|e| panic!("Can't preload config table with {}: {:?}", readable, e));
    }
}

pub fn connection_or_panic(
    db_initializer: &dyn DbInitializer,
    path: &Path,
    init_config: DbInitializationConfig,
) -> Box<dyn ConnectionWrapper> {
    db_initializer
        .initialize(path, init_config)
        .unwrap_or_else(|_| {
            panic!(
                "Failed to connect to database at {:?}",
                path.join(DATABASE_FILE)
            )
        })
}

#[derive(Clone)]
pub struct DbInitializationConfig {
    pub mode: InitializationMode,
    pub special_conn_configuration: Vec<fn(&Connection) -> rusqlite::Result<()>>,
}

#[derive(PartialEq, Eq, Debug, Clone)]
pub enum InitializationMode {
    CreationAndMigration { external_data: ExternalData },
    CreationBannedMigrationPanics,
    CreationBannedMigrationSuppressed,
    CreationBannedMigrationRaisesErr,
}

impl DbInitializationConfig {
    pub fn add_special_conn_setup(
        mut self,
        setter: fn(&Connection) -> rusqlite::Result<()>,
    ) -> Self {
        self.special_conn_configuration.push(setter);
        self
    }

    pub fn panic_on_migration() -> Self {
        Self {
            mode: InitializationMode::CreationBannedMigrationPanics,
            special_conn_configuration: vec![],
        }
    }

    //standard way of Node to create a new db, possibly only one real occurrence ever
    pub fn create_or_migrate(external_data: ExternalData) -> Self {
        Self {
            mode: InitializationMode::CreationAndMigration { external_data },
            special_conn_configuration: vec![],
        }
    }

    //used in the config dumper
    pub fn migration_suppressed() -> Self {
        Self {
            mode: InitializationMode::CreationBannedMigrationSuppressed,
            special_conn_configuration: vec![],
        }
    }

    //it makes Daemon ignore db configuration until the Node
    //starts up and manage the migration on its own
    pub fn migration_suppressed_with_error() -> Self {
        Self {
            mode: InitializationMode::CreationBannedMigrationRaisesErr,
            special_conn_configuration: vec![],
        }
    }

    #[cfg(test)]
    pub fn test_default() -> Self {
        Self {
            mode: InitializationMode::CreationAndMigration {
                external_data: ExternalData {
                    chain: TEST_DEFAULT_CHAIN,
                    neighborhood_mode: NeighborhoodModeLight::Standard,
                    db_password_opt: None,
                },
            },
            special_conn_configuration: vec![],
        }
    }
}

#[derive(Clone, Debug, PartialEq, Eq)]
pub struct ExternalData {
    pub chain: Chain,
    pub neighborhood_mode: NeighborhoodModeLight,
    pub db_password_opt: Option<String>,
}

impl ExternalData {
    pub fn new(
        chain: Chain,
        neighborhood_mode: NeighborhoodModeLight,
        db_password_opt: Option<String>,
    ) -> Self {
        Self {
            chain,
            neighborhood_mode,
            db_password_opt,
        }
    }
}

impl From<DbInitializationConfig> for ExternalData {
    fn from(init_config: DbInitializationConfig) -> Self {
        match init_config.mode {
            InitializationMode::CreationAndMigration { external_data } => external_data,
            _ => panic!("Attempt to create new database without proper configuration"),
        }
    }
}

impl PartialEq for DbInitializationConfig {
    fn eq(&self, other: &Self) -> bool {
        (self.mode == other.mode)
            //I'm making most of this, fn pointers cannot be compared in Rust by August 2022
            && (self.special_conn_configuration.len() == other.special_conn_configuration.len())
    }
}

impl Debug for DbInitializationConfig {
    fn fmt(&self, f: &mut Formatter<'_>) -> std::fmt::Result {
        write!(
            f,
            "DbInitializationConfig{{init_config: {:?}, special_conn_setup: Addresses{:?}}}",
            self.mode,
            self.special_conn_configuration
                .iter()
                //reportedly, there is no guarantee the number varies by different functions,
                //so it rather shows how many items are in than anything else
                .map(|pointer| *pointer as usize)
                .collect::<Vec<_>>(),
        )
    }
}

#[cfg(test)]
pub mod test_utils {
    use crate::database::connection_wrapper::ConnectionWrapper;
    use crate::database::db_initializer::DbInitializationConfig;
    use crate::database::db_initializer::{DbInitializer, InitializationError};
    use crate::test_utils::unshared_test_utils::ArbitraryIdStamp;
    use crate::{arbitrary_id_stamp, set_arbitrary_id_stamp};
    use rusqlite::Transaction;
    use rusqlite::{Error, Statement};
    use std::cell::RefCell;
    use std::path::{Path, PathBuf};
    use std::sync::{Arc, Mutex};

    #[derive(Debug, Default)]
    pub struct ConnectionWrapperMock<'b, 'a: 'b> {
        prepare_params: Arc<Mutex<Vec<String>>>,
        prepare_results: RefCell<Vec<Result<Statement<'a>, Error>>>,
        transaction_results: RefCell<Vec<Result<Transaction<'b>, Error>>>,
        arbitrary_id_stamp_opt: RefCell<Option<ArbitraryIdStamp>>,
    }

    unsafe impl<'a: 'b, 'b> Send for ConnectionWrapperMock<'a, 'b> {}

    impl<'a: 'b, 'b> ConnectionWrapperMock<'a, 'b> {
        pub fn new() -> Self {
            Self::default()
        }

        pub fn prepare_result(self, result: Result<Statement<'a>, Error>) -> Self {
            self.prepare_results.borrow_mut().push(result);
            self
        }

        pub fn transaction_result(self, result: Result<Transaction<'b>, Error>) -> Self {
            self.transaction_results.borrow_mut().push(result);
            self
        }

        set_arbitrary_id_stamp!();
    }

    impl<'a: 'b, 'b> ConnectionWrapper for ConnectionWrapperMock<'a, 'b> {
        fn prepare(&self, query: &str) -> Result<Statement, Error> {
            self.prepare_params
                .lock()
                .unwrap()
                .push(String::from(query));
            self.prepare_results.borrow_mut().remove(0)
        }

        fn transaction<'_a: '_b, '_b>(&'_a mut self) -> Result<Transaction<'_b>, Error> {
            self.transaction_results.borrow_mut().remove(0)
        }

        arbitrary_id_stamp!();
    }

    #[derive(Default)]
    pub struct DbInitializerMock {
        pub initialize_params: Arc<Mutex<Vec<(PathBuf, DbInitializationConfig)>>>,
        pub initialize_results:
            RefCell<Vec<Result<Box<dyn ConnectionWrapper>, InitializationError>>>,
    }

    impl DbInitializer for DbInitializerMock {
        fn initialize(
            &self,
            path: &Path,
            init_config: DbInitializationConfig,
        ) -> Result<Box<dyn ConnectionWrapper>, InitializationError> {
            self.initialize_params
                .lock()
                .unwrap()
                .push((path.to_path_buf(), init_config));
            self.initialize_results.borrow_mut().remove(0)
        }

        #[allow(unused_variables)]
        fn initialize_to_version(
            &self,
            path: &Path,
            target_version: usize,
            init_config: DbInitializationConfig,
        ) -> Result<Box<dyn ConnectionWrapper>, InitializationError> {
            intentionally_blank!()
            /*all existing test calls only initialize() in the mocked version,
            but we need to call initialize_to_version() for the real object
            in order to carry out some important tests too*/
        }
    }

    impl DbInitializerMock {
        pub fn new() -> Self {
            Self::default()
        }

        pub fn initialize_parameters(
            mut self,
            parameters: Arc<Mutex<Vec<(PathBuf, DbInitializationConfig)>>>,
        ) -> DbInitializerMock {
            self.initialize_params = parameters;
            self
        }

        pub fn initialize_result(
            self,
            result: Result<Box<dyn ConnectionWrapper>, InitializationError>,
        ) -> DbInitializerMock {
            self.initialize_results.borrow_mut().push(result);
            self
        }
    }
}

#[cfg(test)]
mod tests {
    use super::*;
    use crate::database::db_initializer::InitializationError::SqliteError;
    use crate::db_config::config_dao::{ConfigDao, ConfigDaoReal};
    use crate::test_utils::database_utils::{
        assert_create_table_stm_contains_all_parts,
        assert_index_stm_is_coupled_with_right_parameter, assert_no_index_exists_for_table,
        assert_table_created_as_strict, bring_db_0_back_to_life_and_return_connection,
        make_external_data, retrieve_config_row, DbMigratorMock,
    };
    use itertools::Either::{Left, Right};
    use itertools::{Either, Itertools};
    use masq_lib::blockchains::chains::Chain;
    use masq_lib::test_utils::logging::{init_test_logging, TestLogHandler};
    use masq_lib::test_utils::utils::{
        ensure_node_home_directory_does_not_exist, ensure_node_home_directory_exists,
        TEST_DEFAULT_CHAIN,
    };
    use masq_lib::utils::NeighborhoodModeLight;
    use regex::Regex;
    use rusqlite::Error::InvalidColumnType;
    use rusqlite::{Error, OpenFlags};
    use std::collections::HashMap;
    use std::fs::File;
    use std::io::{Read, Write};
    use std::net::{Ipv4Addr, SocketAddr, SocketAddrV4};
    use std::ops::Not;
    use std::path::PathBuf;
    use std::sync::{Arc, Mutex};
    use tokio::net::TcpListener;

    #[test]
    fn constants_have_correct_values() {
        assert_eq!(DATABASE_FILE, "node-data.db");
        assert_eq!(CURRENT_SCHEMA_VERSION, 7);
    }

    #[test]
    fn db_initialize_creates_config_table() {
        let home_dir = ensure_node_home_directory_does_not_exist(
            "db_initializer",
            "db_initialize_creates_config_table",
        );
        let subject = DbInitializerReal::default();

        let conn = subject
            .initialize(&home_dir, DbInitializationConfig::test_default())
            .unwrap();

        let mut stmt = conn
            .prepare("select name, value, encrypted from config")
            .unwrap();
        let _ = stmt.query_map([], |_| Ok(42)).unwrap();
        let expected_key_words: &[&[&str]] = &[
            &["name", "text", "primary", "key"],
            &["value", "text"],
            &["encrypted", "integer", "not", "null"],
        ];
        assert_create_table_stm_contains_all_parts(conn.as_ref(), "config", expected_key_words);
        assert_no_index_exists_for_table(conn.as_ref(), "config")
    }

    #[test]
    fn db_initialize_creates_pending_payable_table() {
        let home_dir = ensure_node_home_directory_does_not_exist(
            "db_initializer",
            "db_initialize_creates_pending_payable_table",
        );
        let subject = DbInitializerReal::default();

        let conn = subject
            .initialize(&home_dir, DbInitializationConfig::test_default())
            .unwrap();

        let mut stmt = conn.prepare("select rowid, transaction_hash, amount_high_b, amount_low_b, payable_timestamp, attempt, process_error from pending_payable").unwrap();
        let mut payable_contents = stmt.query_map([], |_| Ok(42)).unwrap();
        assert!(payable_contents.next().is_none());
        let expected_key_words: &[&[&str]] = &[
            &["rowid", "integer", "primary", "key"],
            &["transaction_hash", "text", "not", "null"],
            &["amount_high_b", "integer", "not", "null"],
            &["amount_low_b", "integer", "not", "null"],
            &["payable_timestamp", "integer", "not", "null"],
            &["attempt", "integer", "not", "null"],
            &["process_error", "text", "null"],
        ];
        assert_create_table_stm_contains_all_parts(&*conn, "pending_payable", expected_key_words);
        let expected_key_words: &[&[&str]] = &[&["transaction_hash"]];
        assert_index_stm_is_coupled_with_right_parameter(
            conn.as_ref(),
            "pending_payable_hash_idx",
            expected_key_words,
        )
    }

    #[test]
    fn db_initialize_creates_payable_table() {
        let home_dir = ensure_node_home_directory_does_not_exist(
            "db_initializer",
            "db_initialize_creates_payable_table",
        );
        let subject = DbInitializerReal::default();

        let conn = subject
            .initialize(&home_dir, DbInitializationConfig::test_default())
            .unwrap();

        let mut stmt = conn.prepare ("select wallet_address, balance_high_b, balance_low_b, last_paid_timestamp, pending_payable_rowid from payable").unwrap ();
        let mut payable_contents = stmt.query_map([], |_| Ok(42)).unwrap();
        assert!(payable_contents.next().is_none());
        assert_table_created_as_strict(&*conn, "payable");
        let expected_key_words: &[&[&str]] = &[
            &["wallet_address", "text", "primary", "key"],
            &["balance_high_b", "integer", "not", "null"],
            &["balance_low_b", "integer", "not", "null"],
            &["last_paid_timestamp", "integer", "not", "null"],
            &["pending_payable_rowid", "integer", "null"],
        ];
        assert_create_table_stm_contains_all_parts(&*conn, "payable", expected_key_words);
        assert_no_index_exists_for_table(conn.as_ref(), "payable")
    }

    #[test]
    fn db_initialize_creates_receivable_table() {
        let home_dir = ensure_node_home_directory_does_not_exist(
            "db_initializer",
            "db_initialize_creates_receivable_table",
        );
        let subject = DbInitializerReal::default();

        let conn = subject
            .initialize(&home_dir, DbInitializationConfig::test_default())
            .unwrap();

        let mut stmt = conn
            .prepare("select wallet_address, balance_high_b, balance_low_b, last_received_timestamp from receivable")
            .unwrap();
        let mut receivable_contents = stmt.query_map([], |_| Ok(())).unwrap();
        assert!(receivable_contents.next().is_none());
        assert_table_created_as_strict(&*conn, "receivable");
        let expected_key_words: &[&[&str]] = &[
            &["wallet_address", "text", "primary", "key"],
            &["balance_high_b", "integer", "not", "null"],
            &["balance_low_b", "integer", "not", "null"],
            &["last_received_timestamp", "integer", "not", "null"],
        ];
        assert_create_table_stm_contains_all_parts(conn.as_ref(), "receivable", expected_key_words);
        assert_no_index_exists_for_table(conn.as_ref(), "receivable")
    }

    #[test]
    fn db_initialize_creates_banned_table() {
        init_test_logging();
        let home_dir = ensure_node_home_directory_does_not_exist(
            "db_initializer",
            "db_initialize_creates_banned_table",
        );
        let subject = DbInitializerReal::default();

        let conn = subject
            .initialize(&home_dir, DbInitializationConfig::test_default())
            .unwrap();

        let mut stmt = conn.prepare("select wallet_address from banned").unwrap();
        let mut banned_contents = stmt.query_map([], |_| Ok(42)).unwrap();
        assert!(banned_contents.next().is_none());
        let expected_key_words: &[&[&str]] = &[&["wallet_address", "text", "primary", "key"]];
        assert_create_table_stm_contains_all_parts(conn.as_ref(), "banned", expected_key_words);
        assert_no_index_exists_for_table(conn.as_ref(), "banned")
    }

    #[test]
    #[should_panic(expected = "The database undoubtedly exists, but: unable to open database file")]
    fn double_check_the_result_of_db_migration_panics_if_cannot_reestablish_the_connection_to_the_database(
    ) {
        let home_dir = ensure_node_home_directory_does_not_exist(
            "db_initializer",
            "double_check_the_result_of_db_migration_panics_if_cannot_reestablish_the_connection_to_the_database",
        );
        let target_version = 1;
        let subject = DbInitializerReal::default();

        let _ = subject.double_check_migration_result(
            &home_dir.join(DATABASE_FILE),
            OpenFlags::SQLITE_OPEN_READ_WRITE,
            target_version,
        );
    }

    #[test]
    #[should_panic(
        expected = "DB migration failed, the resulting records are still incorrect; found schema 0 but expecting 1"
    )]
    fn panics_because_the_data_does_not_correspond_to_target_version_after_an_allegedly_successful_migration(
    ) {
        let home_dir = ensure_node_home_directory_exists(
            "db_initializer",
            "panics_because_the_data_does_not_correspond_to_target_version_after_an_allegedly_successful_migration",
        );
        let db_file_path = home_dir.join(DATABASE_FILE);
        let _ = bring_db_0_back_to_life_and_return_connection(&db_file_path);
        let target_version = 1;
        //schema_version equals to 0 but current schema version must be at least 1 and more

        let subject = DbInitializerReal::default();

        let _ = subject.double_check_migration_result(
            &home_dir.join(DATABASE_FILE),
            OpenFlags::SQLITE_OPEN_READ_WRITE,
            target_version,
        );
    }

    fn extract_configurations(conn: &Connection) -> HashMap<String, (Option<String>, bool)> {
        let mut stmt = conn
            .prepare("select name, value, encrypted from config")
            .unwrap();
        let query_result = stmt.query_map([], |row| {
            Ok((
                row.get(0),
                row.get(1),
                row.get(2).map(|encrypted: i64| encrypted > 0),
            ))
        });
        match query_result {
            Ok(rows) => rows,
            Err(e) => panic!("Error retrieving configuration: {}", e),
        }
        .map(|row| match row {
            Ok((Ok(name), Ok(value), Ok(encrypted))) => (name, (Some(value), encrypted)),
            Ok((Ok(name), Err(InvalidColumnType(1, _, _)), Ok(encrypted))) => {
                (name, (None, encrypted))
            }
            e => panic!("Error retrieving configuration: {:?}", e),
        })
        .collect::<HashMap<String, (Option<String>, bool)>>()
    }

    #[test]
    fn existing_database_with_correct_version_is_accepted_without_changes() {
        let home_dir = ensure_node_home_directory_exists(
            "db_initializer",
            "existing_database_with_correct_version_is_accepted_without_changes",
        );
        let subject = DbInitializerReal::default();
        {
            DbInitializerReal::default()
                .initialize(&home_dir, DbInitializationConfig::test_default())
                .unwrap();
        }
        {
            let mut flags = OpenFlags::empty();
            flags.insert(OpenFlags::SQLITE_OPEN_READ_WRITE);
            let conn = Connection::open_with_flags(&home_dir.join(DATABASE_FILE), flags).unwrap();
            conn.execute(
                "insert into config (name, value, encrypted) values ('preexisting', 'yes', 0)",
                [],
            )
            .unwrap();
        }

        subject
            .initialize(&home_dir, DbInitializationConfig::panic_on_migration())
            .unwrap();

        let mut flags = OpenFlags::empty();
        flags.insert(OpenFlags::SQLITE_OPEN_READ_ONLY);
        let conn = Connection::open_with_flags(&home_dir.join(DATABASE_FILE), flags).unwrap();
        let config_map = extract_configurations(&conn);
        let mut config_vec: Vec<(String, (Option<String>, bool))> =
            config_map.into_iter().collect();
        config_vec.sort_by_key(|(name, _)| name.clone());
        let verify = |cv: &mut Vec<(String, (Option<String>, bool))>,
                      name: &str,
                      value: Option<&str>,
                      encrypted: bool| {
            let actual = cv.remove(0);
            let expected = (name.to_string(), (value.map(|v| v.to_string()), encrypted));
            assert_eq!(actual, expected)
        };
        let verify_but_value = |cv: &mut Vec<(String, (Option<String>, bool))>,
                                expected_name: &str,
                                expected_encrypted: bool| {
            let (actual_name, (value, actual_encrypted)) = cv.remove(0);
            assert_eq!(actual_name, expected_name);
            assert_eq!(actual_encrypted, expected_encrypted);
            value
        };
        verify(&mut config_vec, "blockchain_service_url", None, false);
        verify(
            &mut config_vec,
            "chain_name",
            Some(TEST_DEFAULT_CHAIN.rec().literal_identifier),
            false,
        );
        let clandestine_port_str_opt = verify_but_value(&mut config_vec, "clandestine_port", false);
        let clandestine_port: u16 = clandestine_port_str_opt.unwrap().parse().unwrap();
        assert!(clandestine_port >= 1025);
        assert!(clandestine_port < 10000);
        verify(&mut config_vec, "consuming_wallet_private_key", None, true);
        verify(&mut config_vec, "earning_wallet_address", None, false);
        verify(&mut config_vec, EXAMPLE_ENCRYPTED, None, true);
        verify(
            &mut config_vec,
            "gas_price",
            Some(&DEFAULT_GAS_PRICE.to_string()),
            false,
        );
        verify(&mut config_vec, "mapping_protocol", None, false);
        verify(
            &mut config_vec,
            "neighborhood_mode",
            Some("standard"),
            false,
        );
        verify(&mut config_vec, "past_neighbors", None, true);
        verify(
            &mut config_vec,
            "payment_thresholds",
            Some(&DEFAULT_PAYMENT_THRESHOLDS.to_string()),
            false,
        );
        verify(&mut config_vec, "preexisting", Some("yes"), false); // making sure we opened the preexisting database
        verify(
            &mut config_vec,
            "rate_pack",
            Some(&DEFAULT_RATE_PACK.to_string()),
            false,
        );
        verify(
            &mut config_vec,
            "scan_intervals",
            Some(&DEFAULT_SCAN_INTERVALS.to_string()),
            false,
        );
        verify(
            &mut config_vec,
            "schema_version",
            Some(&CURRENT_SCHEMA_VERSION.to_string()),
            false,
        );
        verify(
            &mut config_vec,
            "start_block",
            Some(&format!(
                "{}",
                &TEST_DEFAULT_CHAIN.rec().contract_creation_block.to_string()
            )),
            false,
        );
        assert_eq!(config_vec, vec![]);
    }

    #[test]
    fn existing_database_with_no_version_is_rejected() {
        let home_dir = ensure_node_home_directory_exists(
            "db_initializer",
            "existing_database_with_no_version_is_rejected",
        );
        {
            DbInitializerReal::default()
                .initialize(&home_dir, DbInitializationConfig::test_default())
                .unwrap();
            let mut flags = OpenFlags::empty();
            flags.insert(OpenFlags::SQLITE_OPEN_READ_WRITE);
            let conn = Connection::open_with_flags(&home_dir.join(DATABASE_FILE), flags).unwrap();
            conn.execute("delete from config where name = 'schema_version'", [])
                .unwrap();
        }
        let subject = DbInitializerReal::default();

        let result = subject.initialize(&home_dir, DbInitializationConfig::panic_on_migration());

        assert_eq!(
            result.err().unwrap(),
            InitializationError::UndetectableVersion(format!(
                "Need {}, found nothing (err: Query returned no rows)",
                CURRENT_SCHEMA_VERSION
            )),
        );
    }

    #[test]
    #[should_panic(expected = "Database version should be purely numeric, but was: boooobles")]
    fn existing_database_with_junk_in_place_of_schema_version_is_caught() {
        let home_dir = ensure_node_home_directory_exists(
            "db_initializer",
            "existing_database_with_junk_in_place_of_its_schema_version_is_caught",
        );
        {
            DbInitializerReal::default()
                .initialize(&home_dir, DbInitializationConfig::test_default())
                .unwrap();
            let mut flags = OpenFlags::empty();
            flags.insert(OpenFlags::SQLITE_OPEN_READ_WRITE);
            let conn = Connection::open_with_flags(&home_dir.join(DATABASE_FILE), flags).unwrap();
            conn.execute(
                "update config set value = 'boooobles' where name = 'schema_version'",
                [],
            )
            .unwrap();
        }
        let subject = DbInitializerReal::default();

        let _ = subject.initialize(&home_dir, DbInitializationConfig::panic_on_migration());
    }

    const PRAGMA_CASE_SENSITIVE: &str = "case_sensitive_like";

    fn assert_case_sensitivity_has_been_turned_on(
        conn: Either<&Connection, &dyn ConnectionWrapper>,
    ) {
        let sql = "select 'a' like 'A'";
        let mut stm = match conn {
            Left(conn) => conn.prepare(sql).unwrap(),
            Right(wrapped_conn) => wrapped_conn.prepare(sql).unwrap(),
        };
        let is_considered_the_same = stm
            .query_row([], |row| Ok(row.get::<usize, bool>(0)))
            .unwrap();
        assert_eq!(is_considered_the_same, Ok(false));
    }

    #[test]
    fn add_special_setup_works() {
        let subject = DbInitializationConfig::test_default();
        let setup_fn = move |conn: &Connection| {
            conn.pragma_update(None, PRAGMA_CASE_SENSITIVE, true)
                .unwrap();
            Ok(())
        };
        let conn = Connection::open_in_memory().unwrap();

        let result = subject.add_special_conn_setup(setup_fn);

        result.special_conn_configuration[0](&conn).unwrap();
        assert_case_sensitivity_has_been_turned_on(Left(&conn))
    }

    #[test]
    fn extra_configuration_retrieves_first_error_encountered() {
        let fn_one = |_: &_| Ok(());
        let fn_two = |_: &_| Err(Error::ExecuteReturnedResults);
        let fn_three = |_: &_| Err(Error::GetAuxWrongType);
        let conn = Connection::open_in_memory().unwrap();
        let init_config =
            make_default_config_with_different_pointers(vec![fn_one, fn_two, fn_three]);

        let result = DbInitializerReal::extra_configuration(&conn, &init_config);

        assert_eq!(result, Err(SqliteError(Error::ExecuteReturnedResults)))
    }

    #[test]
    fn add_conn_special_setup_works_at_database_creation() {
        let home_dir = ensure_node_home_directory_exists(
            "db_initializer",
            "add_conn_special_setup_works_at_database_creation",
        );
        let example_function = |conn: &Connection| {
            conn.pragma_update(None, PRAGMA_CASE_SENSITIVE, true)
                .unwrap();
            Ok(())
        };
        let init_config =
            DbInitializationConfig::test_default().add_special_conn_setup(example_function);

        let assert_conn = DbInitializerReal::default()
            .initialize(&home_dir, init_config)
            .unwrap();

        assert_case_sensitivity_has_been_turned_on(Right(assert_conn.as_ref()))
    }

    #[test]
    fn conn_special_setup_works_at_opening_existing_database() {
        let home_dir = ensure_node_home_directory_exists(
            "db_initializer",
            "conn_special_setup_works_at_opening_existing_database",
        );
        DbInitializerReal::default()
            .initialize(&home_dir, DbInitializationConfig::test_default())
            .unwrap();
        let init_config =
            DbInitializationConfig::test_default().add_special_conn_setup(|conn: &Connection| {
                conn.pragma_update(None, PRAGMA_CASE_SENSITIVE, true)
                    .unwrap();
                Ok(())
            });

        let assert_conn = DbInitializerReal::default()
            .initialize(&home_dir, init_config)
            .unwrap();

        assert_case_sensitivity_has_been_turned_on(Right(assert_conn.as_ref()))
    }

    fn processing_special_setup_test_body(test_name: &str, pre_initialization: fn(&Path)) {
        let home_dir = ensure_node_home_directory_exists("db_initializer", test_name);
        {
            pre_initialization(home_dir.as_path())
        }
        let malformed_setup_function = |_: &_| Err(Error::GetAuxWrongType);
        let init_config =
            DbInitializationConfig::test_default().add_special_conn_setup(malformed_setup_function);

        let error = DbInitializerReal::default()
            .initialize(home_dir.as_path(), init_config)
            .unwrap_err();

        assert_eq!(
            error,
            InitializationError::SqliteError(Error::GetAuxWrongType)
        )
    }

    #[test]
    fn processing_special_setup_to_the_connection_goes_wrong_on_new_database() {
        processing_special_setup_test_body(
            "processing_special_setup_to_the_connection_goes_wrong_on_new_database",
            |path| {
                DbInitializerReal::default()
                    .initialize(path, DbInitializationConfig::test_default())
                    .unwrap();
            },
        )
    }

    #[test]
    fn processing_special_setup_to_the_connection_goes_wrong_on_existing_database() {
        processing_special_setup_test_body(
            "processing_special_setup_to_the_connection_goes_wrong_on_existing_database",
            |_path| {},
        )
    }

    #[test]
    fn database_of_old_version_comes_to_migrator_where_it_gradually_migrates_to_upper_versions() {
        init_test_logging();
        let home_dir = ensure_node_home_directory_exists(
            "db_initializer",
            "existing_database_with_the_wrong_version_comes_to_migrator_that_makes_it_gradually_migrate_to_upper_versions",
        );
        let updated_db_path_dir = &home_dir.join("updated");
        let from_scratch_db_path_dir = &home_dir.join("from_scratch");
        fs::create_dir(updated_db_path_dir).unwrap();
        fs::create_dir(from_scratch_db_path_dir).unwrap();
        {
            bring_db_0_back_to_life_and_return_connection(&updated_db_path_dir.join(DATABASE_FILE));
        }
        let subject = DbInitializerReal::default();

        let _ = subject
            .initialize(
                &updated_db_path_dir,
<<<<<<< HEAD
                true,
                MigratorConfig::create_or_migrate(ExternalData::new(
                    Chain::PolyMumbai,
=======
                DbInitializationConfig::create_or_migrate(ExternalData::new(
                    Chain::EthRopsten,
>>>>>>> 60012f5d
                    NeighborhoodModeLight::Standard,
                    Some("password".to_string()),
                )),
            )
            .unwrap();
        let _ = subject
            .initialize(
                &from_scratch_db_path_dir,
                DbInitializationConfig::test_default(),
            )
            .unwrap();

        let conn_updated = Connection::open_with_flags(
            &updated_db_path_dir.join(DATABASE_FILE),
            OpenFlags::SQLITE_OPEN_READ_ONLY,
        )
        .unwrap();
        let conn_from_scratch = Connection::open_with_flags(
            &from_scratch_db_path_dir.join(DATABASE_FILE),
            OpenFlags::SQLITE_OPEN_READ_ONLY,
        )
        .unwrap();
        let extract_from_updated = extract_configurations(&conn_updated);
        let extract_from_from_scratch = extract_configurations(&conn_from_scratch);
        //please, write all rows with unpredictable values here
        let sieve = |updated_parameter: &String| updated_parameter != "clandestine_port";
        let zipped_iterators = extract_from_updated
            .iter()
            .sorted()
            .zip(extract_from_from_scratch.iter().sorted());
        //with regular values
        zipped_iterators
            .clone()
            .take_while(|((parameter_name, _), _)| sieve(parameter_name))
            .for_each(|(updated, from_scratch)| assert_eq!(updated, from_scratch));
        //with irregular values
        zipped_iterators
            .take_while(|((parameter_name, _), _)| sieve(parameter_name).not())
            .for_each(|(updated, from_scratch)| assert_eq!(updated.0, from_scratch.0));
        TestLogHandler::new().exists_log_containing(
            "WARN: DbInitializer: Database is incompatible and its updating is necessary",
        );
    }

    #[test]
    fn migrate_and_return_connection_hands_in_an_error_from_migration_operations() {
        init_test_logging();
        let home_dir = ensure_node_home_directory_exists(
            "db_initializer",
            "migrate_and_return_connection_hands_in_an_error_from_migration_operations",
        );
        let migrate_database_params_arc = Arc::new(Mutex::new(vec![]));
        let db_file_path = home_dir.join(DATABASE_FILE);
        let conn = Connection::open(&db_file_path).unwrap();
        let subject = DbInitializerReal::default();
        let target_version = 5; //not relevant
        let migrator = Box::new(DbMigratorMock::default().inject_logger()
            .migrate_database_params(&migrate_database_params_arc)
            .migrate_database_result(Err("Migrating database from version 0 to 1 failed: Transaction couldn't be processed".to_string())));

        let result = subject.migrate_and_return_connection(
            conn,
            0,
            target_version,
            &db_file_path,
            OpenFlags::SQLITE_OPEN_READ_WRITE,
            migrator,
        );

        let error = match result {
            Ok(_) => panic!("expected Err got Ok"),
            Err(e) => e,
        };
        assert_eq!(
            error,
            InitializationError::MigrationError(
                "Migrating database from version 0 to 1 failed: Transaction couldn't be processed"
                    .to_string()
            )
        );
        let mut migrate_database_params = migrate_database_params_arc.lock().unwrap();
        let (mismatched_schema, target_version, _) = migrate_database_params.remove(0);
        assert_eq!(mismatched_schema, 0);
        assert_eq!(target_version, 5);
        TestLogHandler::new().exists_log_containing(
            "WARN: DbInitializer: Database is incompatible and its updating is necessary",
        );
    }

    #[test]
    fn database_migration_can_be_suppressed() {
        let data_dir = ensure_node_home_directory_exists(
            "db_initializer",
            "database_migration_can_be_suppressed",
        );
        let conn = bring_db_0_back_to_life_and_return_connection(&data_dir.join(DATABASE_FILE));
        let dao = ConfigDaoReal::new(Box::new(ConnectionWrapperReal::new(conn)));
        let schema_version_before = dao.get("schema_version").unwrap().value_opt.unwrap();
        let subject = DbInitializerReal::default();

        let result = subject.initialize(&data_dir, DbInitializationConfig::migration_suppressed());

        let wrapped_connection = result.unwrap();
        let (schema_version_after, _) =
            retrieve_config_row(wrapped_connection.as_ref(), "schema_version");
        assert_eq!(schema_version_after.unwrap(), schema_version_before)
    }

    #[test]
    #[should_panic(expected = "Broken code: Migrating database at inappropriate place")]
    fn database_migration_causes_panic_if_not_allowed() {
        let data_dir = ensure_node_home_directory_exists(
            "db_initializer",
            "database_migration_causes_panic_if_not_allowed",
        );
        let _ = bring_db_0_back_to_life_and_return_connection(&data_dir.join(DATABASE_FILE));
        let subject = DbInitializerReal::default();

        let _ = subject.initialize(&data_dir, DbInitializationConfig::panic_on_migration());
    }

    fn assert_new_database_was_not_created(home_dir: &Path) {
        let mut flags = OpenFlags::empty();
        flags.insert(OpenFlags::SQLITE_OPEN_READ_ONLY);
        let result = Connection::open_with_flags(home_dir.join(DATABASE_FILE), flags);
        match result.err().unwrap() {
            Error::SqliteFailure(_, _) => (),
            x => panic!("Expected SqliteFailure, got {:?}", x),
        }
    }

    fn assert_that_database_is_not_created_by_certain_initialization_configs(data_dir: &Path) {
        let subject = DbInitializerReal::default();

        [
            DbInitializationConfig::panic_on_migration(),
            DbInitializationConfig::migration_suppressed(),
            DbInitializationConfig::migration_suppressed_with_error(),
        ]
        .into_iter()
        .for_each(|init_config| {
            let result = subject.initialize(data_dir, init_config);

            assert_eq!(result.err().unwrap(), InitializationError::Nonexistent);
            assert_new_database_was_not_created(data_dir)
        })
    }

    #[test]
    fn db_initialize_does_not_create_if_directed_not_to_via_initialization_config_and_directory_does_not_exist(
    ) {
        let data_dir = ensure_node_home_directory_does_not_exist(
            "db_initializer",
            "db_initialize_does_not_create_if_directed_not_to_via_initialization_config_and_directory_does_not_exist",
        );

        assert_that_database_is_not_created_by_certain_initialization_configs(&data_dir)
    }

    #[test]
    fn db_initialize_does_not_create_if_directed_not_to_via_initialization_config_and_database_file_does_not_exist(
    ) {
        let data_dir = ensure_node_home_directory_exists(
            "db_initializer",
            "db_initialize_does_not_create_if_directed_not_to_via_initialization_config_and_database_file_does_not_exist",
        );

        assert_that_database_is_not_created_by_certain_initialization_configs(&data_dir)
    }

    #[test]
    fn database_migration_can_be_suppressed_and_give_an_initialization_error() {
        let data_dir = ensure_node_home_directory_exists(
            "db_initializer",
            "database_migration_can_be_suppressed_and_give_an_initialization_error",
        );
        let conn = bring_db_0_back_to_life_and_return_connection(&data_dir.join(DATABASE_FILE));
        let dao = ConfigDaoReal::new(Box::new(ConnectionWrapperReal::new(conn)));
        let schema_version_before = dao.get("schema_version").unwrap().value_opt.unwrap();
        let subject = DbInitializerReal::default();

        let result = subject.initialize(
            &data_dir,
            DbInitializationConfig::migration_suppressed_with_error(),
        );

        let err = match result {
            Ok(_) => panic!("expected an Err, got Ok"),
            Err(e) => e,
        };
        assert_eq!(err, InitializationError::SuppressedMigration);
        let schema_version_after = dao.get("schema_version").unwrap().value_opt.unwrap();
        assert_eq!(schema_version_after, schema_version_before)
    }

    #[test]
    fn panic_on_migration_properly_set() {
        assert_eq!(
            DbInitializationConfig::panic_on_migration(),
            DbInitializationConfig {
                mode: InitializationMode::CreationBannedMigrationPanics,
                special_conn_configuration: vec![],
            }
        )
    }

    #[test]
    fn create_or_migrate_properly_set() {
        assert_eq!(
            DbInitializationConfig::create_or_migrate(make_external_data()),
            DbInitializationConfig {
                mode: InitializationMode::CreationAndMigration {
                    external_data: make_external_data()
                },
                special_conn_configuration: vec![],
            }
        )
    }

    #[test]
    fn migration_suppressed_properly_set() {
        assert_eq!(
            DbInitializationConfig::migration_suppressed(),
            DbInitializationConfig {
                mode: InitializationMode::CreationBannedMigrationSuppressed,
                special_conn_configuration: vec![],
            }
        )
    }

    #[test]
    fn suppressed_with_error_properly_set() {
        assert_eq!(
            DbInitializationConfig::migration_suppressed_with_error(),
            DbInitializationConfig {
                mode: InitializationMode::CreationBannedMigrationRaisesErr,
                special_conn_configuration: vec![],
            }
        )
    }

    fn make_default_config_with_different_pointers(
        pointers: Vec<fn(&Connection) -> rusqlite::Result<()>>,
    ) -> DbInitializationConfig {
        DbInitializationConfig {
            mode: InitializationMode::CreationBannedMigrationPanics,
            special_conn_configuration: pointers,
        }
    }

    fn make_config_filled_with_external_data() -> DbInitializationConfig {
        DbInitializationConfig {
            mode: InitializationMode::CreationAndMigration {
                external_data: ExternalData {
                    chain: Default::default(),
                    neighborhood_mode: NeighborhoodModeLight::Standard,
                    db_password_opt: None,
                },
            },
            special_conn_configuration: vec![|_: &_| Ok(())],
        }
    }

    #[test]
    fn partial_eq_is_implemented_for_db_initialization_config() {
        let fn_one = |_: &_| Ok(());
        let fn_two = |_: &_| Err(rusqlite::Error::GetAuxWrongType);
        let config_one = make_default_config_with_different_pointers(vec![fn_one]);
        //Rust doesn't allow differentiate between fn pointers
        let config_two = make_default_config_with_different_pointers(vec![fn_two]);
        let config_three = make_default_config_with_different_pointers(vec![]);
        let config_four = make_default_config_with_different_pointers(vec![fn_one, fn_one]);
        let config_five = DbInitializationConfig {
            mode: InitializationMode::CreationBannedMigrationSuppressed,
            special_conn_configuration: vec![fn_one],
        };
        let config_six = make_config_filled_with_external_data();

        assert_eq!(config_one, config_one);
        assert_eq!(config_one, config_two);
        //down from here, only inequality
        assert_ne!(config_one, config_three);
        assert_ne!(config_one, config_four);
        assert_ne!(config_one, config_five);
        assert_ne!(config_one, config_six)
    }

    #[test]
    fn debug_is_implemented_for_db_initialization_config() {
        let fn_one = |_: &_| Ok(());
        let fn_two = |_: &_| Err(rusqlite::Error::GetAuxWrongType);
        let config_one = make_config_filled_with_external_data();
        let config_two = make_default_config_with_different_pointers(vec![fn_one, fn_two]);

        let config_one_debug = format!("{:?}", config_one);
        let config_two_debug = format!("{:?}", config_two);

        let regex_one = Regex::new("special_conn_setup: Addresses\\[\\d+\\]").unwrap();
        let regex_two = Regex::new("special_conn_setup: Addresses\\[\\d+(, \\d+)*\\]").unwrap();
        assert!(
            config_one_debug.contains(
                    "DbInitializationConfig{init_config: CreationAndMigration { external_data: \
                     ExternalData { chain: PolyMainnet, neighborhood_mode: Standard, db_password_opt: \
                      None } }, special_conn_setup: Addresses["
                ),
            "instead, the first printed message contained: {}",
            config_one_debug
        );
        assert!(
            config_two_debug.contains(
                "DbInitializationConfig{init_config: \
             CreationBannedMigrationPanics, special_conn_setup: Addresses["
            ),
            "instead, the second printed message contained: {}",
            config_two_debug
        );
        assert!(regex_one.is_match(&config_one_debug));
        assert!(regex_two.is_match(&config_two_debug))
    }

    #[test]
    fn choose_clandestine_port_chooses_different_unused_ports_each_time() {
        let _listeners = (0..10)
            .map(|_| {
                let port = DbInitializerReal::choose_clandestine_port();
                TcpListener::bind(&SocketAddr::V4(SocketAddrV4::new(Ipv4Addr::from(0), port)))
                    .expect(&format!("Port {} was not free", port))
            })
            .collect::<Vec<TcpListener>>();
    }

    #[test]
    fn choose_clandestine_port_chooses_ports_between_the_minimum_and_maximum() {
        let clandestine_port_value = DbInitializerReal::choose_clandestine_port();
        assert!(
            clandestine_port_value >= LOWEST_USABLE_INSECURE_PORT,
            "clandestine_port_value should have been > 1024, but was {}",
            clandestine_port_value
        );
        assert!(
            clandestine_port_value <= HIGHEST_RANDOM_CLANDESTINE_PORT,
            "clandestine_port_value should have been < 10000, but was {}",
            clandestine_port_value
        );
    }

    #[test]
    fn nonexistent_directory_is_created_when_possible() {
        let data_dir = ensure_node_home_directory_does_not_exist(
            "db_initializer",
            "nonexistent_directory_is_created_when_possible",
        );

        DbInitializerReal::create_data_directory_if_necessary(&data_dir);

        // If .unwrap() succeeds, test passes!(If not, it gives a better failure message than .is_ok())
        fs::read_dir(data_dir).unwrap();
    }

    #[test]
    fn directory_is_unmolested_if_present() {
        let data_dir = ensure_node_home_directory_exists(
            "db_initializer",
            "directory_is_unmolested_if_present",
        );
        {
            let mut file = File::create(data_dir.join("booga.txt")).unwrap();
            file.write_all(b"unmolested").unwrap();
        }

        DbInitializerReal::create_data_directory_if_necessary(&data_dir);

        let mut file = File::open(data_dir.join("booga.txt")).unwrap();
        let mut contents = String::new();
        file.read_to_string(&mut contents).unwrap();
        assert_eq!(String::from("unmolested"), contents);
    }

    #[cfg(target_os = "linux")]
    #[test]
    #[should_panic(expected = "Cannot create specified data directory at ")]
    fn linux_panic_if_directory_is_nonexistent_and_cant_be_created() {
        panic_if_directory_is_nonexistent_and_cant_be_created(&create_read_only_directory())
    }

    #[cfg(target_os = "macos")]
    #[test]
    #[should_panic(expected = "Cannot create specified data directory at ")]
    fn macos_panic_if_directory_is_nonexistent_and_cant_be_created() {
        panic_if_directory_is_nonexistent_and_cant_be_created(&create_read_only_directory())
    }

    #[cfg(target_os = "windows")]
    #[test]
    #[should_panic(expected = "Cannot create specified data directory at ")]
    fn windows_panic_if_directory_is_nonexistent_and_cant_be_created() {
        let base_path = PathBuf::from("M:\\nonexistent");
        panic_if_directory_is_nonexistent_and_cant_be_created(&base_path);
    }

    fn panic_if_directory_is_nonexistent_and_cant_be_created(base_path: &PathBuf) {
        DbInitializerReal::create_data_directory_if_necessary(&base_path.join("home"));
    }

    #[cfg(not(target_os = "windows"))]
    fn create_read_only_directory() -> PathBuf {
        let parent_dir = ensure_node_home_directory_exists(
            "db_initializer",
            "panic_if_directory_is_nonexistent_and_cant_be_created",
        );
        let data_dir = parent_dir.join("uncreatable");
        match fs::metadata(&parent_dir) {
            Err(_) => (),
            Ok(metadata) => {
                let mut permissions = metadata.permissions();
                permissions.set_readonly(false);
                fs::set_permissions(&parent_dir, permissions).unwrap();
            }
        }
        let mut permissions = fs::metadata(&parent_dir).unwrap().permissions();
        permissions.set_readonly(true);
        fs::set_permissions(&parent_dir, permissions).unwrap();
        data_dir
    }
}<|MERGE_RESOLUTION|>--- conflicted
+++ resolved
@@ -22,12 +22,8 @@
 use tokio::net::TcpListener;
 
 pub const DATABASE_FILE: &str = "node-data.db";
-<<<<<<< HEAD
-pub const CURRENT_SCHEMA_VERSION: usize = 6;
+pub const CURRENT_SCHEMA_VERSION: usize = 7;
 pub const ENCRYPTED_ROWS: &[&str] = &[EXAMPLE_ENCRYPTED, "seed", "past_neighbors"];
-=======
-pub const CURRENT_SCHEMA_VERSION: usize = 7;
->>>>>>> 60012f5d
 
 #[derive(Debug, PartialEq)]
 pub enum InitializationError {
@@ -1294,14 +1290,8 @@
         let _ = subject
             .initialize(
                 &updated_db_path_dir,
-<<<<<<< HEAD
-                true,
-                MigratorConfig::create_or_migrate(ExternalData::new(
+                DbInitializationConfig::create_or_migrate(ExternalData::new(
                     Chain::PolyMumbai,
-=======
-                DbInitializationConfig::create_or_migrate(ExternalData::new(
-                    Chain::EthRopsten,
->>>>>>> 60012f5d
                     NeighborhoodModeLight::Standard,
                     Some("password".to_string()),
                 )),
