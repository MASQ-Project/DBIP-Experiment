// Copyright (c) 2019-2021, MASQ (https://masq.ai) and/or its affiliates. All rights reserved.

use crate::blockchain::blockchain_interface::chain_name_from_id;
use crate::database::connection_wrapper::ConnectionWrapper;
use crate::database::db_initializer::CURRENT_SCHEMA_VERSION;
use masq_lib::logger::Logger;
use masq_lib::utils::{ExpectValue, WrapResult};
use rusqlite::{Transaction, NO_PARAMS};
use std::fmt::Debug;

pub trait DbMigrator {
    fn migrate_database(
        &self,
        mismatched_schema: usize,
        target_version: usize,
        conn: Box<dyn ConnectionWrapper>,
    ) -> Result<(), String>;
}

pub struct DbMigratorReal {
    external: ExternalMigrationParameters,
    logger: Logger,
}

impl DbMigrator for DbMigratorReal {
    fn migrate_database(
        &self,
        mismatched_schema: usize,
        target_version: usize,
        mut conn: Box<dyn ConnectionWrapper>,
    ) -> Result<(), String> {
        let migrator_config = DBMigratorConfiguration::new();
        let migration_utils = match DBMigrationUtilitiesReal::new(&mut *conn, migrator_config) {
            Err(e) => return Err(e.to_string()),
            Ok(utils) => utils,
        };
        self.make_updates(
            mismatched_schema,
            target_version,
            Box::new(migration_utils),
            Self::list_of_updates(),
        )
    }
}

trait DatabaseMigration: Debug {
    fn migrate<'a>(
        &self,
        mig_declaration_utilities: Box<dyn MigDeclarationUtilities + 'a>,
    ) -> rusqlite::Result<()>;
    fn old_version(&self) -> usize;
}

trait MigDeclarationUtilities {
    fn execute_upon_transaction<'a>(&self, sql_statements: &[&'a str]) -> rusqlite::Result<()>;

    fn external_parameters(&self) -> &ExternalMigrationParameters;
}

trait DBMigrationUtilities {
    fn update_schema_version(&self, update_to: usize) -> rusqlite::Result<()>;

    fn commit(&mut self) -> Result<(), String>;

    fn make_mig_declaration_utils<'a>(
        &'a self,
        external: &'a ExternalMigrationParameters,
    ) -> Box<dyn MigDeclarationUtilities + 'a>;

    fn too_high_schema_panics(&self, mismatched_schema: usize);
}

struct DBMigrationUtilitiesReal<'a> {
    root_transaction: Option<Transaction<'a>>,
    db_migrator_configuration: DBMigratorConfiguration,
}

impl<'a> DBMigrationUtilitiesReal<'a> {
    fn new<'b: 'a>(
        conn: &'b mut dyn ConnectionWrapper,
        db_migrator_configuration: DBMigratorConfiguration,
    ) -> rusqlite::Result<Self> {
        Self {
            root_transaction: Some(conn.transaction()?),
            db_migrator_configuration,
        }
        .wrap_to_ok()
    }

    fn root_transaction_ref(&self) -> &Transaction<'a> {
        self.root_transaction.as_ref().expect_v("root transaction")
    }
}

impl<'a> DBMigrationUtilities for DBMigrationUtilitiesReal<'a> {
    fn update_schema_version(&self, update_to: usize) -> rusqlite::Result<()> {
        DbMigratorReal::update_schema_version(
            self.db_migrator_configuration
                .db_configuration_table
                .as_str(),
            self.root_transaction_ref(),
            update_to,
        )
    }

    fn commit(&mut self) -> Result<(), String> {
        self.root_transaction
            .take()
            .expect_v("owned root transaction")
            .commit()
            .map_err(|e| e.to_string())
    }

    fn make_mig_declaration_utils<'b>(
        &'b self,
        external: &'b ExternalMigrationParameters,
    ) -> Box<dyn MigDeclarationUtilities + 'b> {
        Box::new(MigDeclarationUtilitiesReal::new(
            self.root_transaction_ref(),
            external,
        ))
    }

    fn too_high_schema_panics(&self, mismatched_schema: usize) {
        if mismatched_schema > self.db_migrator_configuration.current_schema_version {
            panic!(
                "Database claims to be more advanced ({}) than the version {} which is the latest \
             version this Node knows about.",
                mismatched_schema, CURRENT_SCHEMA_VERSION
            )
        }
    }
}

struct MigDeclarationUtilitiesReal<'a> {
    root_transaction_ref: &'a Transaction<'a>,
    external: &'a ExternalMigrationParameters,
}

impl<'a> MigDeclarationUtilitiesReal<'a> {
    fn new(
        root_transaction_ref: &'a Transaction<'a>,
        external: &'a ExternalMigrationParameters,
    ) -> Self {
        Self {
            root_transaction_ref,
            external,
        }
    }
}

impl MigDeclarationUtilities for MigDeclarationUtilitiesReal<'_> {
    fn execute_upon_transaction<'a>(&self, sql_statements: &[&'a str]) -> rusqlite::Result<()> {
        let transaction = self.root_transaction_ref;
        sql_statements.iter().fold(Ok(()), |so_far, stm| {
            if so_far.is_ok() {
                transaction.execute(stm, NO_PARAMS).map(|_| ())
            } else {
                so_far
            }
        })
    }

    fn external_parameters(&self) -> &ExternalMigrationParameters {
        self.external
    }
}

struct DBMigratorConfiguration {
    db_configuration_table: String,
    current_schema_version: usize,
}

impl DBMigratorConfiguration {
    fn new() -> Self {
        DBMigratorConfiguration {
            db_configuration_table: "config".to_string(),
            current_schema_version: CURRENT_SCHEMA_VERSION,
        }
    }
}

//define a new update here and add it to this list: 'list_of_updates()'
////////////////////////////////////////////////////////////////////////////////////////////////////

#[derive(Debug)]
#[allow(non_camel_case_types)]
struct Migrate_0_to_1;

impl DatabaseMigration for Migrate_0_to_1 {
    fn migrate<'a>(
        &self,
        declaration_utils: Box<dyn MigDeclarationUtilities + 'a>,
    ) -> rusqlite::Result<()> {
        declaration_utils.execute_upon_transaction(&[
            "INSERT INTO config (name, value, encrypted) VALUES ('mapping_protocol', null, 0)",
            //another statement would follow here
        ])
    }

    fn old_version(&self) -> usize {
        0
    }
}

#[derive(Debug)]
#[allow(non_camel_case_types)]
struct Migrate_1_to_2;

impl DatabaseMigration for Migrate_1_to_2 {
    fn migrate<'a>(
        &self,
        declaration_utils: Box<dyn MigDeclarationUtilities + 'a>,
    ) -> rusqlite::Result<()> {
        let statement = format!(
            "INSERT INTO config (name, value, encrypted) VALUES ('chain_name', '{}', 0)",
            declaration_utils.external_parameters().chain_name
        );
        declaration_utils.execute_upon_transaction(&[
            statement.as_str(), //another statement would follow here
        ])
    }

    fn old_version(&self) -> usize {
        1
    }
}

////////////////////////////////////////////////////////////////////////////////////////////////////

impl DbMigratorReal {
    pub fn new(external: ExternalMigrationParameters) -> Self {
        Self {
            external,
            logger: Logger::new("DbMigrator"),
        }
    }

    fn list_of_updates<'a>() -> &'a [&'a dyn DatabaseMigration] {
        &[&Migrate_0_to_1, &Migrate_1_to_2]
    }

    fn make_updates<'a>(
        &self,
        mismatched_schema: usize,
        target_version: usize,
        mut migration_utilities: Box<dyn DBMigrationUtilities + 'a>,
        list_of_updates: &'a [&'a (dyn DatabaseMigration + 'a)],
    ) -> Result<(), String> {
        let updates_to_process = Self::select_updates_to_process(
            mismatched_schema,
            list_of_updates,
            target_version,
            &*migration_utilities,
        );
        for record in updates_to_process {
            let present_db_version = record.old_version();
            if let Err(e) = self.migrate_semi_automated(record, &*migration_utilities) {
                return self.dispatch_bad_news(present_db_version, e);
            }
            self.log_success(present_db_version)
        }
        migration_utilities.commit()
    }

    fn migrate_semi_automated<'a>(
        &self,
        record: &dyn DatabaseMigration,
        migration_utilities: &'a (dyn DBMigrationUtilities + 'a),
    ) -> rusqlite::Result<()> {
        record.migrate(migration_utilities.make_mig_declaration_utils(&self.external))?;
        let update_to = record.old_version() + 1;
        migration_utilities.update_schema_version(update_to)
    }

    fn update_schema_version(
        name_of_given_table: &str,
        transaction: &Transaction,
        update_to: usize,
    ) -> rusqlite::Result<()> {
        transaction.execute(
            &format!(
                "UPDATE {} SET value = {} WHERE name = 'schema_version'",
                name_of_given_table, update_to
            ),
            NO_PARAMS,
        )?;
        Ok(())
    }

    fn select_updates_to_process<'a>(
        mismatched_schema: usize,
        list_of_updates: &'a [&'a (dyn DatabaseMigration + 'a)],
        target_version: usize,
        mig_utils: &dyn DBMigrationUtilities,
    ) -> Vec<&'a (dyn DatabaseMigration + 'a)> {
        mig_utils.too_high_schema_panics(mismatched_schema);
        list_of_updates
            .iter()
            .skip_while(|entry| entry.old_version() != mismatched_schema)
            .take_while(|entry| entry.old_version() < target_version)
            .map(Self::deref)
            .collect::<Vec<&(dyn DatabaseMigration + 'a)>>()
    }

    fn deref<'a, T: ?Sized>(value: &'a &T) -> &'a T {
        *value
    }

    fn dispatch_bad_news(
        &self,
        current_version: usize,
        error: rusqlite::Error,
    ) -> Result<(), String> {
        let error_message = format!(
            "Updating database from version {} to {} failed: {:?}",
            current_version,
            current_version + 1,
            error
        );
        error!(self.logger, "{}", &error_message);
        Err(error_message)
    }

    fn log_success(&self, previous_version: usize) {
        info!(
            self.logger,
            "Database successfully updated from version {} to {}",
            previous_version,
            previous_version + 1
        )
    }
}

#[derive(Clone, Debug, PartialEq)]
pub struct ExternalMigrationParameters {
    chain_name: String,
}

impl ExternalMigrationParameters {
    pub fn new(chain_id: u8) -> Self {
        Self {
            chain_name: chain_name_from_id(chain_id).to_string(),
        }
    }
}

#[cfg(test)]
mod tests {
    use crate::database::connection_wrapper::{ConnectionWrapper, ConnectionWrapperReal};
    use crate::database::db_initializer::test_utils::ConnectionWrapperMock;
    use crate::database::db_initializer::{
        DbInitializer, DbInitializerReal, CURRENT_SCHEMA_VERSION, DATABASE_FILE,
    };
    use crate::database::db_migrations::{
        DBMigrationUtilities, DBMigrationUtilitiesReal, DatabaseMigration, DbMigrator,
        ExternalMigrationParameters, MigDeclarationUtilities, Migrate_0_to_1,
    };
    use crate::database::db_migrations::{DBMigratorConfiguration, DbMigratorReal};
    use crate::test_utils::database_utils::{
        assurance_query_for_config_table,
        revive_tables_of_the_version_0_and_return_the_connection_to_the_db,
    };
<<<<<<< HEAD
    use lazy_static::lazy_static;
    use masq_lib::test_utils::logging::{init_test_logging, TestLogHandler};
    use masq_lib::test_utils::utils::{BASE_TEST_DIR, DEFAULT_CHAIN_ID};
=======
    use crate::test_utils::logging::{init_test_logging, TestLogHandler};
    use masq_lib::constants::DEFAULT_CHAIN_NAME;
    use masq_lib::test_utils::utils::{ensure_node_home_directory_exists, DEFAULT_CHAIN_ID};
>>>>>>> a786538a
    use rusqlite::{Connection, Error, OptionalExtension, NO_PARAMS};
    use std::cell::RefCell;
    use std::fmt::Debug;
    use std::fs::create_dir_all;
    use std::panic::{catch_unwind, AssertUnwindSafe};
    use std::sync::{Arc, Mutex};

    #[derive(Default)]
    struct DBMigrationUtilitiesMock {
        too_high_found_schema_will_panic_params: Arc<Mutex<Vec<usize>>>,
        make_mig_declaration_utils_params: Arc<Mutex<Vec<ExternalMigrationParameters>>>,
        make_mig_declaration_utils_results: RefCell<Vec<Box<dyn MigDeclarationUtilities>>>,
        update_schema_version_params: Arc<Mutex<Vec<usize>>>,
        update_schema_version_results: RefCell<Vec<rusqlite::Result<()>>>,
        commit_results: RefCell<Vec<Result<(), String>>>,
    }

    impl DBMigrationUtilitiesMock {
        pub fn update_schema_version_params(mut self, params: &Arc<Mutex<Vec<usize>>>) -> Self {
            self.update_schema_version_params = params.clone();
            self
        }

        pub fn update_schema_version_result(self, result: rusqlite::Result<()>) -> Self {
            self.update_schema_version_results.borrow_mut().push(result);
            self
        }

        pub fn commit_result(self, result: Result<(), String>) -> Self {
            self.commit_results.borrow_mut().push(result);
            self
        }

        pub fn make_mig_declaration_utils_params(
            mut self,
            params: &Arc<Mutex<Vec<ExternalMigrationParameters>>>,
        ) -> Self {
            self.make_mig_declaration_utils_params = params.clone();
            self
        }

        pub fn make_mig_declaration_utils_result(
            self,
            result: Box<dyn MigDeclarationUtilities>,
        ) -> Self {
            self.make_mig_declaration_utils_results
                .borrow_mut()
                .push(result);
            self
        }
    }

    impl DBMigrationUtilities for DBMigrationUtilitiesMock {
        fn update_schema_version(&self, update_to: usize) -> rusqlite::Result<()> {
            self.update_schema_version_params
                .lock()
                .unwrap()
                .push(update_to);
            self.update_schema_version_results.borrow_mut().remove(0)
        }

        fn commit(&mut self) -> Result<(), String> {
            self.commit_results.borrow_mut().remove(0)
        }

        fn make_mig_declaration_utils<'a>(
            &'a self,
            external: &'a ExternalMigrationParameters,
        ) -> Box<dyn MigDeclarationUtilities + 'a> {
            self.make_mig_declaration_utils_params
                .lock()
                .unwrap()
                .push(external.clone());
            self.make_mig_declaration_utils_results
                .borrow_mut()
                .remove(0)
        }

        fn too_high_schema_panics(&self, mismatched_schema: usize) {
            self.too_high_found_schema_will_panic_params
                .lock()
                .unwrap()
                .push(mismatched_schema);
        }
    }

    #[derive(Default)]
    struct DBUpdateDeclarationUtilitiesMock {
        execute_upon_transaction_params: Arc<Mutex<Vec<Vec<String>>>>,
        execute_upon_transaction_results: RefCell<Vec<rusqlite::Result<()>>>,
    }

    impl DBUpdateDeclarationUtilitiesMock {
        pub fn execute_upon_transaction_params(
            mut self,
            params: &Arc<Mutex<Vec<Vec<String>>>>,
        ) -> Self {
            self.execute_upon_transaction_params = params.clone();
            self
        }

        pub fn execute_upon_transaction_result(self, result: rusqlite::Result<()>) -> Self {
            self.execute_upon_transaction_results
                .borrow_mut()
                .push(result);
            self
        }
    }

    impl MigDeclarationUtilities for DBUpdateDeclarationUtilitiesMock {
        fn execute_upon_transaction<'a>(&self, sql_statements: &[&'a str]) -> rusqlite::Result<()> {
            self.execute_upon_transaction_params.lock().unwrap().push(
                sql_statements
                    .iter()
                    .map(|str| str.to_string())
                    .collect::<Vec<String>>(),
            );
            self.execute_upon_transaction_results.borrow_mut().remove(0)
        }

        fn external_parameters(&self) -> &ExternalMigrationParameters {
            unimplemented!()
        }
    }

    fn make_external_migration_parameters() -> ExternalMigrationParameters {
        ExternalMigrationParameters {
            chain_name: DEFAULT_CHAIN_NAME.to_string(),
        }
    }

    #[test]
    fn migrate_database_handles_an_error_from_creating_the_root_transaction() {
        let subject = DbMigratorReal::new(make_external_migration_parameters());
        let mismatched_schema = 0;
        let target_version = 5; //irrelevant
        let connection = ConnectionWrapperMock::default()
            .transaction_result(Err(Error::SqliteSingleThreadedMode)); //hard to find a real-like error for this

        let result =
            subject.migrate_database(mismatched_schema, target_version, Box::new(connection));

        assert_eq!(
            result,
            Err("SQLite was compiled or configured for single-threaded use only".to_string())
        )
    }

    #[test]
    fn make_updates_panics_if_the_given_schema_is_of_higher_number_than_the_latest_official() {
        let last_version = CURRENT_SCHEMA_VERSION;
        let too_advanced = last_version + 1;
        let connection = Connection::open_in_memory().unwrap();
        let mut conn_wrapper = ConnectionWrapperReal::new(connection);
        let mig_config = DBMigratorConfiguration::new();
        let migration_utilities =
            DBMigrationUtilitiesReal::new(&mut conn_wrapper, mig_config).unwrap();
        let subject = DbMigratorReal::new(make_external_migration_parameters());

        let captured_panic = catch_unwind(AssertUnwindSafe(|| {
            subject.make_updates(
                too_advanced,
                CURRENT_SCHEMA_VERSION,
                Box::new(migration_utilities),
                DbMigratorReal::list_of_updates(),
            )
        }))
        .unwrap_err();

        let panic_message = captured_panic.downcast_ref::<String>().unwrap();
        assert_eq!(
            *panic_message,
            format!(
                "Database claims to be more advanced ({}) than the version {} which \
         is the latest version this Node knows about.",
                too_advanced, CURRENT_SCHEMA_VERSION
            )
        )
    }

    #[derive(Default, Debug)]
    struct DBMigrationRecordMock {
        old_version_result: RefCell<usize>,
        migrate_params: Arc<Mutex<Vec<()>>>,
        migrate_result: RefCell<Vec<rusqlite::Result<()>>>,
    }

    impl DBMigrationRecordMock {
        fn old_version_result(self, result: usize) -> Self {
            self.old_version_result.replace(result);
            self
        }

        fn migrate_result(self, result: rusqlite::Result<()>) -> Self {
            self.migrate_result.borrow_mut().push(result);
            self
        }

        fn migrate_params(mut self, params: &Arc<Mutex<Vec<()>>>) -> Self {
            self.migrate_params = params.clone();
            self
        }

        fn set_necessary_tooling_for_mock_migration_record(
            self,
            result_o_v: usize,
            result_m: rusqlite::Result<()>,
            params_m: &Arc<Mutex<Vec<()>>>,
        ) -> Self {
            self.old_version_result(result_o_v)
                .migrate_result(result_m)
                .migrate_params(params_m)
        }
    }

    impl DatabaseMigration for DBMigrationRecordMock {
        fn migrate<'a>(
            &self,
            _migration_utilities: Box<dyn MigDeclarationUtilities + 'a>,
        ) -> rusqlite::Result<()> {
            self.migrate_params.lock().unwrap().push(());
            self.migrate_result.borrow_mut().remove(0)
        }

        fn old_version(&self) -> usize {
            *self.old_version_result.borrow()
        }
    }

    #[test]
    #[should_panic(expected = "The list of updates for the database is not ordered properly")]
    fn list_validation_check_works() {
        let fake_one = DBMigrationRecordMock::default().old_version_result(6);
        let fake_two = DBMigrationRecordMock::default().old_version_result(3);
        let list: &[&dyn DatabaseMigration] = &[&Migrate_0_to_1, &fake_one, &fake_two];

        let _ = list_validation_check(list);
    }

    fn list_validation_check<'a>(list_of_updates: &'a [&'a (dyn DatabaseMigration + 'a)]) {
        let iterator = list_of_updates.iter();
        let iterator_shifted = list_of_updates.iter().skip(1);
        iterator.zip(iterator_shifted).for_each(|(first, second)| {
            assert!(
                two_numbers_are_sequential(first.old_version(), second.old_version()),
                "The list of updates for the database is not ordered properly"
            )
        });
    }

    fn two_numbers_are_sequential(first: usize, second: usize) -> bool {
        (first + 1) == second
    }

    #[test]
    fn list_of_approved_updates_is_correctly_ordered() {
        let _ = list_validation_check(DbMigratorReal::list_of_updates());
        //success if no panicking
    }

    #[test]
    fn list_of_approved_updates_ends_on_the_current_version() {
        let last_entry = DbMigratorReal::list_of_updates().into_iter().last();

        let result = last_entry.unwrap().old_version();

        assert!(two_numbers_are_sequential(result, CURRENT_SCHEMA_VERSION))
    }

    #[test]
    fn migrate_semi_automated_returns_an_error_from_update_schema_version() {
        let update_schema_version_params_arc = Arc::new(Mutex::new(vec![]));
        let mut migration_record = DBMigrationRecordMock::default()
            .old_version_result(4)
            .migrate_result(Ok(()));
        let migration_utilities = DBMigrationUtilitiesMock::default()
            .make_mig_declaration_utils_result(
                Box::new(DBUpdateDeclarationUtilitiesMock::default()),
            )
            .update_schema_version_result(Err(Error::InvalidQuery))
            .update_schema_version_params(&update_schema_version_params_arc);
        let subject = DbMigratorReal::new(make_external_migration_parameters());

        let result = subject.migrate_semi_automated(&mut migration_record, &migration_utilities);

        assert_eq!(result, Err(Error::InvalidQuery));
        let update_schema_version_params = update_schema_version_params_arc.lock().unwrap();
        assert_eq!(*update_schema_version_params, vec![5]) //doesn't mean the state really changed, this is just an image of the supplied params
    }

    #[test]
    fn make_updates_returns_an_error_from_migrate() {
        init_test_logging();
        let list = &[&DBMigrationRecordMock::default()
            .old_version_result(0)
            .migrate_result(Err(Error::InvalidColumnIndex(5)))
            as &dyn DatabaseMigration];
        let update_declaration_utils = DBUpdateDeclarationUtilitiesMock::default();
        let migration_utils = DBMigrationUtilitiesMock::default()
            .make_mig_declaration_utils_result(Box::new(update_declaration_utils));
        let mismatched_schema = 0;
        let target_version = 5; //not relevant
        let subject = DbMigratorReal::new(make_external_migration_parameters());

        let result = subject.make_updates(
            mismatched_schema,
            target_version,
            Box::new(migration_utils),
            list,
        );

        assert_eq!(
            result,
            Err(
                r#"Updating database from version 0 to 1 failed: InvalidColumnIndex(5)"#
                    .to_string()
            )
        );
        TestLogHandler::new().exists_log_containing(
            r#"ERROR: DbMigrator: Updating database from version 0 to 1 failed: InvalidColumnIndex(5)"#,
        );
    }

    #[test]
    fn execute_upon_transaction_returns_the_first_error_encountered_and_the_transaction_is_canceled(
    ) {
        let dir_path = ensure_node_home_directory_exists("db_migrations","execute_upon_transaction_returns_the_first_error_encountered_and_the_transaction_is_canceled");
        let db_path = dir_path.join("test_database.db");
        let connection = Connection::open(&db_path).unwrap();
        connection
            .execute(
                "CREATE TABLE IF NOT EXISTS test (
            name TEXT,
            count TEXT
        )",
                NO_PARAMS,
            )
            .unwrap();
        let correct_statement_1 = "INSERT INTO test (name,count) VALUES ('mushrooms','270')";
        let erroneous_statement_1 = "INSERT INTO botanic_garden (sun_flowers) VALUES (100)";
        let erroneous_statement_2 = "UPDATE botanic_garden SET (sun_flowers) VALUES (99)";
        let set_of_sql_statements = &[
            correct_statement_1,
            erroneous_statement_1,
            erroneous_statement_2,
        ];
        let mut connection_wrapper = ConnectionWrapperReal::new(connection);
        let config = DBMigratorConfiguration::new();
        let chain_id = 1; //irrelevant
        let external_parameters = ExternalMigrationParameters::new(chain_id);
        let subject = DBMigrationUtilitiesReal::new(&mut connection_wrapper, config).unwrap();

        let result = subject
            .make_mig_declaration_utils(&external_parameters)
            .execute_upon_transaction(set_of_sql_statements);

        assert_eq!(
            result.unwrap_err().to_string(),
            "no such table: botanic_garden"
        );
        let connection = Connection::open(&db_path).unwrap();
        //when an error occurs, the underlying transaction gets rolled back, and we cannot see any changes to the database
        let assertion: Option<(String, String)> = connection
            .query_row(
                "SELECT count FROM test WHERE name='mushrooms'",
                NO_PARAMS,
                |row| Ok((row.get(0).unwrap(), row.get(1).unwrap())),
            )
            .optional()
            .unwrap();
        assert!(assertion.is_none()) //means no result for this query
    }

    #[test]
    fn make_updates_skips_records_already_included_in_the_current_database_and_updates_only_the_others(
    ) {
        let first_record_migration_p_arc = Arc::new(Mutex::new(vec![]));
        let second_record_migration_p_arc = Arc::new(Mutex::new(vec![]));
        let third_record_migration_p_arc = Arc::new(Mutex::new(vec![]));
        let fourth_record_migration_p_arc = Arc::new(Mutex::new(vec![]));
        let fifth_record_migration_p_arc = Arc::new(Mutex::new(vec![]));
        let list_of_updates: &[&dyn DatabaseMigration] = &[
            &DBMigrationRecordMock::default().set_necessary_tooling_for_mock_migration_record(
                0,
                Ok(()),
                &first_record_migration_p_arc,
            ),
            &DBMigrationRecordMock::default().set_necessary_tooling_for_mock_migration_record(
                1,
                Ok(()),
                &second_record_migration_p_arc,
            ),
            &DBMigrationRecordMock::default().set_necessary_tooling_for_mock_migration_record(
                2,
                Ok(()),
                &third_record_migration_p_arc,
            ),
            &DBMigrationRecordMock::default().set_necessary_tooling_for_mock_migration_record(
                3,
                Ok(()),
                &fourth_record_migration_p_arc,
            ),
            &DBMigrationRecordMock::default().set_necessary_tooling_for_mock_migration_record(
                4,
                Ok(()),
                &fifth_record_migration_p_arc,
            ),
        ];
        let connection = Connection::open_in_memory().unwrap();
        connection
            .execute(
                "CREATE TABLE test (
            name TEXT,
            value TEXT
        )",
                NO_PARAMS,
            )
            .unwrap();
        connection
            .execute(
                "INSERT INTO test (name, value) VALUES ('schema_version', '2')",
                NO_PARAMS,
            )
            .unwrap();
        let mut connection_wrapper = ConnectionWrapperReal::new(connection);
        let config = DBMigratorConfiguration {
            db_configuration_table: "test".to_string(),
            current_schema_version: 5,
        };
        let subject = DbMigratorReal::new(make_external_migration_parameters());
        let mismatched_schema = 2;
        let target_version = 5;

        let result = subject.make_updates(
            mismatched_schema,
            target_version,
            Box::new(DBMigrationUtilitiesReal::new(&mut connection_wrapper, config).unwrap()),
            list_of_updates,
        );

        assert_eq!(result, Ok(()));
        let first_record_migration_params = first_record_migration_p_arc.lock().unwrap();
        assert_eq!(*first_record_migration_params, vec![]);
        let second_record_migration_params = second_record_migration_p_arc.lock().unwrap();
        assert_eq!(*second_record_migration_params, vec![]);
        let third_record_migration_params = third_record_migration_p_arc.lock().unwrap();
        assert_eq!(*third_record_migration_params, vec![()]);
        let fourth_record_migration_params = fourth_record_migration_p_arc.lock().unwrap();
        assert_eq!(*fourth_record_migration_params, vec![()]);
        let fifth_record_migration_params = fifth_record_migration_p_arc.lock().unwrap();
        assert_eq!(*fifth_record_migration_params, vec![()]);
        let assertion: (String, String) = connection_wrapper
            .transaction()
            .unwrap()
            .query_row(
                "SELECT name, value FROM test WHERE name='schema_version'",
                NO_PARAMS,
                |row| Ok((row.get(0).unwrap(), row.get(1).unwrap())),
            )
            .unwrap();
        assert_eq!(assertion.1, "5")
    }

    #[test]
    fn make_updates_terminates_at_the_specified_version() {
        let first_record_migration_p_arc = Arc::new(Mutex::new(vec![]));
        let second_record_migration_p_arc = Arc::new(Mutex::new(vec![]));
        let third_record_migration_p_arc = Arc::new(Mutex::new(vec![]));
        let fourth_record_migration_p_arc = Arc::new(Mutex::new(vec![]));
        let fifth_record_migration_p_arc = Arc::new(Mutex::new(vec![]));
        let list_of_updates: &[&dyn DatabaseMigration] = &[
            &DBMigrationRecordMock::default().set_necessary_tooling_for_mock_migration_record(
                0,
                Ok(()),
                &first_record_migration_p_arc,
            ),
            &DBMigrationRecordMock::default().set_necessary_tooling_for_mock_migration_record(
                1,
                Ok(()),
                &second_record_migration_p_arc,
            ),
            &DBMigrationRecordMock::default().set_necessary_tooling_for_mock_migration_record(
                2,
                Ok(()),
                &third_record_migration_p_arc,
            ),
            &DBMigrationRecordMock::default().set_necessary_tooling_for_mock_migration_record(
                3,
                Ok(()),
                &fourth_record_migration_p_arc,
            ),
            &DBMigrationRecordMock::default().set_necessary_tooling_for_mock_migration_record(
                4,
                Ok(()),
                &fifth_record_migration_p_arc,
            ),
        ];
        let connection = Connection::open_in_memory().unwrap();
        connection
            .execute(
                "CREATE TABLE test (
            name TEXT,
            value TEXT
        )",
                NO_PARAMS,
            )
            .unwrap();
        let mut connection_wrapper = ConnectionWrapperReal::new(connection);
        let config = DBMigratorConfiguration {
            db_configuration_table: "test".to_string(),
            current_schema_version: 5,
        };
        let subject = DbMigratorReal::new(make_external_migration_parameters());
        let mismatched_schema = 0;
        let target_version = 3;

        let result = subject.make_updates(
            mismatched_schema,
            target_version,
            Box::new(DBMigrationUtilitiesReal::new(&mut connection_wrapper, config).unwrap()),
            list_of_updates,
        );

        assert_eq!(result, Ok(()));
        let first_record_migration_params = first_record_migration_p_arc.lock().unwrap();
        assert_eq!(*first_record_migration_params, vec![()]);
        let second_record_migration_params = second_record_migration_p_arc.lock().unwrap();
        assert_eq!(*second_record_migration_params, vec![()]);
        let third_record_migration_params = third_record_migration_p_arc.lock().unwrap();
        assert_eq!(*third_record_migration_params, vec![()]);
        let fourth_record_migration_params = fourth_record_migration_p_arc.lock().unwrap();
        assert_eq!(*fourth_record_migration_params, vec![]);
        let fifth_record_migration_params = fifth_record_migration_p_arc.lock().unwrap();
        assert_eq!(*fifth_record_migration_params, vec![]);
    }

    #[test]
    fn db_migration_happy_path() {
        init_test_logging();
        let execute_upon_transaction_params_arc = Arc::new(Mutex::new(vec![]));
        let update_schema_version_params_arc = Arc::new(Mutex::new(vec![]));
        let make_mig_declaration_params_arc = Arc::new(Mutex::new(vec![]));
        let outdated_schema = 0;
        let list = &[&Migrate_0_to_1 as &dyn DatabaseMigration];
        let db_update_declaration_utilities = DBUpdateDeclarationUtilitiesMock::default()
            .execute_upon_transaction_params(&execute_upon_transaction_params_arc)
            .execute_upon_transaction_result(Ok(()));
        let migration_utils = DBMigrationUtilitiesMock::default()
            .make_mig_declaration_utils_params(&make_mig_declaration_params_arc)
            .make_mig_declaration_utils_result(Box::new(db_update_declaration_utilities))
            .update_schema_version_params(&update_schema_version_params_arc)
            .update_schema_version_result(Ok(()))
            .commit_result(Ok(()));
        let target_version = 5; //not relevant
        let subject = DbMigratorReal::new(make_external_migration_parameters());

        let result = subject.make_updates(
            outdated_schema,
            target_version,
            Box::new(migration_utils),
            list,
        );

        assert!(result.is_ok());
        let execute_upon_transaction_params = execute_upon_transaction_params_arc.lock().unwrap();
        assert_eq!(
            *execute_upon_transaction_params.get(0).unwrap(),
            vec![
                "INSERT INTO config (name, value, encrypted) VALUES ('mapping_protocol', null, 0)"
                    .to_string()
            ],
        );
        let update_schema_version_params = update_schema_version_params_arc.lock().unwrap();
        assert_eq!(update_schema_version_params[0], 1);
        TestLogHandler::new().exists_log_containing(
            "INFO: DbMigrator: Database successfully updated from version 0 to 1",
        );
        let make_mig_declaration_utils_params = make_mig_declaration_params_arc.lock().unwrap();
        assert_eq!(
            *make_mig_declaration_utils_params,
            vec![ExternalMigrationParameters {
                chain_name: "mainnet".to_string()
            }]
        )
    }

    #[test]
    fn final_commit_of_the_root_transaction_sad_path() {
        let first_record_migration_p_arc = Arc::new(Mutex::new(vec![]));
        let second_record_migration_p_arc = Arc::new(Mutex::new(vec![]));
        let list_of_updates: &[&dyn DatabaseMigration] = &[
            &DBMigrationRecordMock::default().set_necessary_tooling_for_mock_migration_record(
                0,
                Ok(()),
                &first_record_migration_p_arc,
            ),
            &DBMigrationRecordMock::default().set_necessary_tooling_for_mock_migration_record(
                1,
                Ok(()),
                &second_record_migration_p_arc,
            ),
        ];
        let migration_utils = DBMigrationUtilitiesMock::default()
            .make_mig_declaration_utils_result(
                Box::new(DBUpdateDeclarationUtilitiesMock::default()),
            )
            .make_mig_declaration_utils_result(
                Box::new(DBUpdateDeclarationUtilitiesMock::default()),
            )
            .update_schema_version_result(Ok(()))
            .update_schema_version_result(Ok(()))
            .commit_result(Err("Committing transaction failed".to_string()));
        let subject = DbMigratorReal::new(make_external_migration_parameters());

        let result = subject.make_updates(0, 2, Box::new(migration_utils), list_of_updates);

        assert_eq!(result, Err(String::from("Committing transaction failed")));
        let first_record_migration_params = first_record_migration_p_arc.lock().unwrap();
        assert_eq!(*first_record_migration_params, vec![()]);
        let second_record_migration_params = second_record_migration_p_arc.lock().unwrap();
        assert_eq!(*second_record_migration_params, vec![()]);
    }

    #[test]
    fn migration_from_0_to_1_is_properly_set() {
        let dir_path = ensure_node_home_directory_exists("db_migrations", "0_to_1");
        create_dir_all(&dir_path).unwrap();
        let db_path = dir_path.join(DATABASE_FILE);
        let _ = revive_tables_of_the_version_0_and_return_the_connection_to_the_db(&db_path);
        let subject = DbInitializerReal::default();

        let result = subject.initialize_to_version(&dir_path, DEFAULT_CHAIN_ID, 1, true);

        let connection = result.unwrap();
        let (mp_name, mp_value, mp_encrypted): (String, Option<String>, u16) =
            assurance_query_for_config_table(
                connection.as_ref(),
                "select name, value, encrypted from config where name = 'mapping_protocol'",
            );
        let (cs_name, cs_value, cs_encrypted): (String, Option<String>, u16) =
            assurance_query_for_config_table(
                connection.as_ref(),
                "select name, value, encrypted from config where name = 'schema_version'",
            );
        assert_eq!(mp_name, "mapping_protocol".to_string());
        assert_eq!(mp_value, None);
        assert_eq!(mp_encrypted, 0);
        assert_eq!(cs_name, "schema_version".to_string());
        assert_eq!(cs_value, Some("1".to_string()));
        assert_eq!(cs_encrypted, 0)
    }

    #[test]
    fn migration_from_1_to_2_is_properly_set() {
        let dir_path = ensure_node_home_directory_exists("db_migrations", "1_to_2");
        let db_path = dir_path.join(DATABASE_FILE);
        let _ = revive_tables_of_the_version_0_and_return_the_connection_to_the_db(&db_path);
        let subject = DbInitializerReal::default();
        {
            subject
                .initialize_to_version(&dir_path, DEFAULT_CHAIN_ID, 1, true)
                .unwrap();
        }

        let result = subject.initialize_to_version(&dir_path, DEFAULT_CHAIN_ID, 2, true);

        let connection = result.unwrap();
        let (chn_name, chn_value, chn_encrypted): (String, Option<String>, u16) =
            assurance_query_for_config_table(
                connection.as_ref(),
                "select name, value, encrypted from config where name = 'chain_name'",
            );
        let (cs_name, cs_value, cs_encrypted): (String, Option<String>, u16) =
            assurance_query_for_config_table(
                connection.as_ref(),
                "select name, value, encrypted from config where name = 'schema_version'",
            );
        assert_eq!(chn_name, "chain_name".to_string());
        assert_eq!(chn_value, Some("ropsten".to_string()));
        assert_eq!(chn_encrypted, 0);
        assert_eq!(cs_name, "schema_version".to_string());
        assert_eq!(cs_value, Some("2".to_string()));
        assert_eq!(cs_encrypted, 0);
    }
}<|MERGE_RESOLUTION|>--- conflicted
+++ resolved
@@ -361,15 +361,9 @@
         assurance_query_for_config_table,
         revive_tables_of_the_version_0_and_return_the_connection_to_the_db,
     };
-<<<<<<< HEAD
-    use lazy_static::lazy_static;
-    use masq_lib::test_utils::logging::{init_test_logging, TestLogHandler};
-    use masq_lib::test_utils::utils::{BASE_TEST_DIR, DEFAULT_CHAIN_ID};
-=======
-    use crate::test_utils::logging::{init_test_logging, TestLogHandler};
     use masq_lib::constants::DEFAULT_CHAIN_NAME;
     use masq_lib::test_utils::utils::{ensure_node_home_directory_exists, DEFAULT_CHAIN_ID};
->>>>>>> a786538a
+    use masq_lib::test_utils::logging::{init_test_logging, TestLogHandler};
     use rusqlite::{Connection, Error, OptionalExtension, NO_PARAMS};
     use std::cell::RefCell;
     use std::fmt::Debug;
