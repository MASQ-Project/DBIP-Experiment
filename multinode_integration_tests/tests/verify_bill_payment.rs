// Copyright (c) 2019, MASQ (https://masq.ai) and/or its affiliates. All rights reserved.
use bip39::{Language, Mnemonic, Seed};
use futures::Future;
use masq_lib::blockchains::chains::Chain;
use masq_lib::utils::{derivation_path, NeighborhoodModeLight};
use multinode_integration_tests_lib::blockchain::BlockchainServer;
use multinode_integration_tests_lib::masq_node::{MASQNode, MASQNodeUtils};
use multinode_integration_tests_lib::masq_node_cluster::MASQNodeCluster;
use multinode_integration_tests_lib::masq_real_node::{
    ConsumingWalletInfo, EarningWalletInfo, MASQRealNode, NodeStartupConfig,
    NodeStartupConfigBuilder,
};
use multinode_integration_tests_lib::utils::{open_all_file_permissions, UrlHolder};
use node_lib::accountant::payable_dao::{PayableDao, PayableDaoReal};
use node_lib::accountant::receivable_dao::{ReceivableDao, ReceivableDaoReal};
use node_lib::blockchain::bip32::Bip32ECKeyProvider;
use node_lib::blockchain::blockchain_interface::{
    BlockchainInterface, BlockchainInterfaceNonClandestine, REQUESTS_IN_PARALLEL,
};
use node_lib::database::db_initializer::{DbInitializer, DbInitializerReal};
use node_lib::database::db_migrations::{ExternalData, MigratorConfig};
use node_lib::sub_lib::accountant::PaymentThresholds;
use node_lib::sub_lib::wallet::Wallet;
use node_lib::test_utils;
use rustc_hex::{FromHex, ToHex};
use std::convert::TryFrom;
use std::path::{Path, PathBuf};
use std::thread;
use std::time::{Duration, Instant, SystemTime};
use tiny_hderive::bip32::ExtendedPrivKey;
use web3::transports::Http;
use web3::types::{Address, Bytes, TransactionParameters};
use web3::Web3;

#[test]
fn verify_bill_payment() {
    let mut cluster = match MASQNodeCluster::start() {
        Ok(cluster) => cluster,
        Err(e) => panic!("{}", e),
    };
    let blockchain_server = BlockchainServer {
        name: "ganache-cli",
    };
    blockchain_server.start();
    blockchain_server.wait_until_ready();
    let url = blockchain_server.url().to_string();
    let (_event_loop_handle, http) = Http::with_max_parallel(&url, REQUESTS_IN_PARALLEL).unwrap();
    let web3 = Web3::new(http.clone());
    let deriv_path = derivation_path(0, 0);
    let seed = make_seed();
    let (contract_owner_wallet, _) = make_node_wallet(&seed, &deriv_path);
    let contract_addr = deploy_smart_contract(&contract_owner_wallet, &web3, cluster.chain);
    assert_eq!(
        contract_addr,
        cluster.chain.rec().contract,
        "Ganache is not as predictable as we thought: Update blockchain_interface::MULTINODE_CONTRACT_ADDRESS with {:?}",
        contract_addr
    );
    let blockchain_interface =
        BlockchainInterfaceNonClandestine::new(http, _event_loop_handle, cluster.chain);
    assert_balances(
        &contract_owner_wallet,
        &blockchain_interface,
        "99998043204000000000",
        "472000000000000000000000000",
    );
    let payment_thresholds = PaymentThresholds {
        threshold_interval_sec: 2_592_000,
        debt_threshold_gwei: 1_000_000_000,
        payment_grace_period_sec: 86_400,
        maturity_threshold_sec: 86_400,
        permanent_debt_allowed_gwei: 10_000_000,
        unban_below_gwei: 10_000_000,
    };
    let (consuming_config, _) =
        build_config(&blockchain_server, &seed, payment_thresholds, deriv_path);

    let (serving_node_1_config, serving_node_1_wallet) = build_config(
        &blockchain_server,
        &seed,
        payment_thresholds,
        derivation_path(0, 1),
    );
    let (serving_node_2_config, serving_node_2_wallet) = build_config(
        &blockchain_server,
        &seed,
        payment_thresholds,
        derivation_path(0, 2),
    );
    let (serving_node_3_config, serving_node_3_wallet) = build_config(
        &blockchain_server,
        &seed,
        payment_thresholds,
        derivation_path(0, 3),
    );

    let amount = 10u64 * u64::try_from(payment_thresholds.permanent_debt_allowed_gwei).unwrap();

    let project_root = MASQNodeUtils::find_project_root();
    let (consuming_node_name, consuming_node_index) = cluster.prepare_real_node(&consuming_config);
    let consuming_node_path = MASQRealNode::node_home_dir(&project_root, &consuming_node_name);
    let consuming_node_connection = DbInitializerReal::default()
        .initialize(
<<<<<<< HEAD
            Path::new(&Path::new(&consuming_node_path)),
            cluster.chain_id,
            true,
=======
            Path::new(&consuming_node_path),
            true,
            make_migrator_config(cluster.chain),
>>>>>>> e09c1e7c
        )
        .unwrap();
    let consuming_payable_dao = PayableDaoReal::new(consuming_node_connection);
    open_all_file_permissions(consuming_node_path.clone().into());
    assert_eq!(
        format!("{}", &contract_owner_wallet),
        "0x5a4d5df91d0124dec73dbd112f82d6077ccab47d"
    );
    assert_eq!(
        format!("{}", &serving_node_1_wallet),
        "0x7a3cf474962646b18666b5a5be597bb0af013d81"
    );
    assert_eq!(
        format!("{}", &serving_node_2_wallet),
        "0x0bd8bc4b8aba5d8abf13ea78a6668ad0e9985ad6"
    );
    assert_eq!(
        format!("{}", &serving_node_3_wallet),
        "0xb329c8b029a2d3d217e71bc4d188e8e1a4a8b924"
    );
    let now = SystemTime::now();
    consuming_payable_dao
        .more_money_payable(now, &serving_node_1_wallet, amount)
        .unwrap();
    consuming_payable_dao
        .more_money_payable(now, &serving_node_2_wallet, amount)
        .unwrap();
    consuming_payable_dao
        .more_money_payable(now, &serving_node_3_wallet, amount)
        .unwrap();

    let (serving_node_1_name, serving_node_1_index) =
        cluster.prepare_real_node(&serving_node_1_config);
    let serving_node_1_path = MASQRealNode::node_home_dir(&project_root, &serving_node_1_name);
    let serving_node_1_connection = DbInitializerReal::default()
        .initialize(
<<<<<<< HEAD
            Path::new(&Path::new(&serving_node_1_path)),
            cluster.chain_id,
            true,
=======
            Path::new(&serving_node_1_path),
            true,
            make_migrator_config(cluster.chain),
>>>>>>> e09c1e7c
        )
        .unwrap();
    let serving_node_1_receivable_dao = ReceivableDaoReal::new(serving_node_1_connection);
    serving_node_1_receivable_dao
        .more_money_receivable(SystemTime::now(), &contract_owner_wallet, amount)
        .unwrap();
    open_all_file_permissions(serving_node_1_path.clone().into());

    let (serving_node_2_name, serving_node_2_index) =
        cluster.prepare_real_node(&serving_node_2_config);
    let serving_node_2_path = MASQRealNode::node_home_dir(&project_root, &serving_node_2_name);
    let serving_node_2_connection = DbInitializerReal::default()
        .initialize(
<<<<<<< HEAD
            Path::new(&Path::new(&serving_node_2_path)),
            cluster.chain_id,
            true,
=======
            Path::new(&serving_node_2_path),
            true,
            make_migrator_config(cluster.chain),
>>>>>>> e09c1e7c
        )
        .unwrap();
    let serving_node_2_receivable_dao = ReceivableDaoReal::new(serving_node_2_connection);
    serving_node_2_receivable_dao
        .more_money_receivable(SystemTime::now(), &contract_owner_wallet, amount)
        .unwrap();
    open_all_file_permissions(serving_node_2_path.clone().into());

    let (serving_node_3_name, serving_node_3_index) =
        cluster.prepare_real_node(&serving_node_3_config);
    let serving_node_3_path = MASQRealNode::node_home_dir(&project_root, &serving_node_3_name);
    let serving_node_3_connection = DbInitializerReal::default()
        .initialize(
<<<<<<< HEAD
            Path::new(&Path::new(&serving_node_3_path)),
            cluster.chain_id,
            true,
=======
            Path::new(&serving_node_3_path),
            true,
            make_migrator_config(cluster.chain),
>>>>>>> e09c1e7c
        )
        .unwrap();
    let serving_node_3_receivable_dao = ReceivableDaoReal::new(serving_node_3_connection);
    serving_node_3_receivable_dao
        .more_money_receivable(SystemTime::now(), &contract_owner_wallet, amount)
        .unwrap();
    open_all_file_permissions(serving_node_3_path.clone().into());

    expire_payables(consuming_node_path.into());
    expire_receivables(serving_node_1_path.into());
    expire_receivables(serving_node_2_path.into());
    expire_receivables(serving_node_3_path.into());

    assert_balances(
        &contract_owner_wallet,
        &blockchain_interface,
        "99998043204000000000",
        "472000000000000000000000000",
    );

    assert_balances(
        &serving_node_1_wallet,
        &blockchain_interface,
        "100000000000000000000",
        "0",
    );

    assert_balances(
        &serving_node_2_wallet,
        &blockchain_interface,
        "100000000000000000000",
        "0",
    );

    assert_balances(
        &serving_node_3_wallet,
        &blockchain_interface,
        "100000000000000000000",
        "0",
    );

    let real_consuming_node =
        cluster.start_named_real_node(&consuming_node_name, consuming_node_index, consuming_config);
    for _ in 0..6 {
        cluster.start_real_node(
            NodeStartupConfigBuilder::standard()
                .chain(Chain::Dev)
                .neighbor(real_consuming_node.node_reference())
                .build(),
        );
    }

    let now = Instant::now();
    while !consuming_payable_dao.non_pending_payables().is_empty()
        && now.elapsed() < Duration::from_secs(10)
    {
        thread::sleep(Duration::from_millis(400));
    }

    assert_balances(
        &contract_owner_wallet,
        &blockchain_interface,
        "99997886466000000000",
        "471999999700000000000000000",
    );

    assert_balances(
        &serving_node_1_wallet,
        &blockchain_interface,
        "100000000000000000000",
        (1_000_000_000 * amount).to_string().as_str(),
    );

    assert_balances(
        &serving_node_2_wallet,
        &blockchain_interface,
        "100000000000000000000",
        (1_000_000_000 * amount).to_string().as_str(),
    );

    assert_balances(
        &serving_node_3_wallet,
        &blockchain_interface,
        "100000000000000000000",
        (1_000_000_000 * amount).to_string().as_str(),
    );

    let serving_node_1 = cluster.start_named_real_node(
        &serving_node_1_name,
        serving_node_1_index,
        serving_node_1_config,
    );
    let serving_node_2 = cluster.start_named_real_node(
        &serving_node_2_name,
        serving_node_2_index,
        serving_node_2_config,
    );
    let serving_node_3 = cluster.start_named_real_node(
        &serving_node_3_name,
        serving_node_3_index,
        serving_node_3_config,
    );
    for _ in 0..6 {
        cluster.start_real_node(
            NodeStartupConfigBuilder::standard()
                .chain(Chain::Dev)
                .neighbor(serving_node_1.node_reference())
                .neighbor(serving_node_2.node_reference())
                .neighbor(serving_node_3.node_reference())
                .build(),
        );
    }

    test_utils::wait_for(Some(1000), Some(15000), || {
        if let Some(status) = serving_node_1_receivable_dao.account_status(&contract_owner_wallet) {
            status.balance == 0
        } else {
            false
        }
    });
    test_utils::wait_for(Some(1000), Some(15000), || {
        if let Some(status) = serving_node_2_receivable_dao.account_status(&contract_owner_wallet) {
            status.balance == 0
        } else {
            false
        }
    });
    test_utils::wait_for(Some(1000), Some(15000), || {
        if let Some(status) = serving_node_3_receivable_dao.account_status(&contract_owner_wallet) {
            status.balance == 0
        } else {
            false
        }
    });
}

fn make_migrator_config(chain: Chain) -> MigratorConfig {
    MigratorConfig::create_or_migrate(ExternalData::new(
        chain,
        NeighborhoodModeLight::Standard,
        None,
    ))
}

fn assert_balances(
    wallet: &Wallet,
    blockchain_interface: &BlockchainInterfaceNonClandestine<Http>,
    expected_eth_balance: &str,
    expected_token_balance: &str,
) {
    if let (Ok(eth_balance), Ok(token_balance)) = blockchain_interface.get_balances(&wallet) {
        assert_eq!(
            format!("{}", eth_balance),
            String::from(expected_eth_balance),
            "EthBalance"
        );
        assert_eq!(
            token_balance,
            web3::types::U256::from_dec_str(expected_token_balance).unwrap(),
            "TokenBalance"
        );
    } else {
        assert!(false, "Failed to retrieve balances {}", wallet);
    }
}

fn deploy_smart_contract(wallet: &Wallet, web3: &Web3<Http>, chain: Chain) -> Address {
    let data = "608060405234801561001057600080fd5b5060038054600160a060020a031916331790819055604051600160a060020a0391909116906000907f8be0079c531659141344cd1fd0a4f28419497f9722a3daafe3b4186f6b6457e0908290a3610080336b01866de34549d620d8000000640100000000610b9461008582021704565b610156565b600160a060020a038216151561009a57600080fd5b6002546100b490826401000000006109a461013d82021704565b600255600160a060020a0382166000908152602081905260409020546100e790826401000000006109a461013d82021704565b600160a060020a0383166000818152602081815260408083209490945583518581529351929391927fddf252ad1be2c89b69c2b068fc378daa952ba7f163c4a11628f55a4df523b3ef9281900390910190a35050565b60008282018381101561014f57600080fd5b9392505050565b610c6a806101656000396000f3006080604052600436106100fb5763ffffffff7c010000000000000000000000000000000000000000000000000000000060003504166306fdde038114610100578063095ea7b31461018a57806318160ddd146101c257806323b872dd146101e95780632ff2e9dc14610213578063313ce56714610228578063395093511461025357806342966c681461027757806370a0823114610291578063715018a6146102b257806379cc6790146102c75780638da5cb5b146102eb5780638f32d59b1461031c57806395d89b4114610331578063a457c2d714610346578063a9059cbb1461036a578063dd62ed3e1461038e578063f2fde38b146103b5575b600080fd5b34801561010c57600080fd5b506101156103d6565b6040805160208082528351818301528351919283929083019185019080838360005b8381101561014f578181015183820152602001610137565b50505050905090810190601f16801561017c5780820380516001836020036101000a031916815260200191505b509250505060405180910390f35b34801561019657600080fd5b506101ae600160a060020a0360043516602435610436565b604080519115158252519081900360200190f35b3480156101ce57600080fd5b506101d7610516565b60408051918252519081900360200190f35b3480156101f557600080fd5b506101ae600160a060020a036004358116906024351660443561051c565b34801561021f57600080fd5b506101d76105b9565b34801561023457600080fd5b5061023d6105c9565b6040805160ff9092168252519081900360200190f35b34801561025f57600080fd5b506101ae600160a060020a03600435166024356105ce565b34801561028357600080fd5b5061028f60043561067e565b005b34801561029d57600080fd5b506101d7600160a060020a036004351661068b565b3480156102be57600080fd5b5061028f6106a6565b3480156102d357600080fd5b5061028f600160a060020a0360043516602435610710565b3480156102f757600080fd5b5061030061071e565b60408051600160a060020a039092168252519081900360200190f35b34801561032857600080fd5b506101ae61072d565b34801561033d57600080fd5b5061011561073e565b34801561035257600080fd5b506101ae600160a060020a0360043516602435610775565b34801561037657600080fd5b506101ae600160a060020a03600435166024356107c0565b34801561039a57600080fd5b506101d7600160a060020a03600435811690602435166107d6565b3480156103c157600080fd5b5061028f600160a060020a0360043516610801565b606060405190810160405280602481526020017f486f7420746865206e657720746f6b656e20796f75277265206c6f6f6b696e6781526020017f20666f720000000000000000000000000000000000000000000000000000000081525081565b600081158061044c575061044a33846107d6565b155b151561050557604080517f08c379a000000000000000000000000000000000000000000000000000000000815260206004820152604160248201527f55736520696e637265617365417070726f76616c206f7220646563726561736560448201527f417070726f76616c20746f2070726576656e7420646f75626c652d7370656e6460648201527f2e00000000000000000000000000000000000000000000000000000000000000608482015290519081900360a40190fd5b61050f838361081d565b9392505050565b60025490565b600160a060020a038316600090815260016020908152604080832033845290915281205482111561054c57600080fd5b600160a060020a0384166000908152600160209081526040808320338452909152902054610580908363ffffffff61089b16565b600160a060020a03851660009081526001602090815260408083203384529091529020556105af8484846108b2565b5060019392505050565b6b01866de34549d620d800000081565b601281565b6000600160a060020a03831615156105e557600080fd5b336000908152600160209081526040808320600160a060020a0387168452909152902054610619908363ffffffff6109a416565b336000818152600160209081526040808320600160a060020a0389168085529083529281902085905580519485525191937f8c5be1e5ebec7d5bd14f71427d1e84f3dd0314c0f7b2291e5b200ac8c7c3b925929081900390910190a350600192915050565b61068833826109b6565b50565b600160a060020a031660009081526020819052604090205490565b6106ae61072d565b15156106b957600080fd5b600354604051600091600160a060020a0316907f8be0079c531659141344cd1fd0a4f28419497f9722a3daafe3b4186f6b6457e0908390a36003805473ffffffffffffffffffffffffffffffffffffffff19169055565b61071a8282610a84565b5050565b600354600160a060020a031690565b600354600160a060020a0316331490565b60408051808201909152600381527f484f540000000000000000000000000000000000000000000000000000000000602082015281565b6000600160a060020a038316151561078c57600080fd5b336000908152600160209081526040808320600160a060020a0387168452909152902054610619908363ffffffff61089b16565b60006107cd3384846108b2565b50600192915050565b600160a060020a03918216600090815260016020908152604080832093909416825291909152205490565b61080961072d565b151561081457600080fd5b61068881610b16565b6000600160a060020a038316151561083457600080fd5b336000818152600160209081526040808320600160a060020a03881680855290835292819020869055805186815290519293927f8c5be1e5ebec7d5bd14f71427d1e84f3dd0314c0f7b2291e5b200ac8c7c3b925929181900390910190a350600192915050565b600080838311156108ab57600080fd5b5050900390565b600160a060020a0383166000908152602081905260409020548111156108d757600080fd5b600160a060020a03821615156108ec57600080fd5b600160a060020a038316600090815260208190526040902054610915908263ffffffff61089b16565b600160a060020a03808516600090815260208190526040808220939093559084168152205461094a908263ffffffff6109a416565b600160a060020a038084166000818152602081815260409182902094909455805185815290519193928716927fddf252ad1be2c89b69c2b068fc378daa952ba7f163c4a11628f55a4df523b3ef92918290030190a3505050565b60008282018381101561050f57600080fd5b600160a060020a03821615156109cb57600080fd5b600160a060020a0382166000908152602081905260409020548111156109f057600080fd5b600254610a03908263ffffffff61089b16565b600255600160a060020a038216600090815260208190526040902054610a2f908263ffffffff61089b16565b600160a060020a038316600081815260208181526040808320949094558351858152935191937fddf252ad1be2c89b69c2b068fc378daa952ba7f163c4a11628f55a4df523b3ef929081900390910190a35050565b600160a060020a0382166000908152600160209081526040808320338452909152902054811115610ab457600080fd5b600160a060020a0382166000908152600160209081526040808320338452909152902054610ae8908263ffffffff61089b16565b600160a060020a038316600090815260016020908152604080832033845290915290205561071a82826109b6565b600160a060020a0381161515610b2b57600080fd5b600354604051600160a060020a038084169216907f8be0079c531659141344cd1fd0a4f28419497f9722a3daafe3b4186f6b6457e090600090a36003805473ffffffffffffffffffffffffffffffffffffffff1916600160a060020a0392909216919091179055565b600160a060020a0382161515610ba957600080fd5b600254610bbc908263ffffffff6109a416565b600255600160a060020a038216600090815260208190526040902054610be8908263ffffffff6109a416565b600160a060020a0383166000818152602081815260408083209490945583518581529351929391927fddf252ad1be2c89b69c2b068fc378daa952ba7f163c4a11628f55a4df523b3ef9281900390910190a350505600a165627a7a72305820d4ad56dfe541fec48c3ecb02cebad565a998dfca7774c0c4f4b1f4a8e2363a590029".from_hex::<Vec<u8>>().unwrap();
    let gas_price = 2_000_000_000_u64;
    let gas_limit = 1_000_000_u64;
    let tx = TransactionParameters {
        nonce: Some(ethereum_types::U256::try_from(0).expect("Internal error")),
        to: None,
        gas: ethereum_types::U256::try_from(gas_limit).expect("Internal error"),
        gas_price: Some(ethereum_types::U256::try_from(gas_price).expect("Internal error")),
        value: ethereum_types::U256::try_from(0).expect("Internal error"),
        data: Bytes(data),
        chain_id: Some(chain.rec().num_chain_id),
    };

    let signed_tx = web3
        .accounts()
        .sign_transaction(
            tx,
            &wallet
                .prepare_secp256k1_secret()
                .expect("wallet without secret"),
        )
        .wait()
        .expect("transaction preparation failed");

    match web3
        .eth()
        .send_raw_transaction(signed_tx.raw_transaction)
        .wait()
    {
        Ok(tx_hash) => match web3.eth().transaction_receipt(tx_hash).wait() {
            Ok(Some(tx_receipt)) => Address {
                0: tx_receipt.contract_address.unwrap().0,
            },
            Ok(None) => panic!("Contract deployment failed Ok(None)"),
            Err(e) => panic!("Contract deployment failed {:?}", e),
        },
        Err(e) => panic!("Contract deployment failed {:?}", e),
    }
}

fn make_node_wallet(seed: &Seed, derivation_path: &str) -> (Wallet, String) {
    let extended_priv_key = ExtendedPrivKey::derive(&seed.as_ref(), derivation_path).unwrap();
    let secret = extended_priv_key.secret().to_hex::<String>();

    (
        Wallet::from(Bip32ECKeyProvider::from_key(extended_priv_key)),
        secret,
    )
}

fn make_seed() -> Seed {
    let phrase = "timber cage wide hawk phone shaft pattern movie army dizzy hen tackle lamp absent write kind term toddler sphere ripple idle dragon curious hold";
    let mnemonic = Mnemonic::from_phrase(phrase, Language::English).unwrap();
    let seed = Seed::new(&mnemonic, "");
    seed
}

fn build_config(
    server_url_holder: &dyn UrlHolder,
    seed: &Seed,
    payment_thresholds: PaymentThresholds,
    wallet_derivation_path: String,
) -> (NodeStartupConfig, Wallet) {
    let (serving_node_wallet, serving_node_secret) =
        make_node_wallet(seed, wallet_derivation_path.as_str());
    let config = NodeStartupConfigBuilder::standard()
        .blockchain_service_url(server_url_holder.url())
        .chain(Chain::Dev)
        .payment_thresholds(payment_thresholds)
        .consuming_wallet_info(ConsumingWalletInfo::PrivateKey(serving_node_secret))
        .earning_wallet_info(EarningWalletInfo::Address(format!(
            "{}",
            serving_node_wallet.clone()
        )))
        .build();
    (config, serving_node_wallet)
}

fn expire_payables(path: PathBuf) {
    let conn = DbInitializerReal::default()
        .initialize(&path, true, MigratorConfig::panic_on_migration())
        .unwrap();
    let mut statement = conn
        .prepare("update payable set last_paid_timestamp = 0 where pending_payable_rowid is null")
        .unwrap();
    statement.execute([]).unwrap();

    let mut config_stmt = conn
        .prepare("update config set value = '0' where name = 'start_block'")
        .unwrap();
    config_stmt.execute([]).unwrap();
}

fn expire_receivables(path: PathBuf) {
    let conn = DbInitializerReal::default()
        .initialize(&path, true, MigratorConfig::panic_on_migration())
        .unwrap();
    let mut statement = conn
        .prepare("update receivable set last_received_timestamp = 0")
        .unwrap();
    statement.execute([]).unwrap();

    let mut config_stmt = conn
        .prepare("update config set value = '0' where name = 'start_block'")
        .unwrap();
    config_stmt.execute([]).unwrap();
}<|MERGE_RESOLUTION|>--- conflicted
+++ resolved
@@ -101,15 +101,9 @@
     let consuming_node_path = MASQRealNode::node_home_dir(&project_root, &consuming_node_name);
     let consuming_node_connection = DbInitializerReal::default()
         .initialize(
-<<<<<<< HEAD
-            Path::new(&Path::new(&consuming_node_path)),
-            cluster.chain_id,
-            true,
-=======
             Path::new(&consuming_node_path),
             true,
             make_migrator_config(cluster.chain),
->>>>>>> e09c1e7c
         )
         .unwrap();
     let consuming_payable_dao = PayableDaoReal::new(consuming_node_connection);
@@ -146,15 +140,9 @@
     let serving_node_1_path = MASQRealNode::node_home_dir(&project_root, &serving_node_1_name);
     let serving_node_1_connection = DbInitializerReal::default()
         .initialize(
-<<<<<<< HEAD
-            Path::new(&Path::new(&serving_node_1_path)),
-            cluster.chain_id,
-            true,
-=======
             Path::new(&serving_node_1_path),
             true,
             make_migrator_config(cluster.chain),
->>>>>>> e09c1e7c
         )
         .unwrap();
     let serving_node_1_receivable_dao = ReceivableDaoReal::new(serving_node_1_connection);
@@ -168,15 +156,9 @@
     let serving_node_2_path = MASQRealNode::node_home_dir(&project_root, &serving_node_2_name);
     let serving_node_2_connection = DbInitializerReal::default()
         .initialize(
-<<<<<<< HEAD
-            Path::new(&Path::new(&serving_node_2_path)),
-            cluster.chain_id,
-            true,
-=======
             Path::new(&serving_node_2_path),
             true,
             make_migrator_config(cluster.chain),
->>>>>>> e09c1e7c
         )
         .unwrap();
     let serving_node_2_receivable_dao = ReceivableDaoReal::new(serving_node_2_connection);
@@ -190,15 +172,9 @@
     let serving_node_3_path = MASQRealNode::node_home_dir(&project_root, &serving_node_3_name);
     let serving_node_3_connection = DbInitializerReal::default()
         .initialize(
-<<<<<<< HEAD
-            Path::new(&Path::new(&serving_node_3_path)),
-            cluster.chain_id,
-            true,
-=======
             Path::new(&serving_node_3_path),
             true,
             make_migrator_config(cluster.chain),
->>>>>>> e09c1e7c
         )
         .unwrap();
     let serving_node_3_receivable_dao = ReceivableDaoReal::new(serving_node_3_connection);
