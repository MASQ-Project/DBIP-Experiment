--- conflicted
+++ resolved
@@ -13,19 +13,14 @@
 use multinode_integration_tests_lib::utils::{
     node_chain_specific_data_directory, open_all_file_permissions, UrlHolder,
 };
-<<<<<<< HEAD
-use node_lib::blockchain::bip32::Bip32ECKeyProvider;
-use node_lib::blockchain::blockchain_interface::blockchain_interface_web3::{
-    BlockchainInterfaceNonClandestine, REQUESTS_IN_PARALLEL,
-=======
 use node_lib::accountant::db_access_objects::payable_dao::{PayableDao, PayableDaoReal};
 use node_lib::accountant::db_access_objects::receivable_dao::{ReceivableDao, ReceivableDaoReal};
+use node_lib::blockchain::bip32::Bip32ECKeyProvider;
 use node_lib::blockchain::bip32::Bip32EncryptionKeyProvider;
+use node_lib::blockchain::blockchain_interface::BlockchainInterface;
 use node_lib::blockchain::blockchain_interface::{
     BlockchainInterface, BlockchainInterfaceWeb3, REQUESTS_IN_PARALLEL,
->>>>>>> 60eb430d
 };
-use node_lib::blockchain::blockchain_interface::BlockchainInterface;
 use node_lib::database::db_initializer::{
     DbInitializationConfig, DbInitializer, DbInitializerReal, ExternalData,
 };
@@ -66,12 +61,7 @@
         "Ganache is not as predictable as we thought: Update blockchain_interface::MULTINODE_CONTRACT_ADDRESS with {:?}",
         contract_addr
     );
-    let blockchain_interface =
-<<<<<<< HEAD
-        BlockchainInterfaceNonClandestine::new(http, event_loop_handle, cluster.chain);
-=======
-        BlockchainInterfaceWeb3::new(http, _event_loop_handle, cluster.chain);
->>>>>>> 60eb430d
+    let blockchain_interface = BlockchainInterfaceWeb3::new(http, event_loop_handle, cluster.chain);
     assert_balances(
         &contract_owner_wallet,
         &blockchain_interface,
@@ -335,10 +325,7 @@
     expected_token_balance: &str,
 ) {
     let eth_balance = blockchain_interface
-<<<<<<< HEAD
         .helpers()
-=======
->>>>>>> 60eb430d
         .get_transaction_fee_balance(&wallet)
         .unwrap_or_else(|_| panic!("Failed to retrieve gas balance for {}", wallet));
     assert_eq!(
