// Copyright (c) 2019-2021, MASQ (https://masq.ai) and/or its affiliates. All rights reserved.

use crate::command_context::CommandContext;
use crate::commands::commands_common::CommandError::{
    ConnectionProblem, Other, Payload, Transmission,
};
use crate::commands::commands_common::{
    transaction, Command, CommandError, STANDARD_COMMAND_TIMEOUT_MILLIS,
};
use clap::{App, SubCommand};
use masq_lib::constants::NODE_NOT_RUNNING_ERROR;
use masq_lib::messages::{UiShutdownRequest, UiShutdownResponse};
use masq_lib::short_writeln;
use masq_lib::utils::localhost;
use std::fmt::Debug;
use std::net::{SocketAddr, TcpStream};
use std::ops::Add;
use std::thread;
use std::time::{Duration, Instant};

const DEFAULT_SHUTDOWN_ATTEMPT_INTERVAL: u64 = 250; // milliseconds
const DEFAULT_SHUTDOWN_ATTEMPT_LIMIT: u64 = 4;

#[derive(Debug)]
pub struct ShutdownCommand {
    shutdown_awaiter: Box<dyn ShutdownAwaiter>,
    attempt_interval: u64,
    attempt_limit: u64,
}

pub fn shutdown_subcommand() -> App<'static, 'static> {
    SubCommand::with_name("shutdown")
        .about("Shuts down the running MASQNode. Only valid if Node is already running.")
}

impl Command for ShutdownCommand {
    fn execute(&self, context: &mut dyn CommandContext) -> Result<(), CommandError> {
        let input = UiShutdownRequest {};
        let output: Result<UiShutdownResponse, CommandError> =
            transaction(input, context, STANDARD_COMMAND_TIMEOUT_MILLIS);
        match output {
            Ok(_) => (),
            Err(ConnectionProblem(_)) => {
                short_writeln!(
                    context.stdout(),
                    "MASQNode was instructed to shut down and has broken its connection"
                );
                return Ok(());
            }
            Err(Transmission(_)) => {
                short_writeln!(
                    context.stdout(),
                    "MASQNode was instructed to shut down and has broken its connection"
                );
                return Ok(());
            }
            Err(Payload(code, message)) if code == NODE_NOT_RUNNING_ERROR => {
                short_writeln!(
                    context.stderr(),
<<<<<<< HEAD
                    "MASQNode is not running; therefore it cannot be shut down"
                )
                .expect("write! failed");
=======
                    "MASQNode is not running; therefore it cannot be shut down."
                );
>>>>>>> 89c6b4f9
                return Err(Payload(code, message));
            }

            Err(unknown_error) => {
                panic!("Unexpected error: please report to us: {}", unknown_error)
            }
        }
        match context.active_port() {
            None => {
                short_writeln!(
                    context.stdout(),
                    "MASQNode was instructed to shut down and has stopped answering; but the Daemon seems to be down as well"
                );
                Ok(())
            }
            Some(active_port) => {
                if self.shutdown_awaiter.wait(
                    active_port,
                    self.attempt_interval,
                    self.attempt_limit,
                ) {
                    short_writeln!(
                        context.stdout(),
                        "MASQNode was instructed to shut down and has stopped answering"
                    );
                    Ok(())
                } else {
                    short_writeln!(
                        context.stderr(),
                        "MASQNode ignored the instruction to shut down and is still running"
                    );
                    Err(Other("Shutdown failed".to_string()))
                }
            }
        }
    }
}

impl Default for ShutdownCommand {
    fn default() -> Self {
        Self {
            shutdown_awaiter: Box::new(ShutdownAwaiterReal {}),
            attempt_interval: DEFAULT_SHUTDOWN_ATTEMPT_INTERVAL,
            attempt_limit: DEFAULT_SHUTDOWN_ATTEMPT_LIMIT,
        }
    }
}

impl ShutdownCommand {
    pub fn new() -> Self {
        Self::default()
    }
}

trait ShutdownAwaiter: Debug {
    fn wait(&self, active_port: u16, interval_ms: u64, timeout_ms: u64) -> bool;
}

#[derive(Debug)]
struct ShutdownAwaiterReal {}

impl ShutdownAwaiter for ShutdownAwaiterReal {
    fn wait(&self, active_port: u16, interval_ms: u64, timeout_ms: u64) -> bool {
        let interval = Duration::from_millis(interval_ms);
        let timeout_at = Instant::now().add(Duration::from_millis(timeout_ms));
        let address = SocketAddr::new(localhost(), active_port);
        while Instant::now() < timeout_at {
            match TcpStream::connect_timeout(&address, interval) {
                Ok(_) => (),
                Err(_) => return true,
            }
            thread::sleep(interval);
        }
        false
    }
}

#[cfg(test)]
mod tests {
    use super::*;
    use crate::command_context::ContextError;
    use crate::command_factory::{CommandFactory, CommandFactoryReal};
    use crate::test_utils::mocks::CommandContextMock;
    use masq_lib::messages::ToMessageBody;
    use masq_lib::messages::{UiShutdownRequest, UiShutdownResponse};
    use masq_lib::utils::find_free_port;
    use std::cell::RefCell;
    use std::net::TcpListener;
    use std::sync::{Arc, Mutex};
    use std::thread;
    use std::time::Instant;

    #[derive(Debug)]
    struct ShutdownAwaiterMock {
        wait_params: Arc<Mutex<Vec<(u16, u64, u64)>>>,
        wait_results: RefCell<Vec<bool>>,
    }

    impl ShutdownAwaiter for ShutdownAwaiterMock {
        fn wait(&self, active_port: u16, interval_ms: u64, timeout_ms: u64) -> bool {
            self.wait_params
                .lock()
                .unwrap()
                .push((active_port, interval_ms, timeout_ms));
            self.wait_results.borrow_mut().remove(0)
        }
    }

    impl ShutdownAwaiterMock {
        pub fn new() -> Self {
            Self {
                wait_params: Arc::new(Mutex::new(vec![])),
                wait_results: RefCell::new(vec![]),
            }
        }

        pub fn wait_params(mut self, params: &Arc<Mutex<Vec<(u16, u64, u64)>>>) -> Self {
            self.wait_params = params.clone();
            self
        }

        pub fn wait_result(self, result: bool) -> Self {
            self.wait_results.borrow_mut().push(result);
            self
        }
    }

    #[test]
    fn shutdown_command_defaults_parameters() {
        let subject = ShutdownCommand::new();

        assert_eq!(subject.attempt_interval, DEFAULT_SHUTDOWN_ATTEMPT_INTERVAL);
        assert_eq!(subject.attempt_limit, DEFAULT_SHUTDOWN_ATTEMPT_LIMIT);
    }

    #[test]
    fn testing_command_factory_here() {
        let factory = CommandFactoryReal::new();
        let mut context = CommandContextMock::new()
            .transact_result(Err(ContextError::ConnectionDropped("booga".to_string())));
        let subject = factory.make(vec!["shutdown".to_string()]).unwrap();

        let result = subject.execute(&mut context);

        assert_eq!(result, Ok(()));
    }

    #[test]
    fn shutdown_command_doesnt_work_if_node_is_not_running() {
        let mut context = CommandContextMock::new().transact_result(Err(
            ContextError::PayloadError(NODE_NOT_RUNNING_ERROR, "irrelevant".to_string()),
        ));
        let stdout_arc = context.stdout_arc();
        let stderr_arc = context.stderr_arc();
        let subject = ShutdownCommand::new();

        let result = subject.execute(&mut context);

        assert_eq!(
            result,
            Err(CommandError::Payload(
                NODE_NOT_RUNNING_ERROR,
                "irrelevant".to_string()
            ))
        );
        assert_eq!(
            stderr_arc.lock().unwrap().get_string(),
            "MASQNode is not running; therefore it cannot be shut down\n"
        );
        assert_eq!(stdout_arc.lock().unwrap().get_string(), String::new());
    }

    #[test]
    fn shutdown_command_happy_path_immediate_receive() {
        let transact_params_arc = Arc::new(Mutex::new(vec![]));
        let mut context = CommandContextMock::new()
            .transact_params(&transact_params_arc)
            .transact_result(Err(ContextError::ConnectionDropped("booga".to_string())));
        let stdout_arc = context.stdout_arc();
        let stderr_arc = context.stderr_arc();
        let wait_params_arc = Arc::new(Mutex::new(vec![]));
        let shutdown_awaiter = ShutdownAwaiterMock::new().wait_params(&wait_params_arc);
        let mut subject = ShutdownCommand::new();
        subject.shutdown_awaiter = Box::new(shutdown_awaiter);
        subject.attempt_interval = 10;
        subject.attempt_limit = 3;

        let result = subject.execute(&mut context);

        assert_eq!(result, Ok(()));
        let transact_params = transact_params_arc.lock().unwrap();
        assert_eq!(
            *transact_params,
            vec![(UiShutdownRequest {}.tmb(0), STANDARD_COMMAND_TIMEOUT_MILLIS)]
        );
        assert_eq!(
            stdout_arc.lock().unwrap().get_string(),
            "MASQNode was instructed to shut down and has broken its connection\n"
        );
        assert_eq!(stderr_arc.lock().unwrap().get_string(), String::new());
        assert_eq!(wait_params_arc.lock().unwrap().is_empty(), true);
    }

    #[test]
    fn shutdown_command_happy_path_immediate_transmit() {
        let transact_params_arc = Arc::new(Mutex::new(vec![]));
        let mut context = CommandContextMock::new()
            .transact_params(&transact_params_arc)
            .transact_result(Err(ContextError::Other("booga".to_string())));
        let stdout_arc = context.stdout_arc();
        let stderr_arc = context.stderr_arc();
        let wait_params_arc = Arc::new(Mutex::new(vec![]));
        let shutdown_awaiter = ShutdownAwaiterMock::new().wait_params(&wait_params_arc);
        let mut subject = ShutdownCommand::new();
        subject.shutdown_awaiter = Box::new(shutdown_awaiter);
        subject.attempt_interval = 10;
        subject.attempt_limit = 3;

        let result = subject.execute(&mut context);

        assert_eq!(result, Ok(()));
        let transact_params = transact_params_arc.lock().unwrap();
        assert_eq!(
            *transact_params,
            vec![(UiShutdownRequest {}.tmb(0), STANDARD_COMMAND_TIMEOUT_MILLIS)]
        );
        assert_eq!(
            stdout_arc.lock().unwrap().get_string(),
            "MASQNode was instructed to shut down and has broken its connection\n"
        );
        assert_eq!(stderr_arc.lock().unwrap().get_string(), String::new());
        assert_eq!(wait_params_arc.lock().unwrap().is_empty(), true);
    }

    #[test]
    fn shutdown_command_happy_path_delayed() {
        let transact_params_arc = Arc::new(Mutex::new(vec![]));
        let msg = UiShutdownResponse {}.tmb(0);
        let port = find_free_port();
        let mut context = CommandContextMock::new()
            .transact_params(&transact_params_arc)
            .transact_result(Ok(msg.clone()))
            .active_port_result(Some(port));
        let stdout_arc = context.stdout_arc();
        let stderr_arc = context.stderr_arc();
        let wait_params_arc = Arc::new(Mutex::new(vec![]));
        let shutdown_awaiter = ShutdownAwaiterMock::new()
            .wait_params(&wait_params_arc)
            .wait_result(true);
        let mut subject = ShutdownCommand::new();
        subject.shutdown_awaiter = Box::new(shutdown_awaiter);
        subject.attempt_interval = 10;
        subject.attempt_limit = 3;

        let result = subject.execute(&mut context);

        assert_eq!(result, Ok(()));
        let transact_params = transact_params_arc.lock().unwrap();
        assert_eq!(
            *transact_params,
            vec![(UiShutdownRequest {}.tmb(0), STANDARD_COMMAND_TIMEOUT_MILLIS)]
        );
        assert_eq!(
            stdout_arc.lock().unwrap().get_string(),
            "MASQNode was instructed to shut down and has stopped answering\n"
        );
        assert_eq!(stderr_arc.lock().unwrap().get_string(), String::new());
        let wait_params = wait_params_arc.lock().unwrap();
        assert_eq!(*wait_params, vec![(port, 10, 3)])
    }

    #[test]
    fn shutdown_command_happy_path_daemon_crash() {
        let transact_params_arc = Arc::new(Mutex::new(vec![]));
        let msg = UiShutdownResponse {}.tmb(0);
        let mut context = CommandContextMock::new()
            .transact_params(&transact_params_arc)
            .transact_result(Ok(msg.clone()))
            .active_port_result(None);
        let stdout_arc = context.stdout_arc();
        let stderr_arc = context.stderr_arc();
        let wait_params_arc = Arc::new(Mutex::new(vec![]));
        let shutdown_awaiter = ShutdownAwaiterMock::new()
            .wait_params(&wait_params_arc)
            .wait_result(true);
        let mut subject = ShutdownCommand::new();
        subject.shutdown_awaiter = Box::new(shutdown_awaiter);
        subject.attempt_interval = 10;
        subject.attempt_limit = 3;

        let result = subject.execute(&mut context);

        assert_eq!(result, Ok(()));
        let transact_params = transact_params_arc.lock().unwrap();
        assert_eq!(
            *transact_params,
            vec![(UiShutdownRequest {}.tmb(0), STANDARD_COMMAND_TIMEOUT_MILLIS)]
        );
        assert_eq!(
            stdout_arc.lock().unwrap().get_string(),
            "MASQNode was instructed to shut down and has stopped answering; but the Daemon seems to be down as well\n"
        );
        assert_eq!(stderr_arc.lock().unwrap().get_string(), String::new());
        let wait_params = wait_params_arc.lock().unwrap();
        assert_eq!(*wait_params, vec![]);
    }

    #[test]
    fn shutdown_command_sad_path() {
        let transact_params_arc = Arc::new(Mutex::new(vec![]));
        let msg = UiShutdownResponse {}.tmb(0);
        let port = find_free_port();
        let mut context = CommandContextMock::new()
            .transact_params(&transact_params_arc)
            .transact_result(Ok(msg.clone()))
            .active_port_result(Some(port));
        let stdout_arc = context.stdout_arc();
        let stderr_arc = context.stderr_arc();
        let wait_params_arc = Arc::new(Mutex::new(vec![]));
        let shutdown_awaiter = ShutdownAwaiterMock::new()
            .wait_params(&wait_params_arc)
            .wait_result(false);
        let mut subject = ShutdownCommand::new();
        subject.shutdown_awaiter = Box::new(shutdown_awaiter);
        subject.attempt_interval = 10;
        subject.attempt_limit = 3;

        let result = subject.execute(&mut context);

        assert_eq!(result, Err(Other("Shutdown failed".to_string())));
        let transact_params = transact_params_arc.lock().unwrap();
        assert_eq!(
            *transact_params,
            vec![(UiShutdownRequest {}.tmb(0), STANDARD_COMMAND_TIMEOUT_MILLIS)]
        );
        assert_eq!(stdout_arc.lock().unwrap().get_string(), String::new());
        assert_eq!(
            stderr_arc.lock().unwrap().get_string(),
            "MASQNode ignored the instruction to shut down and is still running\n"
        );
        let wait_params = wait_params_arc.lock().unwrap();
        assert_eq!(*wait_params, vec![(port, 10, 3)])
    }

    #[test]
    fn shutdown_awaiter_sad_path() {
        let port = find_free_port();
        let server = TcpListener::bind(SocketAddr::new(localhost(), port)).unwrap();
        server.set_nonblocking(true).unwrap();
        let (term_tx, term_rx) = std::sync::mpsc::channel();
        let handle = thread::spawn(move || {
            while term_rx.try_recv().is_err() {
                let _ = server.accept();
                thread::sleep(Duration::from_millis(10));
            }
        });
        let subject = ShutdownAwaiterReal {};

        let result = subject.wait(port, 50, 150);

        term_tx.send(()).unwrap();
        handle.join().unwrap();
        assert_eq!(result, false);
    }

    #[test]
    fn shutdown_awaiter_happy_path() {
        let port = find_free_port();
        let server = TcpListener::bind(SocketAddr::new(localhost(), port)).unwrap();
        let handle = thread::spawn(move || {
            let now = Instant::now();
            let limit = Duration::from_millis(100);
            while Instant::now().duration_since(now) < limit {
                let _ = server.accept();
            }
        });
        let subject = ShutdownAwaiterReal {};

        let result = subject.wait(port, 25, 1000);

        handle.join().unwrap();
        assert_eq!(result, true);
    }
}<|MERGE_RESOLUTION|>--- conflicted
+++ resolved
@@ -57,14 +57,8 @@
             Err(Payload(code, message)) if code == NODE_NOT_RUNNING_ERROR => {
                 short_writeln!(
                     context.stderr(),
-<<<<<<< HEAD
                     "MASQNode is not running; therefore it cannot be shut down"
-                )
-                .expect("write! failed");
-=======
-                    "MASQNode is not running; therefore it cannot be shut down."
                 );
->>>>>>> 89c6b4f9
                 return Err(Payload(code, message));
             }
 
