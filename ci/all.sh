#!/bin/bash -xev
# Copyright (c) 2019, MASQ (https://masq.ai) and/or its affiliates. All rights reserved.
CI_DIR="$( cd "$( dirname "$0" )" && pwd )"
export ARGV_1="$1"

#ci/format.sh

export RUST_BACKTRACE=1
#if github checkout fails, you can download csv database from db-ip.com and convert it locally by cargo run ip_country
if [[ "$GITHUB_ACTIONS" == "" && "$ARGV_1" != "dbip" ]]; then
  ls
  git remote add experiment https://github.com/MASQ-Project/DBIP-Experiment.git
  git fetch experiment
  git checkout experiment/generated-source -- ip_country/src/dbip_country.rs
  git remote remove experiment
  echo "chekout $ARGV_1"
fi
# Remove these two lines to slow down the build
which sccache || cargo install --version 0.4.1 sccache || echo "Skipping sccache installation"  # Should do significant work only once
#export CARGO_TARGET_DIR="$CI_DIR/../cargo-cache"
export SCCACHE_DIR="$HOME/.cargo/sccache"
#export RUSTC_WRAPPER="$HOME/.cargo/bin/sccache"
SCCACHE_IDLE_TIMEOUT=0 sccache --start-server || echo "sccache server already running"
export RUSTFLAGS="-D warnings -Anon-snake-case"

echo "*********************************************************************************************************"
echo "***                                             MASQ_LIB HEAD                                         ***"
cd "$CI_DIR/../masq_lib"
ci/all.sh
echo "***                                             MASQ_LIB TAIL                                         ***"
echo "*********************************************************************************************************"
echo "*********************************************************************************************************"
echo "***                                               NODE HEAD                                           ***"
cd "$CI_DIR/../node"
ci/all.sh
echo "***                                               NODE TAIL                                           ***"
echo "*********************************************************************************************************"
echo "*********************************************************************************************************"
echo "***                                           DNS UTILITY HEAD                                        ***"
cd "$CI_DIR/../dns_utility"
ci/all.sh
echo "***                                           DNS UTILITY TAIL                                        ***"
echo "*********************************************************************************************************"
echo "*********************************************************************************************************"
echo "***                                             MASQ UI HEAD                                          ***"
cd "$CI_DIR/../masq"
ci/all.sh
echo "***                                             MASQ UI TAIL                                          ***"
echo "*********************************************************************************************************"
echo "*********************************************************************************************************"
echo "***                                             AUTOMAP HEAD                                          ***"
cd "$CI_DIR/../automap"
ci/all.sh
echo "***                                             AUTOMAP TAIL                                          ***"
echo "*********************************************************************************************************"
echo "*********************************************************************************************************"
echo "***                                           IP COUNTRY HEAD                                         ***"
cd "$CI_DIR/../ip_country"
<<<<<<< HEAD
ci/all.sh "$PARENT_DIR"
echo "***                                           IP COUNTRY TAIL                                         ***"
echo "*********************************************************************************************************"
=======
ci/all.sh
echo "***                                           IP COUNTRY TAIL                                         ***"
echo "*********************************************************************************************************"
if [[ "$GITHUB_ACTIONS" == "" && "$ARGV_1" != "dbip" ]]; then
  git checkout HEAD -- ip_country/src/dbip_country.rs
fi
>>>>>>> 645fb805
<|MERGE_RESOLUTION|>--- conflicted
+++ resolved
@@ -9,11 +9,9 @@
 #if github checkout fails, you can download csv database from db-ip.com and convert it locally by cargo run ip_country
 if [[ "$GITHUB_ACTIONS" == "" && "$ARGV_1" != "dbip" ]]; then
   ls
-  git remote add experiment https://github.com/MASQ-Project/DBIP-Experiment.git
-  git fetch experiment
-  git checkout experiment/generated-source -- ip_country/src/dbip_country.rs
-  git remote remove experiment
-  echo "chekout $ARGV_1"
+  git fetch
+  git checkout origin/generated-source -- ip_country/src/dbip_country.rs
+  ls
 fi
 # Remove these two lines to slow down the build
 which sccache || cargo install --version 0.4.1 sccache || echo "Skipping sccache installation"  # Should do significant work only once
@@ -56,15 +54,9 @@
 echo "*********************************************************************************************************"
 echo "***                                           IP COUNTRY HEAD                                         ***"
 cd "$CI_DIR/../ip_country"
-<<<<<<< HEAD
-ci/all.sh "$PARENT_DIR"
-echo "***                                           IP COUNTRY TAIL                                         ***"
-echo "*********************************************************************************************************"
-=======
 ci/all.sh
 echo "***                                           IP COUNTRY TAIL                                         ***"
 echo "*********************************************************************************************************"
 if [[ "$GITHUB_ACTIONS" == "" && "$ARGV_1" != "dbip" ]]; then
   git checkout HEAD -- ip_country/src/dbip_country.rs
-fi
->>>>>>> 645fb805
+fi