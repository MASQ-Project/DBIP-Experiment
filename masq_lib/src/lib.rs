// Copyright (c) 2019, MASQ (https://masq.ai) and/or its affiliates. All rights reserved.

// These must be before the rest of the modules
// in order to be able to use the macros.
#[macro_use]
pub mod multi_config;

#[macro_use]
pub mod messages;

#[macro_use]
pub mod utils;

pub mod blockchains;
pub mod command;
#[macro_use]
pub mod constants;
pub mod crash_point;
<<<<<<< HEAD
pub mod logger;
=======
pub mod data_version;
>>>>>>> 00d001b7
pub mod shared_schema;
pub mod test_utils;
pub mod ui_gateway;
pub mod ui_traffic_converter;<|MERGE_RESOLUTION|>--- conflicted
+++ resolved
@@ -16,11 +16,8 @@
 #[macro_use]
 pub mod constants;
 pub mod crash_point;
-<<<<<<< HEAD
+pub mod data_version;
 pub mod logger;
-=======
-pub mod data_version;
->>>>>>> 00d001b7
 pub mod shared_schema;
 pub mod test_utils;
 pub mod ui_gateway;
