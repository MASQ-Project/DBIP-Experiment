--- conflicted
+++ resolved
@@ -2,17 +2,6 @@
 
 use crate::blockchains::chains::Chain;
 use crate::constants::{
-<<<<<<< HEAD
-    AMOY_TESTNET_CONTRACT_CREATION_BLOCK, DEV_CHAIN_FULL_IDENTIFIER,
-    ETH_MAINNET_CONTRACT_CREATION_BLOCK, ETH_MAINNET_FULL_IDENTIFIER, ETH_ROPSTEN_FULL_IDENTIFIER,
-    MULTINODE_TESTNET_CONTRACT_CREATION_BLOCK, POLYGON_AMOY_FULL_IDENTIFIER,
-    POLYGON_MAINNET_CONTRACT_CREATION_BLOCK, POLYGON_MAINNET_FULL_IDENTIFIER,
-    ROPSTEN_TESTNET_CONTRACT_CREATION_BLOCK,
-};
-use ethereum_types::{Address, H160};
-
-pub const CHAINS: [BlockchainRecord; 5] = [
-=======
     BASE_MAINNET_CONTRACT_CREATION_BLOCK, BASE_MAINNET_FULL_IDENTIFIER,
     BASE_SEPOLIA_CONTRACT_CREATION_BLOCK, BASE_SEPOLIA_FULL_IDENTIFIER, DEV_CHAIN_FULL_IDENTIFIER,
     ETH_MAINNET_CONTRACT_CREATION_BLOCK, ETH_MAINNET_FULL_IDENTIFIER,
@@ -24,7 +13,6 @@
 use ethereum_types::{Address, H160};
 
 pub const CHAINS: [BlockchainRecord; 7] = [
->>>>>>> 051c0cd9
     BlockchainRecord {
         self_id: Chain::PolyMainnet,
         num_chain_id: 137,
@@ -40,13 +28,6 @@
         contract_creation_block: ETH_MAINNET_CONTRACT_CREATION_BLOCK,
     },
     BlockchainRecord {
-<<<<<<< HEAD
-        self_id: Chain::PolyAmoy,
-        num_chain_id: 80002,
-        literal_identifier: POLYGON_AMOY_FULL_IDENTIFIER,
-        contract: AMOY_TESTNET_CONTRACT_ADDRESS,
-        contract_creation_block: AMOY_TESTNET_CONTRACT_CREATION_BLOCK,
-=======
         self_id: Chain::BaseMainnet,
         num_chain_id: 8453,
         literal_identifier: BASE_MAINNET_FULL_IDENTIFIER,
@@ -66,7 +47,6 @@
         literal_identifier: POLYGON_AMOY_FULL_IDENTIFIER,
         contract: POLYGON_AMOY_TESTNET_CONTRACT_ADDRESS,
         contract_creation_block: POLYGON_AMOY_CONTRACT_CREATION_BLOCK,
->>>>>>> 051c0cd9
     },
     BlockchainRecord {
         self_id: Chain::EthRopsten,
@@ -93,22 +73,8 @@
     pub contract_creation_block: u64,
 }
 
-const POLYGON_MAINNET_CONTRACT_ADDRESS: Address = H160([
-    0xee, 0x9a, 0x35, 0x2f, 0x6a, 0xac, 0x4a, 0xf1, 0xa5, 0xb9, 0xf4, 0x67, 0xf6, 0xa9, 0x3e, 0x0f,
-    0xfb, 0xe9, 0xdd, 0x35,
-]);
-
-const ETH_MAINNET_CONTRACT_ADDRESS: Address = H160([
-    0x06, 0xf3, 0xc3, 0x23, 0xf0, 0x23, 0x8c, 0x72, 0xbf, 0x35, 0x01, 0x10, 0x71, 0xf2, 0xb5, 0xb7,
-    0xf4, 0x3a, 0x05, 0x4c,
-]);
-
 // $tMASQ (Amoy)
-<<<<<<< HEAD
-const AMOY_TESTNET_CONTRACT_ADDRESS: Address = H160([
-=======
 const POLYGON_AMOY_TESTNET_CONTRACT_ADDRESS: Address = H160([
->>>>>>> 051c0cd9
     0xd9, 0x8c, 0x3e, 0xbd, 0x6b, 0x7f, 0x9b, 0x7c, 0xda, 0x24, 0x49, 0xec, 0xac, 0x00, 0xd1, 0xe5,
     0xf4, 0x7a, 0x81, 0x93,
 ]);
@@ -119,8 +85,6 @@
     0x68, 0xba, 0x24, 0xc3,
 ]);
 
-<<<<<<< HEAD
-=======
 const BASE_MAINNET_CONTRACT_ADDRESS: Address = H160([
     0x45, 0xD9, 0xC1, 0x01, 0xa3, 0x87, 0x0C, 0xa5, 0x02, 0x45, 0x82, 0xfd, 0x78, 0x8F, 0x4E, 0x1e,
     0x8F, 0x79, 0x71, 0xc3,
@@ -131,23 +95,27 @@
     0x5f, 0x02, 0x7e, 0x10,
 ]);
 
->>>>>>> 051c0cd9
 const MULTINODE_TESTNET_CONTRACT_ADDRESS: Address = H160([
     0x59, 0x88, 0x2e, 0x4a, 0x8f, 0x5d, 0x24, 0x64, 0x3d, 0x4d, 0xda, 0x42, 0x29, 0x22, 0xa8, 0x70,
     0xf1, 0xb3, 0xe6, 0x64,
+]);
+
+const ETH_MAINNET_CONTRACT_ADDRESS: Address = H160([
+    0x06, 0xF3, 0xC3, 0x23, 0xf0, 0x23, 0x8c, 0x72, 0xBF, 0x35, 0x01, 0x10, 0x71, 0xf2, 0xb5, 0xB7,
+    0xF4, 0x3A, 0x05, 0x4c,
+]);
+
+#[allow(clippy::mixed_case_hex_literals)]
+const POLYGON_MAINNET_CONTRACT_ADDRESS: Address = H160([
+    0xEe, 0x9A, 0x35, 0x2F, 0x6a, 0xAc, 0x4a, 0xF1, 0xA5, 0xB9, 0xf4, 0x67, 0xF6, 0xa9, 0x3E, 0x0f,
+    0xfB, 0xe9, 0xDd, 0x35,
 ]);
 
 #[cfg(test)]
 mod tests {
     use super::*;
     use crate::blockchains::chains::chain_from_chain_identifier_opt;
-<<<<<<< HEAD
-    use crate::constants::{
-        AMOY_TESTNET_CONTRACT_CREATION_BLOCK, POLYGON_MAINNET_CONTRACT_CREATION_BLOCK,
-    };
-=======
     use crate::constants::BASE_MAINNET_CONTRACT_CREATION_BLOCK;
->>>>>>> 051c0cd9
     use std::collections::HashSet;
     use std::iter::FromIterator;
 
@@ -158,12 +126,9 @@
             assert_returns_correct_record(Chain::EthRopsten, 3),
             assert_returns_correct_record(Chain::PolyMainnet, 137),
             assert_returns_correct_record(Chain::PolyAmoy, 80002),
-<<<<<<< HEAD
-=======
             assert_returns_correct_record(Chain::BaseMainnet, 8453),
             assert_returns_correct_record(Chain::BaseSepolia, 84532),
             assert_returns_correct_record(Chain::Dev, 2),
->>>>>>> 051c0cd9
         ];
         assert_exhaustive(&test_array)
     }
@@ -201,13 +166,6 @@
     #[test]
     fn chains_are_ordered_by_their_significance_for_users() {
         let test_array = [
-<<<<<<< HEAD
-            assert_chain_significance(0, Chain::PolyMainnet),
-            assert_chain_significance(1, Chain::EthMainnet),
-            assert_chain_significance(2, Chain::PolyAmoy),
-            assert_chain_significance(3, Chain::EthRopsten),
-            assert_chain_significance(4, Chain::Dev),
-=======
             Chain::PolyMainnet,
             Chain::EthMainnet,
             Chain::BaseMainnet,
@@ -215,7 +173,6 @@
             Chain::PolyAmoy,
             Chain::EthRopsten,
             Chain::Dev,
->>>>>>> 051c0cd9
         ];
         test_array
             .iter()
@@ -279,8 +236,6 @@
     #[test]
     fn amoy_record_is_properly_declared() {
         let examined_chain = Chain::PolyAmoy;
-<<<<<<< HEAD
-=======
         let chain_record = return_examined(examined_chain);
         assert_eq!(
             chain_record,
@@ -297,18 +252,10 @@
     #[test]
     fn base_mainnet_record_is_properly_declared() {
         let examined_chain = Chain::BaseMainnet;
->>>>>>> 051c0cd9
-        let chain_record = return_examined(examined_chain);
-        assert_eq!(
-            chain_record,
-            &BlockchainRecord {
-<<<<<<< HEAD
-                num_chain_id: 80002,
-                self_id: examined_chain,
-                literal_identifier: "polygon-amoy",
-                contract: AMOY_TESTNET_CONTRACT_ADDRESS,
-                contract_creation_block: AMOY_TESTNET_CONTRACT_CREATION_BLOCK,
-=======
+        let chain_record = return_examined(examined_chain);
+        assert_eq!(
+            chain_record,
+            &BlockchainRecord {
                 num_chain_id: 8453,
                 self_id: examined_chain,
                 literal_identifier: "base-mainnet",
@@ -330,7 +277,6 @@
                 literal_identifier: "base-sepolia",
                 contract: BASE_SEPOLIA_TESTNET_CONTRACT_ADDRESS,
                 contract_creation_block: BASE_SEPOLIA_CONTRACT_CREATION_BLOCK,
->>>>>>> 051c0cd9
             }
         );
     }
@@ -362,12 +308,9 @@
             assert_chain_from_chain_identifier_opt("eth-ropsten", Some(Chain::EthRopsten)),
             assert_chain_from_chain_identifier_opt("polygon-mainnet", Some(Chain::PolyMainnet)),
             assert_chain_from_chain_identifier_opt("polygon-amoy", Some(Chain::PolyAmoy)),
-<<<<<<< HEAD
-=======
             assert_chain_from_chain_identifier_opt("base-mainnet", Some(Chain::BaseMainnet)),
             assert_chain_from_chain_identifier_opt("base-sepolia", Some(Chain::BaseSepolia)),
             assert_chain_from_chain_identifier_opt("dev", Some(Chain::Dev)),
->>>>>>> 051c0cd9
         ];
         assert_exhaustive(&test_array)
     }
