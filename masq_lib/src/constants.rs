// Copyright (c) 2019, MASQ (https://masq.ai) and/or its affiliates. All rights reserved.

use crate::blockchains::chains::Chain;
use crate::data_version::DataVersion;
use const_format::concatcp;

pub const DEFAULT_CHAIN: Chain = Chain::PolyMainnet;
pub const CURRENT_SCHEMA_VERSION: usize = 10;

pub const HIGHEST_RANDOM_CLANDESTINE_PORT: u16 = 9999;
pub const HTTP_PORT: u16 = 80;
pub const TLS_PORT: u16 = 443;
pub const LOWEST_USABLE_INSECURE_PORT: u16 = 1025;
pub const HIGHEST_USABLE_PORT: u16 = 65535;
pub const DEFAULT_UI_PORT: u16 = 5333;

pub const MASQ_URL_PREFIX: &str = "masq://";
pub const CURRENT_LOGFILE_NAME: &str = "MASQNode_rCURRENT.log";
pub const MASQ_PROMPT: &str = "masq> ";

pub const DEFAULT_GAS_PRICE: u64 = 1; //TODO ?? Really

pub const WALLET_ADDRESS_LENGTH: usize = 42;
pub const MASQ_TOTAL_SUPPLY: u64 = 37_500_000;
pub const WEIS_IN_GWEI: i128 = 1_000_000_000;

pub const DEFAULT_MAX_BLOCK_COUNT: u64 = 100_000;

pub const PAYLOAD_ZERO_SIZE: usize = 0usize;

pub const ETH_MAINNET_CONTRACT_CREATION_BLOCK: u64 = 11_170_708;
pub const ETH_ROPSTEN_CONTRACT_CREATION_BLOCK: u64 = 8_688_171;
pub const POLYGON_MAINNET_CONTRACT_CREATION_BLOCK: u64 = 14_863_650;
pub const POLYGON_AMOY_CONTRACT_CREATION_BLOCK: u64 = 5_323_366;
pub const BASE_MAINNET_CONTRACT_CREATION_BLOCK: u64 = 19_711_235;
pub const BASE_SEPOLIA_CONTRACT_CREATION_BLOCK: u64 = 14_732_730;
pub const MULTINODE_TESTNET_CONTRACT_CREATION_BLOCK: u64 = 0;

//Migration versions
////////////////////////////////////////////////////////////////////////////////////////////////////

// If you're adding a new constant here,
// please add it to the test: check_limits_of_data_versions_const()
pub const CLIENT_REQUEST_PAYLOAD_CURRENT_VERSION: DataVersion = DataVersion { major: 0, minor: 1 };
pub const CLIENT_RESPONSE_PAYLOAD_CURRENT_VERSION: DataVersion = DataVersion { major: 0, minor: 1 };
pub const DNS_RESOLVER_FAILURE_CURRENT_VERSION: DataVersion = DataVersion { major: 0, minor: 1 };
pub const GOSSIP_CURRENT_VERSION: DataVersion = DataVersion { major: 0, minor: 1 };
pub const GOSSIP_FAILURE_CURRENT_VERSION: DataVersion = DataVersion { major: 0, minor: 1 };
pub const NODE_RECORD_INNER_CURRENT_VERSION: DataVersion = DataVersion { major: 0, minor: 1 };

//error codes
////////////////////////////////////////////////////////////////////////////////////////////////////

//moved from configurator
pub const CONFIGURATOR_PREFIX: u64 = 0x0001_0000_0000_0000;
pub const CONFIGURATOR_READ_ERROR: u64 = CONFIGURATOR_PREFIX | 1;
pub const CONFIGURATOR_WRITE_ERROR: u64 = CONFIGURATOR_PREFIX | 2;
pub const UNRECOGNIZED_MNEMONIC_LANGUAGE_ERROR: u64 = CONFIGURATOR_PREFIX | 3;
pub const ILLEGAL_MNEMONIC_WORD_COUNT_ERROR: u64 = CONFIGURATOR_PREFIX | 4;
pub const KEY_PAIR_CONSTRUCTION_ERROR: u64 = CONFIGURATOR_PREFIX | 5;
pub const BAD_PASSWORD_ERROR: u64 = CONFIGURATOR_PREFIX | 6;
pub const ALREADY_INITIALIZED_ERROR: u64 = CONFIGURATOR_PREFIX | 7;
pub const DERIVATION_PATH_ERROR: u64 = CONFIGURATOR_PREFIX | 8;
pub const MNEMONIC_PHRASE_ERROR: u64 = CONFIGURATOR_PREFIX | 9;
pub const EARLY_QUESTIONING_ABOUT_DATA: u64 = CONFIGURATOR_PREFIX | 10;
pub const UNRECOGNIZED_PARAMETER: u64 = CONFIGURATOR_PREFIX | 11;
pub const NON_PARSABLE_VALUE: u64 = CONFIGURATOR_PREFIX | 12;
pub const MISSING_DATA: u64 = CONFIGURATOR_PREFIX | 13;
pub const UNKNOWN_ERROR: u64 = CONFIGURATOR_PREFIX | 14;

//moved from masq_lib/messages
pub const UI_NODE_COMMUNICATION_PREFIX: u64 = 0x8000_0000_0000_0000;
pub const NODE_LAUNCH_ERROR: u64 = UI_NODE_COMMUNICATION_PREFIX | 1;
pub const NODE_NOT_RUNNING_ERROR: u64 = UI_NODE_COMMUNICATION_PREFIX | 2;
pub const NODE_ALREADY_RUNNING_ERROR: u64 = UI_NODE_COMMUNICATION_PREFIX | 3;
pub const UNMARSHAL_ERROR: u64 = UI_NODE_COMMUNICATION_PREFIX | 4;
pub const SETUP_ERROR: u64 = UI_NODE_COMMUNICATION_PREFIX | 5;
pub const TIMEOUT_ERROR: u64 = UI_NODE_COMMUNICATION_PREFIX | 6;
pub const SCAN_ERROR: u64 = UI_NODE_COMMUNICATION_PREFIX | 7;
pub const EXIT_COUNTRY_MISSING_COUNTRIES_ERROR: u64 = UI_NODE_COMMUNICATION_PREFIX | 8;

//accountant
pub const ACCOUNTANT_PREFIX: u64 = 0x0040_0000_0000_0000;
pub const REQUEST_WITH_NO_VALUES: u64 = ACCOUNTANT_PREFIX | 1;
pub const REQUEST_WITH_MUTUALLY_EXCLUSIVE_PARAMS: u64 = ACCOUNTANT_PREFIX | 2;
pub const VALUE_EXCEEDS_ALLOWED_LIMIT: u64 = ACCOUNTANT_PREFIX | 3;

////////////////////////////////////////////////////////////////////////////////////////////////////

pub const COMBINED_PARAMETERS_DELIMITER: char = '|';

//descriptor
pub const CENTRAL_DELIMITER: char = '@';
pub const CHAIN_IDENTIFIER_DELIMITER: char = ':';

//chains
const POLYGON_FAMILY: &str = "polygon";
const ETH_FAMILY: &str = "eth";
const BASE_FAMILY: &str = "base";
const MAINNET: &str = "mainnet";
const LINK: char = '-';
pub const POLYGON_MAINNET_FULL_IDENTIFIER: &str = concatcp!(POLYGON_FAMILY, LINK, MAINNET);
pub const POLYGON_AMOY_FULL_IDENTIFIER: &str = concatcp!(POLYGON_FAMILY, LINK, "amoy");
pub const ETH_MAINNET_FULL_IDENTIFIER: &str = concatcp!(ETH_FAMILY, LINK, MAINNET);
pub const ETH_ROPSTEN_FULL_IDENTIFIER: &str = concatcp!(ETH_FAMILY, LINK, "ropsten");
pub const BASE_MAINNET_FULL_IDENTIFIER: &str = concatcp!(BASE_FAMILY, LINK, MAINNET);
pub const BASE_SEPOLIA_FULL_IDENTIFIER: &str = concatcp!(BASE_FAMILY, LINK, "sepolia");
pub const DEV_CHAIN_FULL_IDENTIFIER: &str = "dev";

//allocations
pub const DEFAULT_PREALLOCATION_VEC: usize = 10;

#[cfg(test)]
mod tests {
    use super::*;

    #[test]
    fn constants_have_correct_values() {
        assert_eq!(DEFAULT_CHAIN, Chain::PolyMainnet);
        assert_eq!(HIGHEST_RANDOM_CLANDESTINE_PORT, 9999);
        assert_eq!(HTTP_PORT, 80);
        assert_eq!(TLS_PORT, 443);
        assert_eq!(LOWEST_USABLE_INSECURE_PORT, 1025);
        assert_eq!(HIGHEST_USABLE_PORT, 65535);
        assert_eq!(DEFAULT_UI_PORT, 5333);
        assert_eq!(MASQ_URL_PREFIX, "masq://");
        assert_eq!(CURRENT_LOGFILE_NAME, "MASQNode_rCURRENT.log");
        assert_eq!(MASQ_PROMPT, "masq> ");
        assert_eq!(DEFAULT_GAS_PRICE, 1);
        assert_eq!(WALLET_ADDRESS_LENGTH, 42);
        assert_eq!(MASQ_TOTAL_SUPPLY, 37_500_000);
        assert_eq!(WEIS_IN_GWEI, 1_000_000_000);
        assert_eq!(ETH_MAINNET_CONTRACT_CREATION_BLOCK, 11_170_708);
        assert_eq!(ETH_ROPSTEN_CONTRACT_CREATION_BLOCK, 8_688_171);
        assert_eq!(POLYGON_MAINNET_CONTRACT_CREATION_BLOCK, 14_863_650);
        assert_eq!(POLYGON_AMOY_CONTRACT_CREATION_BLOCK, 5_323_366);
        assert_eq!(BASE_MAINNET_CONTRACT_CREATION_BLOCK, 19_711_235);
        assert_eq!(BASE_SEPOLIA_CONTRACT_CREATION_BLOCK, 14_732_730);
        assert_eq!(MULTINODE_TESTNET_CONTRACT_CREATION_BLOCK, 0);
        assert_eq!(CONFIGURATOR_PREFIX, 0x0001_0000_0000_0000);
        assert_eq!(CONFIGURATOR_READ_ERROR, CONFIGURATOR_PREFIX | 1);
        assert_eq!(CONFIGURATOR_WRITE_ERROR, CONFIGURATOR_PREFIX | 2);
        assert_eq!(
            UNRECOGNIZED_MNEMONIC_LANGUAGE_ERROR,
            CONFIGURATOR_PREFIX | 3
        );
        assert_eq!(ILLEGAL_MNEMONIC_WORD_COUNT_ERROR, CONFIGURATOR_PREFIX | 4);
        assert_eq!(KEY_PAIR_CONSTRUCTION_ERROR, CONFIGURATOR_PREFIX | 5);
        assert_eq!(BAD_PASSWORD_ERROR, CONFIGURATOR_PREFIX | 6);
        assert_eq!(ALREADY_INITIALIZED_ERROR, CONFIGURATOR_PREFIX | 7);
        assert_eq!(DERIVATION_PATH_ERROR, CONFIGURATOR_PREFIX | 8);
        assert_eq!(MNEMONIC_PHRASE_ERROR, CONFIGURATOR_PREFIX | 9);
        assert_eq!(EARLY_QUESTIONING_ABOUT_DATA, CONFIGURATOR_PREFIX | 10);
        assert_eq!(UNRECOGNIZED_PARAMETER, CONFIGURATOR_PREFIX | 11);
        assert_eq!(NON_PARSABLE_VALUE, CONFIGURATOR_PREFIX | 12);
        assert_eq!(MISSING_DATA, CONFIGURATOR_PREFIX | 13);
        assert_eq!(UNKNOWN_ERROR, CONFIGURATOR_PREFIX | 14);
        assert_eq!(UI_NODE_COMMUNICATION_PREFIX, 0x8000_0000_0000_0000);
        assert_eq!(NODE_LAUNCH_ERROR, UI_NODE_COMMUNICATION_PREFIX | 1);
        assert_eq!(NODE_NOT_RUNNING_ERROR, UI_NODE_COMMUNICATION_PREFIX | 2);
        assert_eq!(NODE_ALREADY_RUNNING_ERROR, UI_NODE_COMMUNICATION_PREFIX | 3);
        assert_eq!(UNMARSHAL_ERROR, UI_NODE_COMMUNICATION_PREFIX | 4);
        assert_eq!(SETUP_ERROR, UI_NODE_COMMUNICATION_PREFIX | 5);
        assert_eq!(TIMEOUT_ERROR, UI_NODE_COMMUNICATION_PREFIX | 6);
        assert_eq!(SCAN_ERROR, UI_NODE_COMMUNICATION_PREFIX | 7);
        assert_eq!(ACCOUNTANT_PREFIX, 0x0040_0000_0000_0000);
        assert_eq!(REQUEST_WITH_NO_VALUES, ACCOUNTANT_PREFIX | 1);
        assert_eq!(
            REQUEST_WITH_MUTUALLY_EXCLUSIVE_PARAMS,
            ACCOUNTANT_PREFIX | 2
        );
        assert_eq!(VALUE_EXCEEDS_ALLOWED_LIMIT, ACCOUNTANT_PREFIX | 3);
        assert_eq!(CENTRAL_DELIMITER, '@');
        assert_eq!(CHAIN_IDENTIFIER_DELIMITER, ':');
        assert_eq!(POLYGON_FAMILY, "polygon");
        assert_eq!(ETH_FAMILY, "eth");
        assert_eq!(BASE_FAMILY, "base");
        assert_eq!(MAINNET, "mainnet");
        assert_eq!(LINK, '-');
        assert_eq!(POLYGON_MAINNET_FULL_IDENTIFIER, "polygon-mainnet");
        assert_eq!(POLYGON_AMOY_FULL_IDENTIFIER, "polygon-amoy");
        assert_eq!(ETH_MAINNET_FULL_IDENTIFIER, "eth-mainnet");
        assert_eq!(ETH_ROPSTEN_FULL_IDENTIFIER, "eth-ropsten");
        assert_eq!(BASE_SEPOLIA_FULL_IDENTIFIER, "base-sepolia");
        assert_eq!(DEV_CHAIN_FULL_IDENTIFIER, "dev");
        assert_eq!(
            CLIENT_REQUEST_PAYLOAD_CURRENT_VERSION,
            DataVersion { major: 0, minor: 1 }
        );
        assert_eq!(
            CLIENT_RESPONSE_PAYLOAD_CURRENT_VERSION,
            DataVersion { major: 0, minor: 1 }
        );
        assert_eq!(
            DNS_RESOLVER_FAILURE_CURRENT_VERSION,
            DataVersion { major: 0, minor: 1 }
        );
        assert_eq!(GOSSIP_CURRENT_VERSION, DataVersion { major: 0, minor: 1 });
        assert_eq!(
            GOSSIP_FAILURE_CURRENT_VERSION,
            DataVersion { major: 0, minor: 1 }
        );
        assert_eq!(
            NODE_RECORD_INNER_CURRENT_VERSION,
            DataVersion { major: 0, minor: 1 }
        );
        assert_eq!(PAYLOAD_ZERO_SIZE, 0usize);
<<<<<<< HEAD
=======
        assert_eq!(DEFAULT_PREALLOCATION_VEC, 10)
>>>>>>> 73036015
    }

    #[test]
    fn check_limits_of_data_versions_const() {
        [
            CLIENT_REQUEST_PAYLOAD_CURRENT_VERSION,
            CLIENT_RESPONSE_PAYLOAD_CURRENT_VERSION,
            DNS_RESOLVER_FAILURE_CURRENT_VERSION,
            GOSSIP_CURRENT_VERSION,
            GOSSIP_FAILURE_CURRENT_VERSION,
            NODE_RECORD_INNER_CURRENT_VERSION,
        ]
        .into_iter()
        .for_each(|item| {
            assert!(item.major <= 4095);
            assert!(item.minor <= 4095);
        })
    }
}<|MERGE_RESOLUTION|>--- conflicted
+++ resolved
@@ -205,10 +205,6 @@
             DataVersion { major: 0, minor: 1 }
         );
         assert_eq!(PAYLOAD_ZERO_SIZE, 0usize);
-<<<<<<< HEAD
-=======
-        assert_eq!(DEFAULT_PREALLOCATION_VEC, 10)
->>>>>>> 73036015
     }
 
     #[test]
