--- conflicted
+++ resolved
@@ -27,17 +27,11 @@
 pub const DEFAULT_MAX_BLOCK_COUNT: u64 = 100_000;
 
 pub const ETH_MAINNET_CONTRACT_CREATION_BLOCK: u64 = 11_170_708;
-<<<<<<< HEAD
-pub const ROPSTEN_TESTNET_CONTRACT_CREATION_BLOCK: u64 = 8_688_171;
-pub const POLYGON_MAINNET_CONTRACT_CREATION_BLOCK: u64 = 14_863_650;
-pub const AMOY_TESTNET_CONTRACT_CREATION_BLOCK: u64 = 5_323_366;
-=======
 pub const ETH_ROPSTEN_CONTRACT_CREATION_BLOCK: u64 = 8_688_171;
 pub const POLYGON_MAINNET_CONTRACT_CREATION_BLOCK: u64 = 14_863_650;
 pub const POLYGON_AMOY_CONTRACT_CREATION_BLOCK: u64 = 5_323_366;
 pub const BASE_MAINNET_CONTRACT_CREATION_BLOCK: u64 = 19_711_235;
 pub const BASE_SEPOLIA_CONTRACT_CREATION_BLOCK: u64 = 14_732_730;
->>>>>>> 051c0cd9
 pub const MULTINODE_TESTNET_CONTRACT_CREATION_BLOCK: u64 = 0;
 
 //Migration versions
@@ -100,21 +94,15 @@
 //chains
 const POLYGON_FAMILY: &str = "polygon";
 const ETH_FAMILY: &str = "eth";
-<<<<<<< HEAD
-=======
 const BASE_FAMILY: &str = "base";
->>>>>>> 051c0cd9
 const MAINNET: &str = "mainnet";
 const LINK: char = '-';
 pub const POLYGON_MAINNET_FULL_IDENTIFIER: &str = concatcp!(POLYGON_FAMILY, LINK, MAINNET);
 pub const POLYGON_AMOY_FULL_IDENTIFIER: &str = concatcp!(POLYGON_FAMILY, LINK, "amoy");
 pub const ETH_MAINNET_FULL_IDENTIFIER: &str = concatcp!(ETH_FAMILY, LINK, MAINNET);
 pub const ETH_ROPSTEN_FULL_IDENTIFIER: &str = concatcp!(ETH_FAMILY, LINK, "ropsten");
-<<<<<<< HEAD
-=======
 pub const BASE_MAINNET_FULL_IDENTIFIER: &str = concatcp!(BASE_FAMILY, LINK, MAINNET);
 pub const BASE_SEPOLIA_FULL_IDENTIFIER: &str = concatcp!(BASE_FAMILY, LINK, "sepolia");
->>>>>>> 051c0cd9
 pub const DEV_CHAIN_FULL_IDENTIFIER: &str = "dev";
 
 #[cfg(test)]
@@ -138,17 +126,11 @@
         assert_eq!(MASQ_TOTAL_SUPPLY, 37_500_000);
         assert_eq!(WEIS_IN_GWEI, 1_000_000_000);
         assert_eq!(ETH_MAINNET_CONTRACT_CREATION_BLOCK, 11_170_708);
-<<<<<<< HEAD
-        assert_eq!(ROPSTEN_TESTNET_CONTRACT_CREATION_BLOCK, 8_688_171);
-        assert_eq!(POLYGON_MAINNET_CONTRACT_CREATION_BLOCK, 14_863_650);
-        assert_eq!(AMOY_TESTNET_CONTRACT_CREATION_BLOCK, 5_323_366);
-=======
         assert_eq!(ETH_ROPSTEN_CONTRACT_CREATION_BLOCK, 8_688_171);
         assert_eq!(POLYGON_MAINNET_CONTRACT_CREATION_BLOCK, 14_863_650);
         assert_eq!(POLYGON_AMOY_CONTRACT_CREATION_BLOCK, 5_323_366);
         assert_eq!(BASE_MAINNET_CONTRACT_CREATION_BLOCK, 19_711_235);
         assert_eq!(BASE_SEPOLIA_CONTRACT_CREATION_BLOCK, 14_732_730);
->>>>>>> 051c0cd9
         assert_eq!(MULTINODE_TESTNET_CONTRACT_CREATION_BLOCK, 0);
         assert_eq!(CONFIGURATOR_PREFIX, 0x0001_0000_0000_0000);
         assert_eq!(CONFIGURATOR_READ_ERROR, CONFIGURATOR_PREFIX | 1);
@@ -187,20 +169,14 @@
         assert_eq!(CHAIN_IDENTIFIER_DELIMITER, ':');
         assert_eq!(POLYGON_FAMILY, "polygon");
         assert_eq!(ETH_FAMILY, "eth");
-<<<<<<< HEAD
-=======
         assert_eq!(BASE_FAMILY, "base");
->>>>>>> 051c0cd9
         assert_eq!(MAINNET, "mainnet");
         assert_eq!(LINK, '-');
         assert_eq!(POLYGON_MAINNET_FULL_IDENTIFIER, "polygon-mainnet");
         assert_eq!(POLYGON_AMOY_FULL_IDENTIFIER, "polygon-amoy");
         assert_eq!(ETH_MAINNET_FULL_IDENTIFIER, "eth-mainnet");
         assert_eq!(ETH_ROPSTEN_FULL_IDENTIFIER, "eth-ropsten");
-<<<<<<< HEAD
-=======
         assert_eq!(BASE_SEPOLIA_FULL_IDENTIFIER, "base-sepolia");
->>>>>>> 051c0cd9
         assert_eq!(DEV_CHAIN_FULL_IDENTIFIER, "dev");
         assert_eq!(
             CLIENT_REQUEST_PAYLOAD_CURRENT_VERSION,
