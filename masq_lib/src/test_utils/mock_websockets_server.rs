// Copyright (c) 2019, MASQ (https://masq.ai) and/or its affiliates. All rights reserved.

use crate::messages::NODE_UI_PROTOCOL;
use crate::ui_gateway::{MessageBody, MessagePath, MessageTarget};
use crate::ui_traffic_converter::UiTrafficConverter;
use crate::utils::localhost;
use crossbeam_channel::{unbounded, Receiver, Sender};
use lazy_static::lazy_static;
use std::net::SocketAddr;
use std::ops::Not;
use std::sync::{Arc, Mutex};
use std::thread;
use std::time::Duration;
<<<<<<< HEAD
use tokio::net::{TcpListener, TcpStream};
use tokio::runtime::Runtime;
use tokio::{pin, task};
=======
use futures_util::SinkExt;
use tokio::{task};
>>>>>>> 92815454
use workflow_websocket::server::{
    WebSocketHandler, WebSocketReceiver, WebSocketSender, WebSocketServer, WebSocketSink, Error, Message
};
use async_trait::async_trait;

lazy_static! {
    static ref MWSS_INDEX: Mutex<u64> = Mutex::new(0);
}

pub struct MockWebSocketsServerStopHandle {
    index: u64,
    log: bool,
    requests_arc: Arc<Mutex<Vec<Result<MessageBody, String>>>>,
    looping_rx: Receiver<()>,
    stop_tx: Sender<bool>,
}

struct NodeUiProtocolWebSocketHandler {
    requests_arc: Arc<Mutex<Vec<Result<MessageBody, String>>>>,
    responses_arc: Arc<Mutex<Vec<Message>>>,
    looping_tx: Sender<()>,
    stop_rx: Receiver<bool>,
    first_f_f_msg_sent_tx_opt: Option<Sender<()>>,
    do_log: bool,
    index: u64,
}

#[async_trait]
impl WebSocketHandler for NodeUiProtocolWebSocketHandler {
    type Context = ();

    async fn handshake(
        self: &Arc<Self>,
        peer: &SocketAddr,
        sender: &mut WebSocketSender,
        receiver: &mut WebSocketReceiver,
        sink: &WebSocketSink,
    ) -> workflow_websocket::server::Result<Self::Context> {
        log(self.do_log, self.index, format!("Accepted TCP connection from {}", peer).as_str());

        // TODO Real handshake stuff, if any, goes here

        log(self.do_log, self.index, "Checking for initial fire-and-forget messages");
        self.handle_all_f_f_messages_introducing_the_queue(sink);
        Ok(())
    }

    async fn message(
        self: &Arc<Self>,
        _ctx: &Self::Context,
        msg: Message,
        sink: &WebSocketSink,
    ) -> workflow_websocket::server::Result<()> {
        log(self.do_log, self.index, "Checking for fire-and-forget messages");
        self.handle_all_f_f_messages_introducing_the_queue(sink);
        log(self.do_log, self.index, "Checking for message from client");
        if let Some(incoming) = self.handle_incoming_msg_raw(msg) {
            log(
                self.do_log,
                self.index,
                &format!("Recording incoming message: {:?}", incoming),
            );
            {
                self.requests_arc.lock().unwrap().push(incoming.clone());
            }
            if let Ok(message_body) = incoming {
                match message_body.path {
                    MessagePath::Conversation(_) => {
                        if self.handle_conversational_incoming_message(
                            sink,
                        ).not() {
                            return Err(Error::ServerClose) // "disconnect" received
                        }
                    }

                    MessagePath::FireAndForget => {
                        log(
                            self.do_log,
                            self.index,
                            "Responding to FireAndForget message by forgetting",
                        );
                    }
                }
            } else {
                log(
                    self.do_log,
                    self.index,
                    "Going to panic: Unrecognizable form of a text message",
                );
                panic!("Unrecognizable incoming message received; you should refrain from sending some meaningless garbage to the server: {:?}", incoming)
            }
        }
        // TODO: This isn't going to work anymore: we're not in a polling loop.
        log(self.do_log, self.index, "Checking for termination directive");
        if let Ok(kill) = self.stop_rx.try_recv() {
            log(
                self.do_log,
                self.index,
                &format!("Received termination directive with kill = {}", kill),
            );
            if !kill {
                sink.send(Message::Close(None)).unwrap();
            }
            return Err(Error::AbnormalClose);
        }
        else {
            return Ok(())
        }
    }
}

impl NodeUiProtocolWebSocketHandler {
    fn handle_all_f_f_messages_introducing_the_queue(&self, sink: &WebSocketSink) {
        let mut counter = 0usize;
        loop {
            let should_signal_first_f_f_msg = self.first_f_f_msg_sent_tx_opt.is_some() && counter == 1;
            if self.responses_arc.lock().unwrap().is_empty() {
                break;
            }
            let temporarily_owned_possible_f_f = self.responses_arc.lock().unwrap().remove(0);
            if match &temporarily_owned_possible_f_f {
                Message::Text(text) =>
                    match UiTrafficConverter::new_unmarshal_to_ui(text, MessageTarget::AllClients)
                    {
                        Ok(msg) => match msg.body.path {
                            MessagePath::FireAndForget => {
                                if should_signal_first_f_f_msg {
                                    log(self.do_log, self.index,"Sending a signal between the first two fire-and-forget messages");
                                    self.first_f_f_msg_sent_tx_opt.as_ref().unwrap().send(()).unwrap()
                                }
                                let f_f_message = temporarily_owned_possible_f_f.clone();
                                sink.send(f_f_message).unwrap();
                                log(self.do_log, self.index, "Sending a fire-and-forget message to the UI");
                                true
                            }
                            _ => false
                        }
                        _ => false
                    }
                _ => false
            }.not() {
                self.responses_arc.lock().unwrap().insert(0, temporarily_owned_possible_f_f);
                log(self.do_log, self.index, "No fire-and-forget message found; heading over to conversational messages");
                break
            }
            thread::sleep(Duration::from_millis(1));
            counter += 1;
            //for true, we keep looping
        }
    }

    fn handle_incoming_msg_raw(
        &self,
        incoming: Message,
    ) -> Option<Result<MessageBody, String>> {
        match incoming {
            Message::Text(json) => {
                log(self.do_log, self.index, &format!("Received '{}'", json));
                Some(match UiTrafficConverter::new_unmarshal_from_ui(&json, 0) {
                    Ok(msg) => Ok(msg.body),
                    Err(_) => Err(json),
                })
            },
            x => {
                log(self.do_log, self.index, &format!("Received unexpected message {:?} - discarding", x));
                Some(Err(format!("{:?}", x)))
            }
        }
    }

    fn handle_conversational_incoming_message(
        &self,
        sink: &WebSocketSink,
    ) -> bool
    {
        let mut temporary_access_to_responses = self.responses_arc.lock().unwrap();
        if temporary_access_to_responses.len() != 0 {
            match temporary_access_to_responses.remove(0) {
                Message::Text(outgoing) => {
                    if outgoing == "disconnect" {
                        log(self.do_log, self.index, "Executing 'disconnect' directive");
                        return false;
                    }
                    if outgoing == "close" {
                        log(self.do_log, self.index, "Sending Close message");
                        sink.send(Message::Close(None)).unwrap();
                    } else {
                        log(
                            self.do_log,
                            self.index,
                            &format!("Responding with preset message: '{}'", &outgoing),
                        );
                        sink.send(Message::Text(outgoing)).unwrap();
                    }
                }
                om => {
                    log(
                        self.do_log,
                        self.index,
                        &format!("Responding with preset Message: {:?}", om),
                    );
                    sink.send(om).unwrap()
                }
            }
        } else {
            log(self.do_log, self.index, "Sending Close message");
            sink
                .send(Message::Binary(b"EMPTY QUEUE".to_vec()))
                .unwrap()
        };
        true
    }

    async fn message(
        self: &Arc<Self>,
        ctx: &(),
        msg: Message,
        sink: &WebSocketSink,
    ) -> workflow_websocket::server::Result<()> {
        todo!()
    }
}

pub struct MockWebSocketsServer {
    do_log: bool,
    port: u16,
    protocol: String,
    responses: Vec<Message>,
    first_f_f_msg_sent_tx_opt: Option<Sender<()>>,
}

impl MockWebSocketsServer {
    pub fn new(port: u16) -> Self {
        Self {
            do_log: false,
            port,
            protocol: NODE_UI_PROTOCOL.to_string(),
            responses: vec![],
            first_f_f_msg_sent_tx_opt: None,
        }
    }

    pub fn port(&self) -> u16 {
        self.port
    }

    pub fn queue_response(self, message: MessageBody) -> Self {
        self.queue_string(&UiTrafficConverter::new_marshal(message))
    }

    pub fn queue_string(self, string: &str) -> Self {
        self.queue_owned_message(Message::Text(string.to_string()))
    }

    pub fn queue_owned_message(mut self, msg: Message) -> Self {
        self.responses.push(msg);
        self
    }

    pub fn inject_signal_sender(mut self, sender: Sender<()>) -> Self {
        self.first_f_f_msg_sent_tx_opt = Some(sender);
        self
    }

    pub fn write_logs(mut self) -> Self {
        self.do_log = true;
        self
    }

    pub async fn start(self) -> MockWebSocketsServerStopHandle {
        let index = {
            let mut guard = MWSS_INDEX.lock().unwrap();
            let index = *guard;
            *guard += 1;
            index
        };
        let requests_arc = Arc::new(Mutex::new(vec![]));
        let requests_arc_inner = requests_arc.clone();
        let (looping_tx, looping_rx) = unbounded();
        let (stop_tx, stop_rx) = unbounded();

        let handler = NodeUiProtocolWebSocketHandler {
            requests_arc: requests_arc.clone(),
            responses_arc: Arc::new(Mutex::new(self.responses)),
            looping_tx,
            stop_rx,
            first_f_f_msg_sent_tx_opt: None, // TODO Probably shouldn't be None. Bert?
            do_log: self.do_log,
            index,
        };
<<<<<<< HEAD

=======
        let server = WebSocketServer::new(Arc::new(handler), None);
        let socket_addr = SocketAddr::new(localhost(), self.port);
        log(self.do_log, index, format!("Listening on: {}", socket_addr).as_str());
        let static_socket_addr_str: &'static str = Box::leak(socket_addr.to_string().into_boxed_str());
        let future = server.listen(static_socket_addr_str, None);
>>>>>>> 92815454
        task::spawn(future);

        MockWebSocketsServerStopHandle {
            index,
            log: self.do_log,
            requests_arc,
            looping_rx,
            stop_tx,
        }
        // let future = async move {
        //     let socket_addr = SocketAddr::new(localhost(), self.port);
        //     let listener = TcpListener::bind(socket_addr).await
        //         .expect(format!("MockWebsocketsServer could not bind to {:?}", socket_addr).as_str());
        //     log(self.do_log, index, format!("Listening on: {}", socket_addr).as_str());
        //     let (stream, peer_addr) = listener.accept().await.unwrap();
        //     log(self.do_log, index, format!("Accepted TCP connection from {}", peer_addr).as_str());
        //
        //     Self::process_connection(
        //         stream,
        //         peer_addr,
        //         requests_arc_inner,
        //         self.responses_arc.clone(),
        //         looping_tx,
        //         stop_rx,
        //         self.first_f_f_msg_sent_tx_opt.clone(),
        //         self.do_log,
        //         index
        //     ).await
        // };
    }

    // async fn process_connection(
    //     stream: TcpStream,
    //     peer_addr: SocketAddr,
    //     requests_arc: Arc<Mutex<Vec<Result<MessageBody, String>>>>,
    //     responses_arc: Arc<Mutex<Vec<Message>>>,
    //     looping_tx: Sender<()>,
    //     stop_rx: Receiver<bool>,
    //     first_f_f_msg_sent_tx_opt: Option<Sender<()>>,
    //     do_log: bool,
    //     index: u64,
    // ) {
    //     let ws_connection = tokio_tungstenite::accept_hdr_async(
    //         stream,
    //         AcceptHdrCallback::new(/* TODO Put something here */)
    //     ).await.unwrap();
    //     log(do_log, index, format!("New WebSocket connection from: {}", peer_addr).as_str());
    //     let (ws_transmitter_sink, mut ws_receiver) = ws_connection.split();
    //     let ws_transmitter = ws_transmitter_sink.with(|item| async { Ok(item) });
    //     pin!(ws_transmitter);
    //     log(do_log, index, "Entering background loop");
    //     match looping_tx.send(()) {
    //         Ok(_) => (),
    //         Err(e) => {
    //             log(do_log, index, &format!("MockWebSocketsServerStopHandle died before loop could start: {:?}", e));
    //             return;
    //         }
    //     }
    //     loop {
    //         log(do_log, index, "Checking for fire-and-forget messages");
    //         Self::handle_all_f_f_messages_introducing_the_queue(
    //             first_f_f_msg_sent_tx_opt.clone(),
    //             &mut ws_transmitter,
    //             &responses_arc.clone(),
    //             index,
    //             do_log,
    //         ).await;
    //         log(do_log, index, "Checking for message from client");
    //         if let Some(incoming) =
    //             Self::handle_incoming_msg_raw(ws_receiver.next().await, do_log, index)
    //         {
    //             log(
    //                 do_log,
    //                 index,
    //                 &format!("Recording incoming message: {:?}", incoming),
    //             );
    //             {
    //                 requests_arc.lock().unwrap().push(incoming.clone());
    //             }
    //             if let Ok(message_body) = incoming {
    //                 match message_body.path {
    //                     MessagePath::Conversation(_) => {
    //                         if Self::handle_conversational_incoming_message(
    //                             &mut ws_transmitter,
    //                             &responses_arc.clone(),
    //                             index,
    //                             do_log,
    //                         ).await.not() {
    //                             break; //"disconnect" received
    //                         }
    //                     }
    //
    //                     MessagePath::FireAndForget => {
    //                         log(
    //                             do_log,
    //                             index,
    //                             "Responding to FireAndForget message by forgetting",
    //                         );
    //                     }
    //                 }
    //             } else {
    //                 log(
    //                     do_log,
    //                     index,
    //                     "Going to panic: Unrecognizable form of a text message",
    //                 );
    //                 panic!("Unrecognizable incoming message received; you should refrain from sending some meaningless garbage to the server: {:?}", incoming)
    //             }
    //         }
    //         log(do_log, index, "Checking for termination directive");
    //         if let Ok(kill) = stop_rx.try_recv() {
    //             log(
    //                 do_log,
    //                 index,
    //                 &format!("Received termination directive with kill = {}", kill),
    //             );
    //             if !kill {
    //                 ws_transmitter.send(Message::Close(None)).await.unwrap();
    //             }
    //             break;
    //         }
    //         log(
    //             do_log,
    //             index,
    //             "No termination directive. Sleeping for 50ms before the next iteration",
    //         );
    //         thread::sleep(Duration::from_millis(50))
    //     }
    //     log(do_log, index, "Connection-handling future completed");
    // }

    // async fn handle_all_f_f_messages_introducing_the_queue<S>(
    //     first_f_f_msg_sent_tx_opt: Option<Sender<()>>,
    //     ws_transmitter: &mut S,
    //     inner_responses_arc: &Arc<Mutex<Vec<Message>>>,
    //     index: u64,
    //     do_log: bool,
    // ) where S: SinkExt<Message, Error=Error> + Unpin
    // {
    //     let mut counter = 0usize;
    //     let mut inner_responses_vec = inner_responses_arc.lock().unwrap();
    //     loop {
    //         let should_signal_first_f_f_msg = first_f_f_msg_sent_tx_opt.is_some() && counter == 1;
    //         if inner_responses_vec.is_empty() {
    //             break;
    //         }
    //         let temporarily_owned_possible_f_f = inner_responses_vec.remove(0);
    //         if match &temporarily_owned_possible_f_f {
    //             Message::Text(text) =>
    //                 match UiTrafficConverter::new_unmarshal_to_ui(text, MessageTarget::AllClients)
    //                 {
    //                     Ok(msg) => match msg.body.path {
    //                         MessagePath::FireAndForget => {
    //                             if should_signal_first_f_f_msg {
    //                                 log(do_log,index,"Sending a signal between the first two fire-and-forget messages");
    //                                 first_f_f_msg_sent_tx_opt.as_ref().unwrap().send(()).unwrap()
    //                             }
    //                             let f_f_message = temporarily_owned_possible_f_f.clone();
    //                             ws_transmitter.send(f_f_message).await;
    //                             log(do_log, index, "Sending a fire-and-forget message to the UI");
    //                             true
    //                         }
    //                         _ => false
    //                     }
    //                     _ => false
    //                 }
    //             _ => false
    //         }.not() {
    //             inner_responses_vec.insert(0, temporarily_owned_possible_f_f);
    //             log(do_log, index, "No fire-and-forget message found; heading over to conversational messages");
    //             break
    //         }
    //         thread::sleep(Duration::from_millis(1));
    //         counter += 1;
    //         //for true, we keep looping
    //     }
    // }

    //     async fn handle_conversational_incoming_message<S>(
    //         ws_transmitter: &mut S,
    //         inner_responses_arc: &Arc<Mutex<Vec<Message>>>,
    //         index: u64,
    //         do_log: bool,
    //     ) -> bool where S: SinkExt<Message, Error=Error> + Unpin
    //     {
    //         let mut temporary_access_to_inner_responses_arc = inner_responses_arc.lock().unwrap();
    //         if temporary_access_to_inner_responses_arc.len() != 0 {
    //             match temporary_access_to_inner_responses_arc.remove(0) {
    //                 Message::Text(outgoing) => {
    //                     if outgoing == "disconnect" {
    //                         log(do_log, index, "Executing 'disconnect' directive");
    //                         return false;
    //                     }
    //                     if outgoing == "close" {
    //                         log(do_log, index, "Sending Close message");
    //                         ws_transmitter.send(Message::Close(None)).await.unwrap();
    //                     } else {
    //                         log(
    //                             do_log,
    //                             index,
    //                             &format!("Responding with preset message: '{}'", &outgoing),
    //                         );
    //                         ws_transmitter.send(Message::Text(outgoing)).await.unwrap();
    //                     }
    //                 }
    //                 om => {
    //                     log(
    //                         do_log,
    //                         index,
    //                         &format!("Responding with preset Message: {:?}", om),
    //                     );
    //                     ws_transmitter.send(om).await.unwrap()
    //                 }
    //             }
    //         } else {
    //             log(do_log, index, "Sending Close message");
    //             ws_transmitter
    //                 .send(Message::Binary(b"EMPTY QUEUE".to_vec()))
    //                 .await
    //                 .unwrap()
    //         };
    //         true
    //     }
}

impl MockWebSocketsServerStopHandle {
    pub fn stop(self) -> Vec<Result<MessageBody, String>> {
        self.send_terminate_order(false)
    }

    pub fn kill(self) -> Vec<Result<MessageBody, String>> {
        let result = self.send_terminate_order(true);
        thread::sleep(Duration::from_millis(150));
        result
    }

    fn send_terminate_order(self, kill: bool) -> Vec<Result<MessageBody, String>> {
        match self.looping_rx.try_recv() {
            Ok(_) => {
                log(
                    self.log,
                    self.index,
                    &format!(
                        "Sending terminate order with kill = {} to running background thread",
                        kill
                    ),
                );
                let _ = self.stop_tx.send(kill);
                log(self.log, self.index, "Joining background thread");
                log(
                    self.log,
                    self.index,
                    "Background thread joined; retrieving recording",
                );
                let guard = match self.requests_arc.lock() {
                    Ok(guard) => guard,
                    Err(poison_error) => poison_error.into_inner(),
                };
                (*guard).clone()
            }
            Err(_) => {
                log(
                    self.log,
                    self.index,
                    "Background thread is stuck and can't be terminated; leaking it",
                );
                vec![]
            }
        }
    }
}

// TODO: This should really be an object, not a function, and the object should hold do_log and index.
fn log(do_log: bool, index: u64, msg: &str) {
    if do_log {
        eprintln!("MockWebSocketsServer {}: {}", index, msg);
    }
}

#[cfg(test)]
mod tests {
    use super::*;
    use crate::messages::{
        CrashReason, FromMessageBody, ToMessageBody, UiChangePasswordRequest,
        UiChangePasswordResponse, UiCheckPasswordRequest, UiCheckPasswordResponse,
        UiConfigurationChangedBroadcast, UiDescriptorRequest, UiDescriptorResponse,
        UiNewPasswordBroadcast, UiNodeCrashedBroadcast, NODE_UI_PROTOCOL,
    };
    use crate::test_utils::ui_connection::UiConnection;
    use crate::utils::find_free_port;
    use std::panic::{catch_unwind, AssertUnwindSafe};

    #[test]
    fn conversational_communication_happy_path_with_full_assertion() {
        let port = find_free_port();
        let expected_response = UiCheckPasswordResponse { matches: false };
        let stop_handle = MockWebSocketsServer::new(port)
            .queue_response(expected_response.clone().tmb(123))
            .start();
        let mut connection = UiConnection::new(port, NODE_UI_PROTOCOL);
        let request = UiCheckPasswordRequest {
            db_password_opt: None,
        };

        let actual_response: UiCheckPasswordResponse = connection
            .transact_with_context_id(request.clone(), 123)
            .unwrap();

        let requests = stop_handle.stop();
        let actual_message_gotten_by_the_server =
            UiCheckPasswordRequest::fmb(requests[0].clone().unwrap())
                .unwrap()
                .0;
        assert_eq!(actual_message_gotten_by_the_server, request);
        assert_eq!(
            (actual_response, 123),
            UiCheckPasswordResponse::fmb(expected_response.tmb(123)).unwrap()
        );
    }

    #[test]
    fn conversational_and_broadcast_messages_work_together() {
        // Queue:
        // Conversation 1
        // Conversation 2
        // Broadcast 1
        // Broadcast 2
        // Conversation 3
        // Broadcast 3

        // Code:
        // connection.transact(stimulus) -> Conversation 1
        // connection.transact(stimulus) -> Conversation 2
        // connection.receive() -> Broadcast 1
        // connection.receive() -> Broadcast 2
        // connection.transact(stimulus) -> Conversation 3
        // connection.receive() -> Broadcast 3

        //Content of those messages is practically irrelevant because it's not in the scope of this test.

        //You may consider some lines of this test as if they were highlighted with "TESTED BY COMPLETING THE TASK - NO ADDITIONAL ASSERTION NEEDED"

        //A) All messages "sent from UI to D/N", an exact order
        ////////////////////////////////////////////////////////////////////////////////////////////
        let conversation_number_one_request = UiCheckPasswordRequest {
            db_password_opt: None,
        };
        let conversation_number_two_request = UiCheckPasswordRequest {
            db_password_opt: Some("Titanic".to_string()),
        };

        let conversation_number_three_request = UiDescriptorRequest {};

        //B) All messages "responding the opposite way", an exact order
        ////////////////////////////////////////////////////////////////////////////////////////////
        let conversation_number_one_response = UiCheckPasswordResponse { matches: false };
        let conversation_number_two_response = UiCheckPasswordResponse { matches: true };
        let broadcast_number_one = UiConfigurationChangedBroadcast {}.tmb(0);
        let broadcast_number_two = UiNodeCrashedBroadcast {
            process_id: 0,
            crash_reason: CrashReason::NoInformation,
        }
        .tmb(0);
        let conversation_number_three_response = UiDescriptorResponse {
            node_descriptor_opt: Some("ae15fe6".to_string()),
        }
        .tmb(3);
        let broadcast_number_three = UiNewPasswordBroadcast {}.tmb(0);
        ////////////////////////////////////////////////////////////////////////////////////////////
        let port = find_free_port();
        let server = MockWebSocketsServer::new(port)
            .queue_response(conversation_number_one_response.clone().tmb(1))
            .queue_response(conversation_number_two_response.clone().tmb(2))
            .queue_response(broadcast_number_one)
            .queue_response(broadcast_number_two)
            .queue_response(conversation_number_three_response)
            .queue_response(broadcast_number_three);
        let stop_handle = server.start();
        let mut connection = UiConnection::new(port, NODE_UI_PROTOCOL);

        let received_message_number_one: UiCheckPasswordResponse = connection
            .transact_with_context_id(conversation_number_one_request.clone(), 1)
            .unwrap();
        assert_eq!(
            received_message_number_one.matches,
            conversation_number_one_response.matches
        );

        let received_message_number_two: UiCheckPasswordResponse = connection
            .transact_with_context_id(conversation_number_two_request.clone(), 2)
            .unwrap();
        assert_eq!(
            received_message_number_two.matches,
            conversation_number_two_response.matches
        );

        let _received_message_number_three: UiConfigurationChangedBroadcast =
            connection.skip_until_received().unwrap();

        let _received_message_number_four: UiNodeCrashedBroadcast =
            connection.skip_until_received().unwrap();

        let received_message_number_five: UiDescriptorResponse = connection
            .transact_with_context_id(conversation_number_three_request.clone(), 3)
            .unwrap();
        assert_eq!(
            received_message_number_five.node_descriptor_opt,
            Some("ae15fe6".to_string())
        );

        let _received_message_number_six: UiNewPasswordBroadcast =
            connection.skip_until_received().unwrap();

        let requests = stop_handle.stop();

        assert_eq!(
            requests
                .into_iter()
                .flat_map(|x| x)
                .collect::<Vec<MessageBody>>(),
            vec![
                conversation_number_one_request.tmb(1),
                conversation_number_two_request.tmb(2),
                conversation_number_three_request.tmb(3)
            ]
        )
    }

    #[test]
    fn attempt_to_get_a_message_from_an_empty_queue_causes_a_panic() {
        let port = find_free_port();
        let server = MockWebSocketsServer::new(port);
        let stop_handle = server.start();
        let mut connection = UiConnection::new(port, NODE_UI_PROTOCOL);
        let conversation_request = UiChangePasswordRequest {
            old_password_opt: None,
            new_password: "password".to_string(),
        };

        //catch_unwind so that we have a chance to shut down the server manually, not letting its thread leak away
        let encapsulated_panic: Result<
            Result<UiChangePasswordResponse, (u64, std::string::String)>,
            Box<dyn std::any::Any + Send>,
        > = catch_unwind(AssertUnwindSafe(|| {
            connection.transact(conversation_request)
        }));

        stop_handle.stop();
        let panic_message = *encapsulated_panic
            .unwrap_err()
            .downcast_ref::<&str>()
            .unwrap();
        assert_eq!(panic_message, "The queue is empty; all messages are gone.")
    }
}<|MERGE_RESOLUTION|>--- conflicted
+++ resolved
@@ -11,14 +11,9 @@
 use std::sync::{Arc, Mutex};
 use std::thread;
 use std::time::Duration;
-<<<<<<< HEAD
-use tokio::net::{TcpListener, TcpStream};
+use futures_util::SinkExt;
 use tokio::runtime::Runtime;
-use tokio::{pin, task};
-=======
-use futures_util::SinkExt;
 use tokio::{task};
->>>>>>> 92815454
 use workflow_websocket::server::{
     WebSocketHandler, WebSocketReceiver, WebSocketSender, WebSocketServer, WebSocketSink, Error, Message
 };
@@ -309,15 +304,11 @@
             do_log: self.do_log,
             index,
         };
-<<<<<<< HEAD
-
-=======
         let server = WebSocketServer::new(Arc::new(handler), None);
         let socket_addr = SocketAddr::new(localhost(), self.port);
         log(self.do_log, index, format!("Listening on: {}", socket_addr).as_str());
         let static_socket_addr_str: &'static str = Box::leak(socket_addr.to_string().into_boxed_str());
         let future = server.listen(static_socket_addr_str, None);
->>>>>>> 92815454
         task::spawn(future);
 
         MockWebSocketsServerStopHandle {
