--- conflicted
+++ resolved
@@ -214,27 +214,16 @@
         let requests_inner_arc = requests_arc.clone();
 
         let connection_future = async move {
-<<<<<<< HEAD
-            let (mut sender, mut receiver) = Self::make_connection(
-                tcp_listener,
-                proposed_protocols_inner_arc,
-                self.accepted_protocol_opt.clone(),
-            )
-                .await;
-            let mut data = Vec::new();
-            Self::send_faf_messages(&mut sender, &mut responses).await;
-=======
             let (mut sender, receiver) = match self
                 .make_connection(tcp_listener, proposed_protocols_inner_arc)
                 .await
             {
                 ConnectionResult::ComponentsInitialized { sender, receiver } => (sender, receiver),
                 ConnectionResult::IntentionalExit => return,
-            };
+                };
             if !self.edge_cases.opening_faf_triggered_by_msg {
                 Self::send_faf_messages(&mut sender, &mut self.responses).await;
             }
->>>>>>> 8416f799
             Self::handling_loop(
                 sender,
                 receiver,
