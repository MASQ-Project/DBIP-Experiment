--- conflicted
+++ resolved
@@ -4,11 +4,7 @@
 use crate::ui_gateway::{MessageBody, MessagePath, MessageTarget};
 use crate::ui_traffic_converter::UiTrafficConverter;
 use crate::utils::localhost;
-<<<<<<< HEAD
-use crate::websockets_handshake::node_server_greeting;
-=======
 use crate::websockets_types::{WSSender, WSReceiver};
->>>>>>> 2a2eea61
 use async_trait::async_trait;
 use lazy_static::lazy_static;
 use std::fmt::Debug;
@@ -175,23 +171,8 @@
     pub async fn start(self) -> MockWebSocketsServerHandle {
         let logger = MWSSLogger::new(self.do_log);
         let requests_arc = Arc::new(Mutex::new(vec![]));
-<<<<<<< HEAD
-        let counters_arc = Arc::new(WebSocketCounters::default());
-        let listener_stop_tx = Arc::new(Mutex::new(None));
-
-        let handler = NodeUiProtocolWebSocketHandler {
-            requests_arc: requests_arc.clone(),
-            responses_arc: Arc::new(Mutex::new(self.responses)),
-            opening_broadcasts_signal_rx_opt: Mutex::new(self.opening_broadcast_signal_rx_opt),
-            counters: counters_arc.clone(),
-            listener_stop_tx: listener_stop_tx.clone(),
-            panicking_conn_obj_opt: self.test_panicking_conn_opt,
-            logger: logger.clone(),
-        };
-=======
         let proposed_protocols_arc = Arc::new(Mutex::new(vec![]));
         let (termination_tx, mut termination_rx) = tokio::sync::oneshot::channel::<StopStrategy>();
->>>>>>> 2a2eea61
 
         let socket_addr = SocketAddr::new(localhost(), self.port);
         let tcp_listener = tokio::net::TcpListener::bind(socket_addr)
