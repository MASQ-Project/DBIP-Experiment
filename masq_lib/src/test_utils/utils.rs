// Copyright (c) 2019, MASQ (https://masq.ai) and/or its affiliates. All rights reserved.

use crate::blockchains::chains::Chain;
use crate::test_utils::environment_guard::EnvironmentGuard;
use std::fs;
use std::path::{Path, PathBuf};
use std::time::Duration;
use tokio::runtime::Runtime;

pub const TEST_DEFAULT_CHAIN: Chain = Chain::EthRopsten;
pub const TEST_DEFAULT_MULTINODE_CHAIN: Chain = Chain::Dev;
pub const BASE_TEST_DIR: &str = "generated/test";
const MASQ_SOURCE_CODE_UNAVAILABLE: &str = "MASQ_SOURCE_CODE_UNAVAILABLE";

pub fn node_home_directory(module: &str, name: &str) -> PathBuf {
    let home_dir_string = format!("{}/{}/{}/home", BASE_TEST_DIR, module, name);
    PathBuf::from(home_dir_string.as_str())
}

pub fn ensure_node_home_directory_does_not_exist(module: &str, name: &str) -> PathBuf {
    let home_dir = node_home_directory(module, name);
    let _ = fs::remove_dir_all(&home_dir);
    home_dir
}

pub fn ensure_node_home_directory_exists(module: &str, name: &str) -> PathBuf {
    let home_dir = node_home_directory(module, name);
    let _ = fs::remove_dir_all(&home_dir);
    let _ = fs::create_dir_all(&home_dir);
    home_dir
}

pub fn is_running_under_github_actions() -> bool {
    if let Ok(value) = std::env::var("GITHUB_ACTIONS") {
        &value == "true"
    } else {
        false
    }
}

#[derive(PartialEq, Eq)]
pub enum ShouldWeRunTheTest {
    GoAhead,
    Skip,
}

pub fn check_if_source_code_is_attached(current_dir: &Path) -> ShouldWeRunTheTest {
    let _guard = EnvironmentGuard::new();
    if current_dir.join("src").exists() && current_dir.join("Cargo.toml").exists() {
        ShouldWeRunTheTest::GoAhead
    } else if std::env::var(MASQ_SOURCE_CODE_UNAVAILABLE).is_ok() {
        eprintln!(
            "Trying to run a test dependent on reading the source code which wasn't \
             found. Nevertheless, MASQ_SOURCE_CODE_UNAVAILABLE environment variable has been \
              supplied; skipping this test."
        );
        ShouldWeRunTheTest::Skip
    } else {
        panic!(
            "Test depending on interaction with the source code, but it was not found at \
             {:?}. If that does not surprise you, set the environment variable \
              MASQ_SOURCE_CODE_UNAVAILABLE to some non-blank value and run the tests again.",
            current_dir
        )
    }
}

pub fn to_millis(dur: &Duration) -> u64 {
    (dur.as_secs() * 1000) + (u64::from(dur.subsec_nanos()) / 1_000_000)
}

pub fn make_rt() -> Runtime {
    tokio::runtime::Builder::new_current_thread()
        .enable_all()
        .build()
        .unwrap()
}

pub fn make_multi_thread_rt() -> Runtime {
    tokio::runtime::Builder::new_multi_thread()
        .enable_all()
        .build()
        .unwrap()
}

<<<<<<< HEAD
// #[cfg(not(feature = "no_test_share"))]
pub struct MutexIncrementInset(pub usize);

=======
>>>>>>> 5e99c2cb
#[cfg(test)]
mod tests {
    use super::*;

    #[test]
    fn constants_have_correct_values() {
        assert_eq!(TEST_DEFAULT_CHAIN, Chain::EthRopsten);
        assert_eq!(TEST_DEFAULT_MULTINODE_CHAIN, Chain::Dev);
        assert_eq!(BASE_TEST_DIR, "generated/test");
    }
}<|MERGE_RESOLUTION|>--- conflicted
+++ resolved
@@ -83,12 +83,6 @@
         .unwrap()
 }
 
-<<<<<<< HEAD
-// #[cfg(not(feature = "no_test_share"))]
-pub struct MutexIncrementInset(pub usize);
-
-=======
->>>>>>> 5e99c2cb
 #[cfg(test)]
 mod tests {
     use super::*;
