// Copyright (c) 2019, MASQ (https://masq.ai) and/or its affiliates. All rights reserved.

use crate::command::StdStreams;
use core::pin::Pin;
use core::task::Poll;
use itertools::{Either, Itertools};
use std::cmp::min;
use std::io::Error;
use std::io::Read;
use std::io::Write;
<<<<<<< HEAD
=======
use std::io::{Error};
>>>>>>> 2a2eea61
use std::sync::{Arc, Mutex};
use std::time::SystemTime;
use std::vec::IntoIter;
use std::{io, mem};
use tokio::io::ReadBuf;
use tokio::io::{AsyncRead, AsyncWrite};

pub struct ByteArrayWriter {
    inner_arc: Arc<Mutex<ByteArrayWriterInner>>,
}

pub struct ByteArrayWriterInner {
    captured_writes: Either<Vec<u8>, Vec<FlushableByteOutput>>,
    next_error_opt: Option<std::io::Error>,
}

impl ByteArrayWriterInner {
    fn new(flush_cautious_mode: bool, next_error_opt: Option<std::io::Error>) -> Self {
        let captured_writes = match flush_cautious_mode {
            false => Either::Left(vec![]),
            true => Either::Right(vec![]),
        };
        ByteArrayWriterInner {
            captured_writes,
            next_error_opt,
        }
    }

    pub fn get_bytes(&self) -> Vec<u8> {
        match &self.captured_writes {
            Either::Left(bytes) => bytes.clone(),
            Either::Right(flushables) => flushables
                .iter()
                .take_while(|flushable| flushable.already_flushed_opt.is_some())
                .flat_map(|flushable| flushable.byte_array.clone())
                .collect(),
        }
    }

    fn drain_flushed_strings(&mut self) -> Option<Vec<FlushableByteOutput>> {
        match &mut self.captured_writes {
            Either::Right(flushables) => Some(flushables.drain(..).collect()),
            _ => None,
        }
    }
}

impl ByteArrayWriter {
    pub fn new(flush_cautious_mode: bool) -> Self {
        Self {
            inner_arc: Arc::new(Mutex::new(ByteArrayWriterInner::new(
                flush_cautious_mode,
                None,
            ))),
        }
    }
    pub fn inner_arc(&self) -> Arc<Mutex<ByteArrayWriterInner>> {
        self.inner_arc.clone()
    }
    pub fn get_bytes(&self) -> Vec<u8> {
        self.inner_arc.lock().unwrap().get_bytes()
    }
    pub fn get_string(&self) -> String {
        String::from_utf8(self.get_bytes()).unwrap()
    }
    pub fn drain_flushed_strings(&self) -> FlushedStrings {
        let mut arc = self.inner_arc.lock().unwrap();
        let outputs = arc.drain_flushed_strings().unwrap();
        FlushedStrings::from(timestamp_flushes(outputs))
    }
    pub fn reject_next_write(&mut self, error: Error) {
        self.inner_arc.lock().unwrap().next_error_opt = Some(error);
    }

    fn fill_container(container: &mut Vec<u8>, bytes: &[u8]) {
        for byte in bytes {
            container.push(*byte)
        }
    }
}

fn timestamp_flushes(outputs: Vec<FlushableByteOutput>) -> Vec<FlushedString> {
    outputs
        .into_iter()
        .flat_map(|output| {
            if let Some(flush_timestamp) = output.already_flushed_opt {
                let flushed = FlushedString {
                    string: String::from_utf8(output.byte_array).unwrap(),
                    flushed_at: flush_timestamp,
                };
                Some(flushed)
            } else {
                None
            }
        })
        .collect()
}

impl Default for ByteArrayWriter {
    fn default() -> Self {
        Self::new(false)
    }
}

impl Write for ByteArrayWriter {
    fn write(&mut self, buf: &[u8]) -> io::Result<usize> {
        let mut inner = self.inner_arc.lock().unwrap();
        if let Some(next_error) = inner.next_error_opt.take() {
            Err(next_error)
        } else if let Either::Right(container_with_buffers) = inner.captured_writes.as_mut() {
            let mut flushable = if let Some(last_flushable_output) = container_with_buffers.last() {
                if last_flushable_output.already_flushed_opt.is_some() {
                    FlushableByteOutput::default()
                } else {
                    container_with_buffers.remove(0)
                }
            } else {
                FlushableByteOutput::default()
            };
            Self::fill_container(&mut flushable.byte_array, buf);
            container_with_buffers.push(flushable);
            Ok(buf.len())
        } else {
            let bytes = inner.captured_writes.as_mut().left().unwrap();
            Self::fill_container(bytes, buf);
            Ok(buf.len())
        }
    }

    fn flush(&mut self) -> io::Result<()> {
        if let Either::Right(container_with_buffers) =
            self.inner_arc.lock().unwrap().captured_writes.as_mut()
        {
            container_with_buffers
                .last_mut()
                .map(|output| output.already_flushed_opt = Some(SystemTime::now()));
        }
        Ok(())
    }
}

pub struct ByteArrayReader {
    byte_array: Vec<u8>,
    position: usize,
    next_error: Option<Error>,
}

impl ByteArrayReader {
    pub fn new(byte_array: &[u8]) -> ByteArrayReader {
        ByteArrayReader {
            byte_array: byte_array.to_vec(),
            position: 0,
            next_error: None,
        }
    }

    pub fn reject_next_read(mut self, error: Error) -> ByteArrayReader {
        self.next_error = Some(error);
        self
    }
}

impl Read for ByteArrayReader {
    fn read(&mut self, buf: &mut [u8]) -> io::Result<usize> {
        match self.next_error.take() {
            Some(error) => Err(error),
            None => {
                let to_copy = min(buf.len(), self.byte_array.len() - self.position);
                #[allow(clippy::needless_range_loop)]
                for idx in 0..to_copy {
                    buf[idx] = self.byte_array[self.position + idx]
                }
                self.position += to_copy;
                Ok(to_copy)
            }
        }
    }
}

#[derive(Default, Clone)]
struct FlushableByteOutput {
    byte_array: Vec<u8>,
    already_flushed_opt: Option<SystemTime>,
}

impl FlushableByteOutput {
    pub fn new(bytes: &[u8]) -> Self {
        Self {
            byte_array: bytes.to_vec(),
            already_flushed_opt: Some(SystemTime::now()),
        }
    }
}

#[derive(Debug, PartialEq)]
pub struct FlushedString {
    string: String,
    flushed_at: SystemTime,
}

impl FlushedString {
    pub fn new(string: String) -> Self {
        Self {
            string,
            flushed_at: SystemTime::now(),
        }
    }

    pub fn output(&self) -> &str {
        self.string.as_str()
    }

    pub fn timestamp(&self) -> SystemTime {
        self.flushed_at
    }
}

#[derive(Debug)]
pub struct FlushedStrings {
    flushes: Either<Option<Vec<FlushedString>>, IntoIter<FlushedString>>,
}

impl FlushedStrings {
    // This may be useful when there are doubts about the sequence of flushed writes collected that
    // are collected during a test from multiple sources as it may be otherwise more convenient
    // in a test to keep distinct writers separate without any hassle with cloning.

    // Above all, this should allow even using standard synchronous Mutexes in the mocks even for
    // async code, as long as we are careful using the locks only after the act-executing test part
    // is over.

    // Not using async Mutexes, if certain light rules are sustained, can greatly simplify
    // maintenance of our test utils
    fn provide_iterator(&mut self) -> &mut IntoIter<FlushedString> {
        if let Either::Left(vec_opt_mut_ref) = self.flushes.as_mut() {
            let vec_opt = vec_opt_mut_ref.take();
            let iterator = vec_opt.unwrap().into_iter();
            let _ = mem::replace(&mut self.flushes, Either::Right(iterator));
        }

        self.flushes.as_mut().right().unwrap()
    }

    pub fn next_flush(&mut self) -> Option<FlushedString> {
        self.provide_iterator().next()
    }

    pub fn as_simple_strings(&mut self) -> Vec<String> {
        self.provide_iterator()
            .map(|flushed_str| flushed_str.string)
            .collect()
    }
}

impl From<Vec<FlushedString>> for FlushedStrings {
    fn from(flushes: Vec<FlushedString>) -> Self {
        Self {
            flushes: Either::Left(Some(flushes)),
        }
    }
}

#[derive(Clone)]
pub struct AsyncByteArrayWriter {
    inner_arc: Arc<Mutex<ByteArrayWriterInner>>,
}

impl Default for AsyncByteArrayWriter {
    fn default() -> Self {
        Self {
            inner_arc: Arc::new(Mutex::new(ByteArrayWriterInner::new(false, None))),
        }
    }
}

impl AsyncWrite for AsyncByteArrayWriter {
    fn poll_write(
        self: Pin<&mut Self>,
        _cx: &mut std::task::Context<'_>,
        buf: &[u8],
    ) -> Poll<Result<usize, std::io::Error>> {
        let mut inner = self.inner_arc.lock().unwrap();
        if let Some(next_error) = inner.next_error_opt.take() {
            Poll::Ready(Err(next_error))
        } else {
            let buf_size = buf.len();
            match inner.captured_writes.as_mut() {
                Either::Right(flushes_container) => {
                    let flushable_output = FlushableByteOutput::new(buf);
                    flushes_container.push(flushable_output)
                }
                Either::Left(byte_array) => byte_array.extend_from_slice(buf),
            }
            Poll::Ready(Ok(buf_size))
        }
    }
    fn poll_flush(
        self: Pin<&mut Self>,
        _: &mut std::task::Context<'_>,
    ) -> Poll<Result<(), std::io::Error>> {
        Poll::Ready(Ok(()))
    }
    fn poll_shutdown(
        self: Pin<&mut Self>,
        _: &mut std::task::Context<'_>,
    ) -> Poll<Result<(), std::io::Error>> {
        todo!()
    }
}

pub trait StringAssertableStdHandle {
    fn get_string(&self) -> String;
    fn drain_flushed_strings(&self) -> FlushedStrings;
}

impl AsyncByteArrayWriter {
    pub fn new(flush_conscious_mode: bool, error_opt: Option<std::io::Error>) -> Self {
        Self {
            inner_arc: Arc::new(Mutex::new(ByteArrayWriterInner::new(
                flush_conscious_mode,
                error_opt,
            ))),
        }
    }
    pub fn inner_arc(&self) -> Arc<Mutex<ByteArrayWriterInner>> {
        self.inner_arc.clone()
    }
    pub fn is_empty(&self) -> bool {
        let lock = self.inner_arc.lock().unwrap();
        match lock.captured_writes.as_ref() {
            Either::Right(flushes) => flushes.is_empty(),
            Either::Left(byte_array) => byte_array.is_empty(),
        }
    }
    pub fn get_bytes(&self) -> Vec<u8> {
        self.inner_arc.lock().unwrap().get_bytes()
    }
    pub fn reject_next_write(&mut self, error: Error) {
        self.inner_arc.lock().unwrap().next_error_opt = Some(error);
    }
}

impl StringAssertableStdHandle for AsyncByteArrayWriter {
    fn get_string(&self) -> String {
        String::from_utf8(self.inner_arc.lock().unwrap().get_bytes()).unwrap()
    }
    fn drain_flushed_strings(&self) -> FlushedStrings {
        let mut arc = self.inner_arc.lock().unwrap();
        let outputs = arc.drain_flushed_strings().unwrap();
        FlushedStrings::from(timestamp_flushes(outputs))
    }
}

#[derive(Clone)]
pub struct AsyncByteArrayReader {
    byte_array_reader_inner: Arc<Mutex<ByteArrayReaderInner>>,
}

impl Default for AsyncByteArrayReader {
    fn default() -> Self {
        Self {
            byte_array_reader_inner: Arc::new(Mutex::new(ByteArrayReaderInner::default())),
        }
    }
}

impl AsyncRead for AsyncByteArrayReader {
    fn poll_read(
        self: Pin<&mut Self>,
        _cx: &mut std::task::Context<'_>,
        buf: &mut ReadBuf<'_>,
    ) -> Poll<Result<(), Error>> {
        let mut inner = self.byte_array_reader_inner.lock().unwrap();
        match inner.read_results.remove(0) {
            Err(error) => Poll::Ready(Err(error)),
            Ok(bytes) => {
                buf.put_slice(&bytes);
                Poll::Ready(Ok(()))
            }
        }
    }
}

impl AsyncByteArrayReader {
    pub fn new(read_inputs: Either<Vec<Vec<u8>>, Vec<Result<Vec<u8>, Error>>>) -> Self {
        Self {
            byte_array_reader_inner: Arc::new(Mutex::new(ByteArrayReaderInner::new(read_inputs))),
        }
    }
<<<<<<< HEAD
=======

    pub fn add_input(&mut self, input: Vec<u8>) {
        self.byte_array_reader_inner.lock().unwrap().byte_arrays.push(input);
    }

    pub fn reading_attempts(&self) -> usize {
        self.byte_array_reader_inner
            .lock()
            .unwrap()
            .byte_arrays
            .len()
    }

    pub fn reject_next_write(&mut self, error: Error) {
        todo!()
    }
>>>>>>> 2a2eea61
}

#[derive(Default)]
pub struct ByteArrayReaderInner {
    read_results: Vec<Result<Vec<u8>, Error>>,
    reads_initially: usize,
}

impl HandleToCountReads for ByteArrayReaderInner {
    fn count_reads(&self) -> usize {
        self.reads_initially - self.read_results.len()
    }
}

impl ByteArrayReaderInner {
    pub fn new(inputs: Either<Vec<Vec<u8>>, Vec<Result<Vec<u8>, Error>>>) -> Self {
        let read_results = match inputs {
            Either::Left(byte_arrays) => byte_arrays.into_iter().map(Ok).collect_vec(),
            Either::Right(read_results) => read_results,
        };
        let reads_initially = read_results.len();
        Self {
            read_results,
            reads_initially,
        }
    }
}

pub struct StdinReadCounter {
    inner: ReadCounterInner,
}

impl StdinReadCounter {
    pub fn new(stdin_access_point: Arc<Mutex<dyn HandleToCountReads>>) -> Self {
        Self {
            inner: ReadCounterInner::ReadsEnabled { stdin_access_point },
        }
    }

    pub fn reading_not_available() -> Self {
        Self {
            inner: ReadCounterInner::ReadingNotAvailable,
        }
    }

    pub fn reads_opt(&self) -> Option<usize> {
        match &self.inner {
            ReadCounterInner::ReadsEnabled { stdin_access_point } => {
                Some(stdin_access_point.lock().unwrap().count_reads())
            }
            ReadCounterInner::ReadingNotAvailable => None,
        }
    }
}

enum ReadCounterInner {
    ReadsEnabled {
        stdin_access_point: Arc<Mutex<dyn HandleToCountReads>>,
    },
    ReadingNotAvailable,
}

pub trait HandleToCountReads {
    fn count_reads(&self) -> usize;
}

impl From<&AsyncByteArrayReader> for StdinReadCounter {
    fn from(value: &AsyncByteArrayReader) -> Self {
        StdinReadCounter::new(value.byte_array_reader_inner.clone())
    }
}

pub struct FakeStreamHolder {
    pub stdin: ByteArrayReader,
    pub stdout: ByteArrayWriter,
    pub stderr: ByteArrayWriter,
}

impl Default for FakeStreamHolder {
    fn default() -> Self {
        FakeStreamHolder {
            stdin: ByteArrayReader::new(&[0; 0]),
            stdout: ByteArrayWriter::default(),
            stderr: ByteArrayWriter::default(),
        }
    }
}

impl FakeStreamHolder {
    pub fn new() -> FakeStreamHolder {
        Self::default()
    }

    pub fn streams(&mut self) -> StdStreams<'_> {
        StdStreams {
            stdin: &mut self.stdin,
            stdout: &mut self.stdout,
            stderr: &mut self.stderr,
        }
    }
}<|MERGE_RESOLUTION|>--- conflicted
+++ resolved
@@ -8,10 +8,6 @@
 use std::io::Error;
 use std::io::Read;
 use std::io::Write;
-<<<<<<< HEAD
-=======
-use std::io::{Error};
->>>>>>> 2a2eea61
 use std::sync::{Arc, Mutex};
 use std::time::SystemTime;
 use std::vec::IntoIter;
@@ -401,25 +397,6 @@
             byte_array_reader_inner: Arc::new(Mutex::new(ByteArrayReaderInner::new(read_inputs))),
         }
     }
-<<<<<<< HEAD
-=======
-
-    pub fn add_input(&mut self, input: Vec<u8>) {
-        self.byte_array_reader_inner.lock().unwrap().byte_arrays.push(input);
-    }
-
-    pub fn reading_attempts(&self) -> usize {
-        self.byte_array_reader_inner
-            .lock()
-            .unwrap()
-            .byte_arrays
-            .len()
-    }
-
-    pub fn reject_next_write(&mut self, error: Error) {
-        todo!()
-    }
->>>>>>> 2a2eea61
 }
 
 #[derive(Default)]
