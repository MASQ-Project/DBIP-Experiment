// Copyright (c) 2019, MASQ (https://masq.ai) and/or its affiliates. All rights reserved.

use crate::messages::UiMessageError::{DeserializationError, PayloadError, UnexpectedMessage};
use crate::shared_schema::ConfiguratorError;
use crate::ui_gateway::MessageBody;
use crate::ui_gateway::MessagePath::{Conversation, FireAndForget};
use crate::utils::to_string;
use core::fmt::Display;
use core::fmt::Formatter;
use itertools::Itertools;
use serde::de::DeserializeOwned;
use serde_derive::{Deserialize, Serialize};
use std::collections::HashMap;
use std::fmt;
use std::fmt::Debug;
use std::str::FromStr;

pub const NODE_UI_PROTOCOL: &str = "MASQNode-UIv2";

#[derive(Clone, Debug, PartialEq, Eq)]
pub enum UiMessageError {
    UnexpectedMessage(MessageBody),
    PayloadError(MessageBody),
    DeserializationError(String, MessageBody),
}

impl fmt::Display for UiMessageError {
    fn fmt(&self, f: &mut fmt::Formatter<'_>) -> Result<(), fmt::Error> {
        match self {
            UnexpectedMessage(message_body) if message_body.path == FireAndForget => {
                write!(f, "Unexpected one-way message with opcode '{}'\n{:?}", message_body.opcode,
                    message_body.payload)
            }
            UnexpectedMessage(message_body) => {
                let context_id = if let Conversation(context_id) = message_body.path {
                    context_id
                }
                else {
                    panic! ("MessageBody::Path suddenly switched from Conversation to FireAndForget")
                };
                write!(
                    f,
                    "Unexpected two-way message from context {} with opcode '{}'\n{:?}",
                    context_id, message_body.opcode, message_body.payload
                )
            },
            PayloadError(message_body) => {
                match &message_body.payload {
                    Ok (json) => write! (
                        f,
                        "Daemon or Node is acting erratically: PayloadError received for '{}' message with path '{:?}', but payload contained no error\n{}",
                        message_body.opcode,
                        message_body.path,
                        json
                    ),
                    Err ((code, message)) => write!(
                        f,
                        "Daemon or Node complained about your command with opcode '{}'. Error code {}: {}",
                        message_body.opcode, code, message
                    ),
                }
            },
            DeserializationError(message, message_body) => write!(
                f,
                "Could not deserialize message from Daemon or Node: {}\n{:?}",
                message, message_body.payload
            ),
        }
    }
}

pub trait ToMessageBody: serde::Serialize {
    fn tmb(self, context_id: u64) -> MessageBody;
    fn opcode(&self) -> &str;
    fn is_conversational(&self) -> bool;
}

pub trait FromMessageBody: DeserializeOwned + Debug {
    fn fmb(body: MessageBody) -> Result<(Self, u64), UiMessageError>;
}

macro_rules! fire_and_forget_message {
    ($message_type: ty, $opcode: expr) => {
        impl ToMessageBody for $message_type {
            fn tmb(self, _irrelevant: u64) -> MessageBody {
                let json = serde_json::to_string(&self).expect("Serialization problem");
                MessageBody {
                    opcode: $opcode.to_string(),
                    path: FireAndForget,
                    payload: Ok(json),
                }
            }

            fn opcode(&self) -> &'static str {
                Self::type_opcode()
            }

            fn is_conversational(&self) -> bool {
                Self::type_is_conversational()
            }
        }

        impl FromMessageBody for $message_type {
            fn fmb(body: MessageBody) -> Result<(Self, u64), UiMessageError> {
                if body.opcode != $opcode {
                    return Err(UiMessageError::UnexpectedMessage(body));
                };
                let payload = match &body.payload {
                    Ok(json) => match serde_json::from_str::<Self>(json) {
                        Ok(item) => item,
                        Err(e) => return Err(DeserializationError(format!("{:?}", e), body)),
                    },
                    Err(_) => return Err(PayloadError(body)),
                };
                if let Conversation(_) = &body.path {
                    return Err(UiMessageError::UnexpectedMessage(body));
                }
                Ok((payload, 0))
            }
        }

        impl $message_type {
            pub fn type_opcode() -> &'static str {
                $opcode
            }

            pub fn type_is_conversational() -> bool {
                false
            }
        }
    };
}

macro_rules! conversation_message {
    ($message_type: ty, $opcode: expr) => {
        impl ToMessageBody for $message_type {
            fn tmb(self, context_id: u64) -> MessageBody {
                let json = serde_json::to_string(&self).expect("Serialization problem");
                MessageBody {
                    opcode: $opcode.to_string(),
                    path: Conversation(context_id),
                    payload: Ok(json),
                }
            }

            fn opcode(&self) -> &'static str {
                Self::type_opcode()
            }

            fn is_conversational(&self) -> bool {
                Self::type_is_conversational()
            }
        }

        impl FromMessageBody for $message_type {
            fn fmb(body: MessageBody) -> Result<(Self, u64), UiMessageError> {
                if body.opcode != $opcode {
                    return Err(UiMessageError::UnexpectedMessage(body));
                };
                let payload = match &body.payload {
                    Ok(json) => match serde_json::from_str::<Self>(json) {
                        Ok(item) => item,
                        Err(e) => return Err(DeserializationError(format!("{:?}", e), body)),
                    },
                    Err(_) => return Err(PayloadError(body)),
                };
                let context_id = match &body.path {
                    Conversation(context_id) => context_id,
                    FireAndForget => return Err(UiMessageError::UnexpectedMessage(body)),
                };
                Ok((payload, *context_id))
            }
        }

        impl $message_type {
            pub fn type_opcode() -> &'static str {
                $opcode
            }

            pub fn type_is_conversational() -> bool {
                true
            }
        }
    };
}

///////////////////////////////////////////////////////////////////////
// These messages are sent only to and/or by the Daemon, not the Node
///////////////////////////////////////////////////////////////////////
// if a fire-and-forget message for the Node was detected but the Node is down
#[derive(Serialize, Deserialize, Debug, PartialEq, Eq, Clone)]
pub struct UiUndeliveredFireAndForget {
    pub opcode: String,
}
fire_and_forget_message!(UiUndeliveredFireAndForget, "undelivered");

#[derive(Serialize, Deserialize, Debug, PartialEq, Eq, Clone)]
pub struct UiCrashRequest {
    pub actor: String,
    #[serde(rename = "panicMessage")]
    pub panic_message: String,
}
fire_and_forget_message!(UiCrashRequest, "crash");

impl UiCrashRequest {
    pub fn new(actor: &str, panic_message: &str) -> Self {
        Self {
            actor: actor.to_string(),
            panic_message: panic_message.to_string(),
        }
    }
}

#[derive(Serialize, Deserialize, Debug, PartialEq, Eq, Clone)]
pub struct UiSetupRequestValue {
    pub name: String,
    pub value: Option<String>,
}

impl UiSetupRequestValue {
    pub fn new(name: &str, value: &str) -> Self {
        UiSetupRequestValue {
            name: name.to_string(),
            value: Some(value.to_string()),
        }
    }

    pub fn clear(name: &str) -> Self {
        UiSetupRequestValue {
            name: name.to_string(),
            value: None,
        }
    }
}

#[derive(Serialize, Deserialize, Debug, PartialEq, Eq, Clone)]
pub struct UiSetupRequest {
    pub values: Vec<UiSetupRequestValue>,
}
conversation_message!(UiSetupRequest, "setup");

impl UiSetupRequest {
    pub fn new(pairs: Vec<(&str, Option<&str>)>) -> UiSetupRequest {
        UiSetupRequest {
            values: pairs
                .into_iter()
                .map(|(name, value)| UiSetupRequestValue {
                    name: name.to_string(),
                    value: value.map(to_string),
                })
                .collect(),
        }
    }
}

#[derive(Serialize, Deserialize, Copy, Clone, Debug, PartialEq, Eq)]
pub enum UiSetupResponseValueStatus {
    Default,
    Configured,
    Set,
    Blank,
    Required,
}

impl UiSetupResponseValueStatus {
    pub fn priority(self) -> u8 {
        match self {
            UiSetupResponseValueStatus::Blank => 0,
            UiSetupResponseValueStatus::Required => 0,
            UiSetupResponseValueStatus::Default => 1,
            UiSetupResponseValueStatus::Configured => 2,
            UiSetupResponseValueStatus::Set => 3,
        }
    }
}

#[derive(Serialize, Deserialize, Debug, PartialEq, Eq, Clone)]
pub struct UiSetupResponseValue {
    pub name: String,
    pub value: String,
    pub status: UiSetupResponseValueStatus,
}

impl UiSetupResponseValue {
    pub fn new(
        name: &str,
        value: &str,
        status: UiSetupResponseValueStatus,
    ) -> UiSetupResponseValue {
        UiSetupResponseValue {
            name: name.to_string(),
            value: value.to_string(),
            status,
        }
    }
}

#[derive(Serialize, Deserialize, Debug, PartialEq, Eq, Clone)]
pub struct UiSetupResponse {
    pub running: bool,
    pub values: Vec<UiSetupResponseValue>,
    pub errors: Vec<(String, String)>,
}
conversation_message!(UiSetupResponse, "setup");
impl UiSetupResponse {
    pub fn new(
        running: bool,
        values: HashMap<String, UiSetupResponseValue>,
        errors: ConfiguratorError,
    ) -> UiSetupResponse {
        UiSetupResponse {
            running,
            values: values
                .into_iter()
                .sorted_by(|a, b| Ord::cmp(&a.0, &b.0))
                .map(|(_, v)| v)
                .collect(),
            errors: errors
                .param_errors
                .into_iter()
                .map(|pe| (pe.parameter, pe.reason))
                .collect(),
        }
    }
}

#[derive(Serialize, Deserialize, Debug, PartialEq, Eq, Clone)]
pub struct UiSetupBroadcast {
    pub running: bool,
    pub values: Vec<UiSetupResponseValue>,
    pub errors: Vec<(String, String)>,
}
fire_and_forget_message!(UiSetupBroadcast, "setup");
impl UiSetupBroadcast {
    pub fn new(
        running: bool,
        values: HashMap<String, UiSetupResponseValue>,
        errors: ConfiguratorError,
    ) -> UiSetupBroadcast {
        UiSetupBroadcast {
            running,
            values: values
                .into_iter()
                .sorted_by(|a, b| Ord::cmp(&a.0, &b.0))
                .map(|(_, v)| v)
                .collect(),
            errors: errors
                .param_errors
                .into_iter()
                .map(|pe| (pe.parameter, pe.reason))
                .collect(),
        }
    }
}

#[derive(Debug, PartialEq, Eq, Clone)]
pub struct UiSetupInner {
    pub running: bool,
    pub values: Vec<UiSetupResponseValue>,
    pub errors: Vec<(String, String)>,
}

impl From<UiSetupResponse> for UiSetupInner {
    fn from(input: UiSetupResponse) -> Self {
        Self {
            running: input.running,
            values: input.values,
            errors: input.errors,
        }
    }
}

impl From<UiSetupBroadcast> for UiSetupInner {
    fn from(input: UiSetupBroadcast) -> Self {
        Self {
            running: input.running,
            values: input.values,
            errors: input.errors,
        }
    }
}

#[derive(Serialize, Deserialize, Debug, PartialEq, Eq)]
pub struct UiStartOrder {}
conversation_message!(UiStartOrder, "start");

#[derive(Serialize, Deserialize, Debug, PartialEq, Eq)]
pub struct UiStartResponse {
    #[serde(rename = "newProcessId")]
    pub new_process_id: u32,
    #[serde(rename = "redirectUiPort")]
    pub redirect_ui_port: u16,
}
conversation_message!(UiStartResponse, "start");

#[derive(Serialize, Deserialize, Debug, PartialEq, Eq, Clone)]
pub enum CrashReason {
    ChildWaitFailure(String),
    NoInformation,
    Unrecognized(String),
    DaemonCrashed,
}

#[derive(Serialize, Deserialize, Debug, PartialEq, Eq, Clone)]
pub struct UiNodeCrashedBroadcast {
    #[serde(rename = "processId")]
    pub process_id: u32,
    #[serde(rename = "crashReason")]
    pub crash_reason: CrashReason,
}
fire_and_forget_message!(UiNodeCrashedBroadcast, "crashed");

#[derive(Serialize, Deserialize, Debug, PartialEq, Eq)]
pub struct UiRedirect {
    pub port: u16,
    pub opcode: String,
    #[serde(rename = "contextId")]
    pub context_id: Option<u64>,
    pub payload: String,
}
fire_and_forget_message!(UiRedirect, "redirect");

///////////////////////////////////////////////////////////////////
// These messages are sent to or by both the Daemon and the Node
///////////////////////////////////////////////////////////////////

#[derive(Serialize, Deserialize, Debug, Clone, PartialEq, Eq)]
pub struct UiUnmarshalError {
    pub message: String,
    #[serde(rename = "badData")]
    pub bad_data: String,
}
fire_and_forget_message!(UiUnmarshalError, "unmarshalError");

///////////////////////////////////////////////////////////////////
// These messages are sent to or by the Node only
///////////////////////////////////////////////////////////////////

#[derive(Serialize, Deserialize, Debug, Clone, PartialEq, Eq)]
pub struct UiChangePasswordRequest {
    #[serde(rename = "oldPasswordOpt")]
    pub old_password_opt: Option<String>,
    #[serde(rename = "newPassword")]
    pub new_password: String,
}
conversation_message!(UiChangePasswordRequest, "changePassword");

#[derive(Serialize, Deserialize, Debug, Clone, PartialEq, Eq)]
pub struct UiChangePasswordResponse {}
conversation_message!(UiChangePasswordResponse, "changePassword");

#[derive(Serialize, Deserialize, Debug, Clone, PartialEq, Eq)]
pub struct UiCheckPasswordRequest {
    #[serde(rename = "dbPasswordOpt")]
    pub db_password_opt: Option<String>,
}
conversation_message!(UiCheckPasswordRequest, "checkPassword");

#[derive(Serialize, Deserialize, Debug, Clone, PartialEq, Eq)]
pub struct UiCheckPasswordResponse {
    pub matches: bool,
}
conversation_message!(UiCheckPasswordResponse, "checkPassword");

#[derive(Serialize, Deserialize, Debug, Clone, PartialEq, Eq)]
pub struct UiConfigurationChangedBroadcast {}
fire_and_forget_message!(UiConfigurationChangedBroadcast, "configurationChanged");

#[derive(Serialize, Deserialize, Debug, Clone, PartialEq, Eq)]
pub struct UiConfigurationRequest {
    #[serde(rename = "dbPasswordOpt")]
    pub db_password_opt: Option<String>,
}
conversation_message!(UiConfigurationRequest, "configuration");

#[derive(Serialize, Deserialize, Debug, Clone, PartialEq, Eq)]
pub struct UiConfigurationResponse {
    #[serde(rename = "blockchainServiceUrlOpt")]
    pub blockchain_service_url_opt: Option<String>,
    #[serde(rename = "chainName")]
    pub chain_name: String,
    #[serde(rename = "clandestinePort")]
    pub clandestine_port: u16,
    #[serde(rename = "currentSchemaVersion")]
    pub current_schema_version: String,
    #[serde(rename = "earningWalletAddressOpt")]
    pub earning_wallet_address_opt: Option<String>,
    #[serde(rename = "gasPrice")]
    pub gas_price: u64,
    #[serde(rename = "maxBlockCount")]
    pub max_block_count_opt: Option<u64>,
    #[serde(rename = "neighborhoodMode")]
    pub neighborhood_mode: String,
    #[serde(rename = "portMappingProtocol")]
    pub port_mapping_protocol_opt: Option<String>,
    #[serde(rename = "startBlock")]
    pub start_block_opt: Option<u64>,
    #[serde(rename = "consumingWalletPrivateKeyOpt")]
    pub consuming_wallet_private_key_opt: Option<String>,
    // This item is calculated from the private key, not stored in the database, so that
    // the UI doesn't need the code to derive address from private key.
    #[serde(rename = "consumingWalletAddressOpt")]
    pub consuming_wallet_address_opt: Option<String>,
    #[serde(rename = "pastNeighbors")]
    pub past_neighbors: Vec<String>,
    #[serde(rename = "paymentThresholds")]
    pub payment_thresholds: UiPaymentThresholds,
    #[serde(rename = "ratePack")]
    pub rate_pack: UiRatePack,
    #[serde(rename = "scanIntervals")]
    pub scan_intervals: UiScanIntervals,
}

conversation_message!(UiConfigurationResponse, "configuration");

#[derive(Serialize, Deserialize, Debug, PartialEq, Eq, Clone)]
pub struct UiRatePack {
    #[serde(rename = "routingByteRate")]
    pub routing_byte_rate: u64,
    #[serde(rename = "routingServiceRate")]
    pub routing_service_rate: u64,
    #[serde(rename = "exitByteRate")]
    pub exit_byte_rate: u64,
    #[serde(rename = "exitServiceRate")]
    pub exit_service_rate: u64,
}

#[derive(Serialize, Deserialize, Debug, PartialEq, Eq, Clone)]
pub struct UiScanIntervals {
    #[serde(rename = "pendingPayableSec")]
    pub pending_payable_sec: u64,
    #[serde(rename = "payableSec")]
    pub payable_sec: u64,
    #[serde(rename = "receivableSec")]
    pub receivable_sec: u64,
}

#[derive(Serialize, Deserialize, Debug, PartialEq, Eq, Clone)]
pub struct UiPaymentThresholds {
    #[serde(rename = "thresholdIntervalSec")]
    pub threshold_interval_sec: u64,
    #[serde(rename = "debtThresholdGwei")]
    pub debt_threshold_gwei: u64,
    #[serde(rename = "paymentGracePeriodSec")]
    pub payment_grace_period_sec: u64,
    #[serde(rename = "maturityThresholdSec")]
    pub maturity_threshold_sec: u64,
    #[serde(rename = "permanentDebtAllowedGwei")]
    pub permanent_debt_allowed_gwei: u64,
    #[serde(rename = "unbanBelowGwei")]
    pub unban_below_gwei: u64,
}

#[derive(Serialize, Deserialize, Debug, Clone, PartialEq, Eq)]
pub enum UiConnectionStage {
    NotConnected,
    ConnectedToNeighbor,
    RouteFound,
}

#[derive(Serialize, Deserialize, Debug, Clone, PartialEq, Eq)]
pub struct UiConnectionChangeBroadcast {
    pub stage: UiConnectionStage,
}
fire_and_forget_message!(UiConnectionChangeBroadcast, "connectionChange");

#[derive(Serialize, Deserialize, Debug, Clone, PartialEq, Eq)]
pub struct UiConnectionStatusRequest {}

conversation_message!(UiConnectionStatusRequest, "connectionStatus");

#[derive(Serialize, Deserialize, Debug, Clone, PartialEq, Eq)]
pub struct UiConnectionStatusResponse {
    pub stage: UiConnectionStage,
}

conversation_message!(UiConnectionStatusResponse, "connectionStatus");

#[derive(Serialize, Deserialize, Debug, Clone, PartialEq, Eq)]
pub struct UiDescriptorRequest {}
conversation_message!(UiDescriptorRequest, "descriptor");

#[derive(Serialize, Deserialize, Debug, Clone, PartialEq, Eq)]
pub struct UiDescriptorResponse {
    #[serde(rename = "nodeDescriptorOpt")]
    pub node_descriptor_opt: Option<String>,
}
conversation_message!(UiDescriptorResponse, "descriptor");

#[derive(Serialize, Deserialize, Debug, PartialEq, Eq, Clone)]
pub struct UiFinancialsRequest {
    #[serde(rename = "statsRequired")]
    pub stats_required: bool,
    #[serde(rename = "topRecordsOpt")]
    pub top_records_opt: Option<TopRecordsConfig>,
    #[serde(rename = "customQueriesOpt")]
    pub custom_queries_opt: Option<CustomQueries>,
}
conversation_message!(UiFinancialsRequest, "financials");

#[derive(Serialize, Deserialize, Debug, PartialEq, Eq, Clone, Copy)]
pub struct TopRecordsConfig {
    pub count: u16,
    #[serde(rename = "orderedBy")]
    pub ordered_by: TopRecordsOrdering,
}

#[derive(Serialize, Deserialize, Debug, PartialEq, Eq, Clone, Copy)]
pub enum TopRecordsOrdering {
    Age,
    Balance,
}

impl TryFrom<&str> for TopRecordsOrdering {
    type Error = String;

    fn try_from(value: &str) -> Result<Self, Self::Error> {
        Ok(match value {
            "balance" => Self::Balance,
            "age" => Self::Age,
            x => return Err(format!("Unrecognized ordering: '{}'", x)),
        })
    }
}

#[derive(Serialize, Deserialize, Debug, PartialEq, Eq, Clone)]
pub struct CustomQueries {
    #[serde(rename = "payableOpt")]
    pub payable_opt: Option<RangeQuery<u64>>,
    #[serde(rename = "receivableOpt")]
    pub receivable_opt: Option<RangeQuery<i64>>,
}

#[derive(Serialize, Deserialize, Debug, PartialEq, Eq, Clone)]
pub struct RangeQuery<T> {
    #[serde(rename = "minAgeS")]
    pub min_age_s: u64,
    #[serde(rename = "maxAgeS")]
    pub max_age_s: u64,
    #[serde(rename = "minAmountGwei")]
    pub min_amount_gwei: T,
    #[serde(rename = "maxAmountGwei")]
    pub max_amount_gwei: T,
}

#[derive(Serialize, Deserialize, Debug, PartialEq, Eq)]
pub struct UiFinancialsResponse {
    #[serde(rename = "statsOpt")]
    pub stats_opt: Option<UiFinancialStatistics>,
    #[serde(rename = "queryResultsOpt")]
    pub query_results_opt: Option<QueryResults>,
}
conversation_message!(UiFinancialsResponse, "financials");

#[derive(Serialize, Deserialize, Debug, PartialEq, Eq)]
pub struct UiFinancialStatistics {
    #[serde(rename = "totalUnpaidAndPendingPayableGwei")]
    pub total_unpaid_and_pending_payable_gwei: u64,
    #[serde(rename = "totalPaidPayableGwei")]
    pub total_paid_payable_gwei: u64,
    #[serde(rename = "totalUnpaidReceivableGwei")]
    pub total_unpaid_receivable_gwei: i64,
    #[serde(rename = "totalPaidReceivableGwei")]
    pub total_paid_receivable_gwei: u64,
}

#[derive(Serialize, Deserialize, Debug, PartialEq, Eq)]
pub struct QueryResults {
    #[serde(rename = "payableOpt")]
    pub payable_opt: Option<Vec<UiPayableAccount>>,
    #[serde(rename = "receivableOpt")]
    pub receivable_opt: Option<Vec<UiReceivableAccount>>,
}

#[derive(Serialize, Deserialize, Debug, PartialEq, Eq)]
pub struct UiPayableAccount {
    pub wallet: String,
    #[serde(rename = "ageS")]
    pub age_s: u64,
    #[serde(rename = "balanceGwei")]
    pub balance_gwei: u64,
    #[serde(rename = "pendingPayableHashOpt")]
    pub pending_payable_hash_opt: Option<String>,
}

#[derive(Serialize, Deserialize, Debug, PartialEq, Eq)]
pub struct UiReceivableAccount {
    pub wallet: String,
    #[serde(rename = "ageS")]
    pub age_s: u64,
    #[serde(rename = "balanceGwei")]
    pub balance_gwei: i64,
}

#[derive(Serialize, Deserialize, Debug, PartialEq, Eq, Clone)]
pub struct UiGenerateSeedSpec {
    #[serde(rename = "mnemonicPhraseSizeOpt")]
    pub mnemonic_phrase_size_opt: Option<usize>,
    #[serde(rename = "mnemonicPhraseLanguageOpt")]
    pub mnemonic_phrase_language_opt: Option<String>,
    #[serde(rename = "mnemonicPassphraseOpt")]
    pub mnemonic_passphrase_opt: Option<String>,
}

#[derive(Serialize, Deserialize, Debug, Clone, PartialEq, Eq)]
pub struct UiGenerateWalletsRequest {
    #[serde(rename = "dbPassword")]
    pub db_password: String,
    #[serde(rename = "seedSpecOpt")]
    pub seed_spec_opt: Option<UiGenerateSeedSpec>,
    #[serde(rename = "consumingDerivationPathOpt")]
    pub consuming_derivation_path_opt: Option<String>,
    #[serde(rename = "earningDerivationPathOpt")]
    pub earning_derivation_path_opt: Option<String>,
}
conversation_message!(UiGenerateWalletsRequest, "generateWallets");

#[derive(Serialize, Deserialize, Debug, Clone, PartialEq, Eq)]
pub struct UiGenerateWalletsResponse {
    #[serde(rename = "mnemonicPhraseOpt")]
    pub mnemonic_phrase_opt: Option<Vec<String>>,
    #[serde(rename = "consumingWalletAddress")]
    pub consuming_wallet_address: String,
    #[serde(rename = "consumingWalletPrivateKey")]
    pub consuming_wallet_private_key: String,
    #[serde(rename = "earningWalletAddress")]
    pub earning_wallet_address: String,
    #[serde(rename = "earningWalletPrivateKey")]
    pub earning_wallet_private_key: String,
}
conversation_message!(UiGenerateWalletsResponse, "generateWallets");

#[derive(Serialize, Deserialize, Debug, Clone, PartialEq, Eq)]
pub struct UiLogBroadcast {
    pub msg: String,
    #[serde(rename = "logLevel")]
    pub log_level: SerializableLogLevel,
}
fire_and_forget_message!(UiLogBroadcast, "logBroadcast");

#[derive(Serialize, Deserialize, Debug, Clone, PartialEq, Eq)]
pub enum SerializableLogLevel {
    Error,
    Warn,
    Info,
}

#[derive(Serialize, Deserialize, Debug, Clone, PartialEq, Eq)]
pub struct UiNewPasswordBroadcast {}
fire_and_forget_message!(UiNewPasswordBroadcast, "newPassword");

#[derive(Serialize, Deserialize, Debug, PartialEq, Eq, Clone)]
pub struct UiRecoverSeedSpec {
    #[serde(rename = "mnemonicPhrase")]
    pub mnemonic_phrase: Vec<String>,
    #[serde(rename = "mnemonicPhraseLanguageOpt")]
    pub mnemonic_phrase_language_opt: Option<String>,
    #[serde(rename = "mnemonicPassphraseOpt")]
    pub mnemonic_passphrase_opt: Option<String>,
}

#[derive(Serialize, Deserialize, Debug, PartialEq, Eq, Clone)]
pub struct UiRecoverWalletsRequest {
    #[serde(rename = "dbPassword")]
    pub db_password: String,
    #[serde(rename = "seedSpecOpt")]
    pub seed_spec_opt: Option<UiRecoverSeedSpec>,
    #[serde(rename = "consumingDerivationPathOpt")]
    pub consuming_derivation_path_opt: Option<String>,
    #[serde(rename = "consumingPrivateKeyOpt")]
    pub consuming_private_key_opt: Option<String>,
    #[serde(rename = "earningDerivationPathOpt")]
    pub earning_derivation_path_opt: Option<String>,
    #[serde(rename = "earningAddressOpt")]
    pub earning_address_opt: Option<String>,
}
conversation_message!(UiRecoverWalletsRequest, "recoverWallets");

#[derive(Serialize, Deserialize, Debug, PartialEq, Eq, Clone)]
pub struct UiRecoverWalletsResponse {}
conversation_message!(UiRecoverWalletsResponse, "recoverWallets");

#[derive(Serialize, Deserialize, Debug, PartialEq, Eq, Clone, Copy, Hash)]
pub enum ScanType {
    Payables,
    Receivables,
    PendingPayables,
}

impl FromStr for ScanType {
    type Err = String;

    fn from_str(s: &str) -> Result<Self, Self::Err> {
        match s {
            s if &s.to_lowercase() == "payables" => Ok(ScanType::Payables),
            s if &s.to_lowercase() == "receivables" => Ok(ScanType::Receivables),
            s if &s.to_lowercase() == "pendingpayables" => Ok(ScanType::PendingPayables),
            s => Err(format!("Unrecognized ScanType: '{}'", s)),
        }
    }
}

#[derive(Serialize, Deserialize, Debug, PartialEq, Eq, Clone)]
pub struct UiScanRequest {
    #[serde(rename = "scanType")]
    pub scan_type: ScanType,
}
conversation_message!(UiScanRequest, "scan");

#[derive(Serialize, Deserialize, Debug, PartialEq, Eq, Clone)]
pub struct UiScanResponse {}
conversation_message!(UiScanResponse, "scan");

#[derive(Serialize, Deserialize, Debug, PartialEq, Eq, Clone)]
pub struct UiSetConfigurationRequest {
    pub name: String,
    pub value: String,
}
conversation_message!(UiSetConfigurationRequest, "setConfiguration");

#[derive(Serialize, Deserialize, Debug, PartialEq, Eq, Clone)]
pub struct UiSetConfigurationResponse {}

conversation_message!(UiSetConfigurationResponse, "setConfiguration");

#[derive(Serialize, Deserialize, Debug, PartialEq, Eq, Clone)]
pub struct UiShutdownRequest {}
conversation_message!(UiShutdownRequest, "shutdown");

#[derive(Serialize, Deserialize, Debug, PartialEq, Eq, Clone)]
pub struct UiShutdownResponse {}
conversation_message!(UiShutdownResponse, "shutdown");

#[derive(Serialize, Deserialize, Debug, Clone, PartialEq, Eq)]
pub struct UiWalletAddressesRequest {
    #[serde(rename = "dbPassword")]
    pub db_password: String,
}

conversation_message!(UiWalletAddressesRequest, "walletAddresses");

#[derive(Serialize, Deserialize, Debug, Clone, PartialEq, Eq)]
pub struct UiWalletAddressesResponse {
    #[serde(rename = "consumingWalletAddress")]
    pub consuming_wallet_address: String,
    #[serde(rename = "earningWalletAddress")]
    pub earning_wallet_address: String,
}
conversation_message!(UiWalletAddressesResponse, "walletAddresses");

// CountryGroups are inbound data for ExitLocations from UI. These data structures could be enriched
// in the future according to future user interface needs of more specification
#[derive(Serialize, Deserialize, Debug, Clone, PartialEq, Eq)]
pub struct CountryGroups {
<<<<<<< HEAD
    #[serde(rename = "CountryGroups")]
=======
    #[serde(rename = "countryCodes")]
>>>>>>> 645fb805
    pub country_codes: Vec<String>,
    pub priority: usize,
}

impl From<(String, usize)> for CountryGroups {
    fn from((country, priority): (String, usize)) -> Self {
        CountryGroups {
            country_codes: country
                .split(',')
                .into_iter()
                .map(|x| x.to_string())
                .collect::<Vec<String>>(),
            priority: priority + 1,
        }
    }
}

#[derive(Serialize, Deserialize, Debug, Clone, PartialEq, Eq)]
pub struct UiSetExitLocationRequest {
    #[serde(rename = "fallbackRouting")]
    pub fallback_routing: bool,
    #[serde(rename = "exitLocations")]
    pub exit_locations: Vec<CountryGroups>,
    #[serde(rename = "showCountries")]
    pub show_countries: bool,
}
conversation_message!(UiSetExitLocationRequest, "exitLocation");

#[derive(Clone, Debug, Eq, Hash, PartialEq, Serialize, Deserialize)]
pub struct ExitLocation {
<<<<<<< HEAD
    #[serde(rename = "CountryGroups")]
=======
    #[serde(rename = "countryCodes")]
>>>>>>> 645fb805
    pub country_codes: Vec<String>,
    pub priority: usize,
}

impl Display for ExitLocation {
    fn fmt(&self, f: &mut Formatter<'_>) -> std::fmt::Result {
        write!(
            f,
            "Country Codes: {:?}, Priority: {};",
            self.country_codes, self.priority
        )
    }
}

#[derive(Serialize, Deserialize, Debug, Clone, PartialEq, Eq)]
pub struct UiSetExitLocationResponse {
    #[serde(rename = "fallbackRouting")]
    pub fallback_routing: bool,
    #[serde(rename = "exitCountrySelection")]
    pub exit_country_selection: Vec<ExitLocation>,
    #[serde(rename = "exitCountries")]
    pub exit_countries: Option<Vec<String>>,
    #[serde(rename = "missingCountries")]
    pub missing_countries: Vec<String>,
}
conversation_message!(UiSetExitLocationResponse, "exitLocation");

#[cfg(test)]
mod tests {
    use super::*;
    use crate::messages::UiMessageError::{DeserializationError, PayloadError, UnexpectedMessage};
    use crate::ui_gateway::MessagePath::{Conversation, FireAndForget};

    #[test]
    fn constants_have_correct_values() {
        assert_eq!(NODE_UI_PROTOCOL, "MASQNode-UIv2");
    }

    #[test]
    fn ui_message_errors_are_displayable() {
        assert_eq!(
            UnexpectedMessage(MessageBody {
                opcode: "opcode".to_string(),
                path: FireAndForget,
                payload: Ok("{\"name\": \"value\"}".to_string()),
            }).to_string(),
            "Unexpected one-way message with opcode 'opcode'\nOk(\"{\\\"name\\\": \\\"value\\\"}\")".to_string()
        );
        assert_eq!(
            UnexpectedMessage(MessageBody {
                opcode: "opcode".to_string(),
                path: Conversation (1234),
                payload: Ok("{\"name\": \"value\"}".to_string()),
            }).to_string(),
            "Unexpected two-way message from context 1234 with opcode 'opcode'\nOk(\"{\\\"name\\\": \\\"value\\\"}\")".to_string()
        );
        assert_eq!(
            PayloadError(MessageBody {
                opcode: "opcode".to_string(),
                path: Conversation (1234),
                payload: Err((1234, "Booga booga".to_string())),
            }).to_string(),
            "Daemon or Node complained about your command with opcode 'opcode'. Error code 1234: Booga booga"
                .to_string()
        );
        assert_eq!(
            PayloadError(MessageBody {
                opcode: "opcode".to_string(),
                path: Conversation (1234),
                payload: Ok("Shouldn't ever be".to_string()),
            }).to_string(),
            "Daemon or Node is acting erratically: PayloadError received for 'opcode' message with path 'Conversation(1234)', but payload contained no error\nShouldn't ever be"
                .to_string()
        );
        assert_eq!(
            DeserializationError("Booga booga".to_string(), MessageBody {
                opcode: "opcode".to_string(),
                path: Conversation (1234),
                payload: Ok("{\"name\": \"value\"}".to_string()),
            }).to_string(),
            "Could not deserialize message from Daemon or Node: Booga booga\nOk(\"{\\\"name\\\": \\\"value\\\"}\")".to_string()
        );
    }

    #[test]
    fn ui_descriptor_methods_were_correctly_generated() {
        let subject = UiDescriptorResponse {
            node_descriptor_opt: Some("descriptor".to_string()),
        };

        assert_eq!(subject.opcode(), "descriptor");
        assert_eq!(subject.is_conversational(), true);
    }

    #[test]
    fn can_serialize_ui_descriptor_response() {
        let subject = UiDescriptorResponse {
            node_descriptor_opt: None,
        };
        let subject_json = serde_json::to_string(&subject).unwrap();

        let result: MessageBody = UiDescriptorResponse::tmb(subject, 1357);

        assert_eq!(
            result,
            MessageBody {
                opcode: "descriptor".to_string(),
                path: Conversation(1357),
                payload: Ok(subject_json)
            }
        );
    }

    #[test]
    fn can_deserialize_ui_descriptor_response_with_bad_opcode() {
        let json = r#"
            {
                "nodeDescriptorOpt": "descriptor"
            }
        "#
        .to_string();
        let message_body = MessageBody {
            opcode: "booga".to_string(),
            path: Conversation(1234),
            payload: Ok(json),
        };

        let result: Result<(UiDescriptorResponse, u64), UiMessageError> =
            UiDescriptorResponse::fmb(message_body.clone());

        assert_eq!(result, Err(UnexpectedMessage(message_body)))
    }

    #[test]
    fn can_deserialize_ui_descriptor_response_with_bad_path() {
        let json = r#"
            {
                "nodeDescriptorOpt": "descriptor"
            }
        "#
        .to_string();
        let message_body = MessageBody {
            opcode: "descriptor".to_string(),
            path: FireAndForget,
            payload: Ok(json),
        };

        let result: Result<(UiDescriptorResponse, u64), UiMessageError> =
            UiDescriptorResponse::fmb(message_body.clone());

        assert_eq!(result, Err(UnexpectedMessage(message_body)))
    }

    #[test]
    fn can_deserialize_ui_descriptor_response_with_bad_payload() {
        let message_body = MessageBody {
            opcode: "descriptor".to_string(),
            path: Conversation(1234),
            payload: Err((100, "error".to_string())),
        };

        let result: Result<(UiDescriptorResponse, u64), UiMessageError> =
            UiDescriptorResponse::fmb(message_body.clone());

        assert_eq!(result, Err(PayloadError(message_body)))
    }

    #[test]
    fn can_deserialize_unparseable_ui_descriptor_response() {
        let json = "} - unparseable - {".to_string();
        let message_body = MessageBody {
            opcode: "descriptor".to_string(),
            path: Conversation(1234),
            payload: Ok(json),
        };

        let result: Result<(UiDescriptorResponse, u64), UiMessageError> =
            UiDescriptorResponse::fmb(message_body.clone());

        assert_eq!(
            result,
            Err(DeserializationError(
                "Error(\"expected value\", line: 1, column: 1)".to_string(),
                message_body
            ))
        )
    }

    #[test]
    fn can_deserialize_ui_descriptor_response() {
        let json = r#"
            {
                "nodeDescriptorOpt": "descriptor"
            }
        "#
        .to_string();
        let message_body = MessageBody {
            opcode: "descriptor".to_string(),
            path: Conversation(4321),
            payload: Ok(json),
        };

        let result: Result<(UiDescriptorResponse, u64), UiMessageError> =
            UiDescriptorResponse::fmb(message_body);

        assert_eq!(
            result,
            Ok((
                UiDescriptorResponse {
                    node_descriptor_opt: Some("descriptor".to_string())
                },
                4321
            ))
        );
    }

    #[test]
    fn ui_unmarshal_error_methods_were_correctly_generated() {
        let subject = UiUnmarshalError {
            message: "".to_string(),
            bad_data: "".to_string(),
        };

        assert_eq!(subject.opcode(), "unmarshalError");
        assert_eq!(subject.is_conversational(), false);
    }

    #[test]
    fn can_serialize_ui_unmarshal_error() {
        let subject = UiUnmarshalError {
            message: "message".to_string(),
            bad_data: "bad_data".to_string(),
        };
        let subject_json = serde_json::to_string(&subject).unwrap();

        let result: MessageBody = subject.tmb(1357);

        assert_eq!(
            result,
            MessageBody {
                opcode: "unmarshalError".to_string(),
                path: FireAndForget,
                payload: Ok(subject_json)
            }
        );
    }

    #[test]
    fn can_deserialize_ui_unmarshal_error_with_bad_opcode() {
        let json = "{}".to_string();
        let message_body = MessageBody {
            opcode: "booga".to_string(),
            path: FireAndForget,
            payload: Ok(json),
        };

        let result: Result<(UiUnmarshalError, u64), UiMessageError> =
            UiUnmarshalError::fmb(message_body.clone());

        assert_eq!(result, Err(UnexpectedMessage(message_body)))
    }

    #[test]
    fn can_deserialize_ui_unmarshal_error_with_bad_path() {
        let json = r#"{"message": "message", "badData": "{\"name\": 4}"}"#.to_string();
        let message_body = MessageBody {
            opcode: "unmarshalError".to_string(),
            path: Conversation(0),
            payload: Ok(json),
        };

        let result: Result<(UiUnmarshalError, u64), UiMessageError> =
            UiUnmarshalError::fmb(message_body.clone());

        assert_eq!(result, Err(UnexpectedMessage(message_body)))
    }

    #[test]
    fn can_deserialize_ui_unmarshal_error_with_bad_payload() {
        let message_body = MessageBody {
            opcode: "unmarshalError".to_string(),
            path: FireAndForget,
            payload: Err((100, "error".to_string())),
        };

        let result: Result<(UiUnmarshalError, u64), UiMessageError> =
            UiUnmarshalError::fmb(message_body.clone());

        assert_eq!(result, Err(PayloadError(message_body)))
    }

    #[test]
    fn can_deserialize_unparseable_ui_unmarshal_error() {
        let json = "} - unparseable - {".to_string();
        let message_body = MessageBody {
            opcode: "unmarshalError".to_string(),
            path: FireAndForget,
            payload: Ok(json),
        };

        let result: Result<(UiUnmarshalError, u64), UiMessageError> =
            UiUnmarshalError::fmb(message_body.clone());

        assert_eq!(
            result,
            Err(DeserializationError(
                "Error(\"expected value\", line: 1, column: 1)".to_string(),
                message_body
            ))
        )
    }

    #[test]
    fn can_deserialize_ui_unmarshal_error() {
        let json = r#"{"message": "message", "badData": "{}"}"#.to_string();
        let message_body = MessageBody {
            opcode: "unmarshalError".to_string(),
            path: FireAndForget,
            payload: Ok(json),
        };

        let result: Result<(UiUnmarshalError, u64), UiMessageError> =
            UiUnmarshalError::fmb(message_body);

        assert_eq!(
            result,
            Ok((
                UiUnmarshalError {
                    message: "message".to_string(),
                    bad_data: "{}".to_string()
                },
                0
            ))
        );
    }

    #[test]
    fn scan_type_from_string_happy_path() {
        let result: Vec<ScanType> = vec![
            "Payables",
            "pAYABLES",
            "Receivables",
            "rECEIVABLES",
            "PendingPayables",
            "pENDINGpAYABLES",
        ]
        .into_iter()
        .map(|s| ScanType::from_str(s).unwrap())
        .collect();

        assert_eq!(
            result,
            vec![
                ScanType::Payables,
                ScanType::Payables,
                ScanType::Receivables,
                ScanType::Receivables,
                ScanType::PendingPayables,
                ScanType::PendingPayables,
            ]
        )
    }

    #[test]
    fn scan_type_from_string_error() {
        let result = ScanType::from_str("unrecognized");

        assert_eq!(
            result,
            Err("Unrecognized ScanType: 'unrecognized'".to_string())
        );
    }

    #[test]
    fn top_records_ordering_from_str() {
        assert_eq!(
            TopRecordsOrdering::try_from("balance").unwrap(),
            TopRecordsOrdering::Balance
        );
        assert_eq!(
            TopRecordsOrdering::try_from("age").unwrap(),
            TopRecordsOrdering::Age
        )
    }

    #[test]
    fn top_records_ordering_from_str_error() {
        assert_eq!(
            TopRecordsOrdering::try_from("upside-down"),
            Err("Unrecognized ordering: 'upside-down'".to_string())
        );
    }
}<|MERGE_RESOLUTION|>--- conflicted
+++ resolved
@@ -852,11 +852,7 @@
 // in the future according to future user interface needs of more specification
 #[derive(Serialize, Deserialize, Debug, Clone, PartialEq, Eq)]
 pub struct CountryGroups {
-<<<<<<< HEAD
-    #[serde(rename = "CountryGroups")]
-=======
     #[serde(rename = "countryCodes")]
->>>>>>> 645fb805
     pub country_codes: Vec<String>,
     pub priority: usize,
 }
@@ -887,11 +883,7 @@
 
 #[derive(Clone, Debug, Eq, Hash, PartialEq, Serialize, Deserialize)]
 pub struct ExitLocation {
-<<<<<<< HEAD
-    #[serde(rename = "CountryGroups")]
-=======
     #[serde(rename = "countryCodes")]
->>>>>>> 645fb805
     pub country_codes: Vec<String>,
     pub priority: usize,
 }
