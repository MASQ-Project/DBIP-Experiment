[package]
name = "masq_lib"
version = "0.7.3"
authors = ["Dan Wiebe <dnwiebe@gmail.com>", "MASQ"]
license = "GPL-3.0-only"
description = "Code common to Node and masq; also, temporarily, to dns_utility"
edition = "2021"
workspace = "../node"

[dependencies]
actix = "0.13.3"
async-channel = "2.3.1"
async-trait = "0.1.80"
base64 = { version = "0.22.1", features = [ "alloc" ] }
clap = {version = "4.5.6", features = [ "string", "color", "cargo" ]}
const_format = "0.2.32"
crossbeam-channel = "0.5.13"
dirs = "5.0.1"
ethereum-types = "0.14.1"
futures = "0.3.30"
futures-util = "0.3.30"
itertools = "0.13.0"
lazy_static = "1.4.0"
log = "0.4.8"
rand = {version = "0.9.0-alpha.1", features = ["getrandom", "small_rng"]}
regex = "1.10.4"
rustc-hex = "2.1.0"
serde = "1.0.203"
serde_derive = "1.0.203"
serde_json = "1.0.117"
time = {version = "0.3.36", features = [ "formatting" ]}
tiny-hderive = "0.3.0"
<<<<<<< HEAD
tokio = {version = "1.38.0", features = ["rt-multi-thread"]}
toml = "0.8.14"
workflow-websocket = "0.15.0"
url = "2.5.0"
=======
tokio = {version = "1.39.3", features = ["rt", "rt-multi-thread"]}
toml = "0.7.6"
workflow-websocket = "0.17.0"
async-channel = "2.3.1" #TODO is this dep required?
tokio-tungstenite = "0.23.1"
url = "1.7.2"
>>>>>>> 7723f729

[features]
no_test_share = []
log_recipient_test = []

[target.'cfg(not(target_os = "windows"))'.dependencies]
nix = "0.23.0"

[lib]
name = "masq_lib"
path = "src/lib.rs"<|MERGE_RESOLUTION|>--- conflicted
+++ resolved
@@ -30,19 +30,11 @@
 serde_json = "1.0.117"
 time = {version = "0.3.36", features = [ "formatting" ]}
 tiny-hderive = "0.3.0"
-<<<<<<< HEAD
-tokio = {version = "1.38.0", features = ["rt-multi-thread"]}
+tokio = {version = "1.39.3", features = ["rt", "rt-multi-thread"]}
+tokio-tungstenite = "0.23.1"
 toml = "0.8.14"
-workflow-websocket = "0.15.0"
 url = "2.5.0"
-=======
-tokio = {version = "1.39.3", features = ["rt", "rt-multi-thread"]}
-toml = "0.7.6"
 workflow-websocket = "0.17.0"
-async-channel = "2.3.1" #TODO is this dep required?
-tokio-tungstenite = "0.23.1"
-url = "1.7.2"
->>>>>>> 7723f729
 
 [features]
 no_test_share = []
