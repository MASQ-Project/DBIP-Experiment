[package]
name = "masq_lib"
version = "0.7.3"
authors = ["Dan Wiebe <dnwiebe@gmail.com>", "MASQ"]
license = "GPL-3.0-only"
description = "Code common to Node and masq; also, temporarily, to dns_utility"
edition = "2021"
workspace = "../node"

[dependencies]
actix = "0.13.3"
async-trait = "0.1.80"
base64 = { version = "0.22.1", features = [ "alloc" ] }
clap = {version = "4.5.6", features = [ "string", "color", "cargo" ]}
const_format = "0.2.32"
crossbeam-channel = "0.5.13"
dirs = "5.0.1"
ethereum-types = "0.14.1"
futures = "0.3.30"
futures-util = "0.3.30"
itertools = "0.13.0"
lazy_static = "1.4.0"
log = "0.4.8"
rand = {version = "0.9.0-alpha.1", features = ["getrandom", "small_rng"]}
regex = "1.10.4"
rustc-hex = "2.1.0"
serde = "1.0.203"
serde_derive = "1.0.203"
serde_json = "1.0.117"
time = {version = "0.3.36", features = [ "formatting" ]}
tiny-hderive = "0.3.0"
<<<<<<< HEAD
tokio = "1.38.0"
toml = "0.8.14"
workflow-websocket = "0.12.1"
url = "2.5.0"
=======
tokio = {version = "1.37.0", features = ["rt-multi-thread"]}
toml = "0.7.6"
workflow-websocket = "0.11.0"
async-channel = "2.3.1"
url = "1.7.2"
>>>>>>> 2d31985a

[features]
no_test_share = []
log_recipient_test = []

[target.'cfg(not(target_os = "windows"))'.dependencies]
nix = "0.23.0"

[lib]
name = "masq_lib"
path = "src/lib.rs"<|MERGE_RESOLUTION|>--- conflicted
+++ resolved
@@ -9,6 +9,7 @@
 
 [dependencies]
 actix = "0.13.3"
+async-channel = "2.3.1"
 async-trait = "0.1.80"
 base64 = { version = "0.22.1", features = [ "alloc" ] }
 clap = {version = "4.5.6", features = [ "string", "color", "cargo" ]}
@@ -29,18 +30,10 @@
 serde_json = "1.0.117"
 time = {version = "0.3.36", features = [ "formatting" ]}
 tiny-hderive = "0.3.0"
-<<<<<<< HEAD
-tokio = "1.38.0"
+tokio = {version = "1.38.0", features = ["rt-multi-thread"]}
 toml = "0.8.14"
-workflow-websocket = "0.12.1"
+workflow-websocket = "0.15.0"
 url = "2.5.0"
-=======
-tokio = {version = "1.37.0", features = ["rt-multi-thread"]}
-toml = "0.7.6"
-workflow-websocket = "0.11.0"
-async-channel = "2.3.1"
-url = "1.7.2"
->>>>>>> 2d31985a
 
 [features]
 no_test_share = []
