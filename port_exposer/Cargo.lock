--- conflicted
+++ resolved
@@ -20,11 +20,7 @@
 
 [[package]]
 name = "port_exposer"
-<<<<<<< HEAD
-version = "0.7.2"
-=======
 version = "0.7.3"
->>>>>>> 00d001b7
 dependencies = [
  "default-net",
 ]
